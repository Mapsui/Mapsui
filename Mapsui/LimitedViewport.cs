﻿using System.Collections.Generic;
using System.ComponentModel;
using Mapsui.Extensions;
using Mapsui.UI;
using Mapsui.Utilities;

namespace Mapsui;

public class LimitedViewport : IViewport
{
    public LimitedViewport()
    {
        _viewport.ViewportChanged += (sender, args) => ViewportChanged?.Invoke(sender, args);
    }

    private readonly Viewport _viewport = new Viewport();
    public IViewportLimiter? Limiter { get; set; }
    public Map? Map { get; set; }

    public event PropertyChangedEventHandler? ViewportChanged;
    public MRect? Extent => _viewport.Extent;
<<<<<<< HEAD
    public ViewportState State { get => _viewport.State; set => _viewport.State = value; }
=======
    public double Width => _viewport.Width;
    public double Height => _viewport.Height;
    public double Rotation => _viewport.Rotation;
    public ViewportState State { get => _viewport.State; }
>>>>>>> 6e980ea6

    public void Transform(MPoint position, MPoint previousPosition, double deltaResolution = 1, double deltaRotation = 0)
    {
        if (Map == null || Limiter == null)
            return;

        if (Map.ZoomLock) deltaResolution = 1;
        if (Map.PanLock) position = previousPosition;
        _viewport.Transform(position, previousPosition, deltaResolution, deltaRotation);
        Limiter.Limit(_viewport, Map.Resolutions, Map.Extent);
    }

    public void SetSize(double width, double height)
    {
        _viewport.SetSize(width, height);
        if (_viewport.HasSize()) Limiter?.LimitExtent(_viewport, Map?.Extent);
    }

    public virtual void SetCenter(double x, double y, long duration = 0, Easing? easing = default)
    {
        if (Map?.PanLock ?? false) return;
        _viewport.SetCenter(x, y, duration, easing);
        Limiter?.LimitExtent(_viewport, Map?.Extent);
    }

    public virtual void SetCenterAndResolution(double x, double y, double resolution, long duration = 0, Easing? easing = default)
    {
        if (Map?.PanLock ?? false) return;
        _viewport.SetCenterAndResolution(x, y, resolution, duration, easing);
        Limiter?.LimitExtent(_viewport, Map?.Extent);
    }

    public void SetCenter(MPoint center, long duration = 0, Easing? easing = default)
    {
        if (Map?.PanLock ?? false) return;
        _viewport.SetCenter(center, duration, easing);
        Limiter?.LimitExtent(_viewport, Map?.Extent);
    }

    public void SetResolution(double resolution, long duration = 0, Easing? easing = default)
    {
        if (Map?.ZoomLock ?? true) return;
        if (Limiter != null)
        {
            resolution = Limiter.LimitResolution(resolution, _viewport.State.Width, _viewport.State.Height, Map.Resolutions, Map.Extent);
        }

        _viewport.SetResolution(resolution, duration, easing);
    }

    public void SetRotation(double rotation, long duration = 0, Easing? easing = default)
    {
        if (Map?.RotationLock ?? false) return;
        _viewport.SetRotation(rotation, duration, easing);
        Limiter?.LimitExtent(_viewport, Map?.Extent);
    }

    public MPoint ScreenToWorld(MPoint position)
    {
        return _viewport.ScreenToWorld(position);
    }

    public MPoint ScreenToWorld(double x, double y)
    {
        return _viewport.ScreenToWorld(x, y);
    }

    public MPoint WorldToScreen(MPoint worldPosition)
    {
        return _viewport.WorldToScreen(worldPosition);
    }

    public MPoint WorldToScreen(double worldX, double worldY)
    {
        return _viewport.WorldToScreen(worldX, worldY);
    }

    public bool UpdateAnimations()
    {
        return _viewport.UpdateAnimations();
    }

    public void SetAnimations(List<AnimationEntry<Viewport>> animations)
    {
        _viewport.SetAnimations(animations);
    }

    public (double worldX, double worldY) ScreenToWorldXY(double x, double y)
    {
        return _viewport.ScreenToWorldXY(x, y);
    }

    public (double screenX, double screenY) WorldToScreenXY(double worldX, double worldY)
    {
        return _viewport.WorldToScreenXY(worldX, worldY);
    }
}<|MERGE_RESOLUTION|>--- conflicted
+++ resolved
@@ -19,14 +19,7 @@
 
     public event PropertyChangedEventHandler? ViewportChanged;
     public MRect? Extent => _viewport.Extent;
-<<<<<<< HEAD
-    public ViewportState State { get => _viewport.State; set => _viewport.State = value; }
-=======
-    public double Width => _viewport.Width;
-    public double Height => _viewport.Height;
-    public double Rotation => _viewport.Rotation;
     public ViewportState State { get => _viewport.State; }
->>>>>>> 6e980ea6
 
     public void Transform(MPoint position, MPoint previousPosition, double deltaResolution = 1, double deltaRotation = 0)
     {
