--- conflicted
+++ resolved
@@ -40,18 +40,14 @@
     }
 
     /// <summary>
-<<<<<<< HEAD
-=======
     /// Time to wait before fetching data
     /// </summary>
-    // ReSharper disable once UnusedMember.Global // todo: Create a sample for this field
     public int FetchingPostponedInMilliseconds
     {
         get => Delayer.MillisecondsBetweenCalls;
         set => Delayer.MillisecondsBetweenCalls = value;
     }
     /// <summary>
->>>>>>> e213f59c
     /// Data source for this layer
     /// </summary>
     public IProvider? DataSource
