--- conflicted
+++ resolved
@@ -95,11 +95,7 @@
             }
             foreach (var field in target.Fields)
                 animatedPointFeature[field] = target[field];
-<<<<<<< HEAD
-            // Copy the styles from the target feature to the animated feature
-=======
             // Copy the IFeature.Styles from the target feature to the animated feature
->>>>>>> d930ea5b
             animatedPointFeature.Styles = target.Styles.ToList();
         }
     }
