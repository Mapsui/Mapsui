using System;
using System.Collections.Generic;
using System.Linq;
using System.Threading.Tasks;
using Mapsui.Animations;
using Mapsui.Extensions;
using Mapsui.Fetcher;
using Mapsui.Layers.AnimationLayers;
using Mapsui.Providers;

namespace Mapsui.Layers.AnimatedLayers;

public class AnimatedPointLayer : BaseLayer, IAsyncDataFetcher, ILayerDataSource<IProvider>
{
    private readonly IProvider _dataSource;
    private FetchInfo? _fetchInfo;
    private readonly List<AnimatedPointFeature> _features = [];

    public AnimatedPointLayer(IProvider dataSource)
    {
        _dataSource = dataSource ?? throw new ArgumentNullException(nameof(dataSource));
        if (_dataSource is IDynamic dynamic)
            dynamic.DataChanged += Dynamic_DataChanged;
    }

    protected override void Dispose(bool disposing)
    {
        base.Dispose(disposing);
        if (disposing)
        {
            if (_dataSource is IDynamic dynamic)
            {
                dynamic.DataChanged -= Dynamic_DataChanged;
            }
        }
    }

    private void Dynamic_DataChanged(object? sender, EventArgs e)
    {
        if (_fetchInfo is FetchInfo fetchInfo)
        {
            UpdateFeatures(fetchInfo);
        }
    }

    private void UpdateFeatures(FetchInfo fetchInfo)
    {
        Catch.Exceptions(async () =>
        {
            await UpdateFeaturesAsync(fetchInfo);
            DataHasChanged();
        });
    }


    /// <summary>
    /// When the distance between the current and the previous position is larger
    /// than the DistanceThreshold it will not be animated. 
    /// The default is Double.MaxValue
    /// </summary>
    public double DistanceThreshold { get; set; } = double.MaxValue;
    public string IdField { get; set; } = "ID";

    /// <summary>
    /// The period of which the animation should move from the previous position to the new position.
    /// The default is 1000 milliseconds.
    /// </summary>
    public int AnimationDuration { get; set; } = 1000;

    /// <summary>
    /// The easing function to use for the animation. The default is Easing.CubicOut.
    /// </summary>
    public Easing Easing { get; set; } = Easing.CubicOut;

<<<<<<< HEAD
    private async Task UpdateDataAsync()
=======
    private async Task UpdateFeaturesAsync(FetchInfo fetchInfo)
>>>>>>> dba26db0
    {
        var features = await _dataSource.GetFeaturesAsync(fetchInfo);
        SetAnimationTarget(features.Cast<PointFeature>());
        OnDataChanged(new DataChangedEventArgs(Name));
    }

    public void SetAnimationTarget(IEnumerable<PointFeature> targets)
    {
        foreach (var target in targets)
        {
            var animatedPointFeature = FindPrevious(_features, target, IdField);
            if (animatedPointFeature is null)
            {
                animatedPointFeature = new AnimatedPointFeature(target.Point.X, target.Point.Y);
                _features.Add(animatedPointFeature);
            }
            else
            {
                animatedPointFeature.SetAnimationTarget(target.Point);
            }
            foreach (var field in target.Fields)
                animatedPointFeature[field] = target[field];
        }
    }

    private static AnimatedPointFeature? FindPrevious(IEnumerable<AnimatedPointFeature>? features,
        PointFeature feature, string idField)
    {
        // There is no guarantee the idField is set since the features are added by the user. Things do not crash
        // right now because AnimatedPointSample a feature is created with an "ID" field. This is an unresolved
        // issue.
        return features?.FirstOrDefault(f => f[idField]?.Equals(feature[idField]) ?? false);
    }

    public override MRect? Extent => _dataSource.GetExtent();

    public override IEnumerable<IFeature> GetFeatures(MRect extent, double resolution)
    {
        return _features;
    }

    public void RefreshData(FetchInfo fetchInfo, Action<Func<Task>> enqueueFetch)
    {
        if (_fetchInfo is null) // On the first call _fetchInfo is null and we should initialize the features.
            UpdateFeatures(fetchInfo);

        _fetchInfo = fetchInfo;
    }

    public override bool UpdateAnimations()
    {
        var animating = false;
        foreach (var feature in _features)
        {
            if (feature.UpdateAnimation(AnimationDuration, Easing, DistanceThreshold))
                animating = true;
        }
        return animating;
    }

    public void AbortFetch()
    {
    }

    public void ClearCache()
    {
    }

    public IProvider? DataSource => _dataSource;
}<|MERGE_RESOLUTION|>--- conflicted
+++ resolved
@@ -72,11 +72,7 @@
     /// </summary>
     public Easing Easing { get; set; } = Easing.CubicOut;
 
-<<<<<<< HEAD
-    private async Task UpdateDataAsync()
-=======
     private async Task UpdateFeaturesAsync(FetchInfo fetchInfo)
->>>>>>> dba26db0
     {
         var features = await _dataSource.GetFeaturesAsync(fetchInfo);
         SetAnimationTarget(features.Cast<PointFeature>());
