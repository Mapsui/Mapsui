using System.Collections.Generic;
using System.ComponentModel;
using System.Linq;
using Mapsui.Fetcher;
using Mapsui.Geometries;
using Mapsui.Projection;
using Mapsui.Providers;
using Mapsui.Styles;
using Mapsui.Widgets;

namespace Mapsui.Layers
{
    public abstract class BaseLayer : ILayer
    {
        private static int _instanceCounter;
        private bool _busy;
        private string _crs;
        private bool _enabled;
        private bool _exclusive;
        private string _name;
        private double _maxVisible;
        private double _minVisible;
        private double _opacity;
        private IStyle _style;
        private object _tag;
        private ITransformation _transformation;
        private readonly Transformer _transformer = new Transformer();
        private BoundingBox _envelope;


        /// <summary>
        /// Get a layer's styles
        /// </summary>
        /// <param name="layer">Layer, for which styles should be returned</param>
        /// <returns>Enumerable with styles belonging to layer</returns>
        public static IEnumerable<IStyle> GetLayerStyles(ILayer layer)
        {
            if (layer == null) return new IStyle[0];
            var style = layer.Style as StyleCollection;
            return style?.ToArray() ?? new[] { layer.Style };
        }

        /// <summary>
        /// Creates a BaseLayer without a name
        /// </summary>
        protected BaseLayer()
        {
            Name = "Layer";
            Style = new VectorStyle();
            Enabled = true;
            MinVisible = 0;
            MaxVisible = double.MaxValue;
            Opacity = 1;
            Id = _instanceCounter++;
        }

        /// <summary>
        /// Creates a BaseLayer with a name
        /// </summary>
        /// <param name="name">Name for this layer</param>
        protected BaseLayer(string name)
            : this()
        {
            Name = name;
        }

        /// <summary>
        /// Called whenever a property changed
        /// </summary>
        public event PropertyChangedEventHandler PropertyChanged;

        /// <summary>
        /// DataChanged should be triggered by any data changes
        /// </summary>
        public event DataChangedEventHandler DataChanged;

        /// <inheritdoc />
        public int Id { get; }

        /// <inheritdoc />
        public object Tag 
        { 
            get => _tag;
            set
            { 
                _tag = value; 
                OnPropertyChanged(nameof(Tag)); 
            }
        }

        /// <inheritdoc />
        public double MinVisible
        {
            get => _minVisible;
            set
            {
                _minVisible = value;
                OnPropertyChanged(nameof(MinVisible));
            }
        }

        /// <inheritdoc />
        public double MaxVisible
        {
            get => _maxVisible;
            set
            {
                _maxVisible = value;
                OnPropertyChanged(nameof(MaxVisible));
            }
        }

        /// <inheritdoc />
        public bool Enabled
        {
            get => _enabled;
            set
            {
                if (_enabled == value) return;
                _enabled = value;
                OnPropertyChanged(nameof(Enabled));
            }
        }

        /// <inheritdoc />
        public string Name
        {
            get => _name;
            set
            {
                _name = value;
                OnPropertyChanged(nameof(Name));
            }
        }

        /// <inheritdoc />
        public string CRS
        {
            get => _crs;
            set
            {
                _crs = value;
                _transformer.ToCrs = CRS;
                OnPropertyChanged(nameof(CRS));
            }
        }

        /// <inheritdoc />
        public bool Exclusive
        {
            get => _exclusive;
            set
            {
                _exclusive = value;
                OnPropertyChanged(nameof(Exclusive));
            }
        }

        /// <inheritdoc />
        public double Opacity
        {
            get => _opacity;
            set
            {
                _opacity = value;
                OnPropertyChanged(nameof(Opacity));
            }
        }

        /// <inheritdoc />
        public bool Busy
        {
            get => _busy;
            set
            {
                if (_busy == value) return;
                _busy = value;
                OnPropertyChanged(nameof(Busy));
            }
        }

        /// <inheritdoc />
        public IStyle Style
        {
            get => _style;
            set
            {
                _style = value;
                OnPropertyChanged(nameof(Style));
            }
        }

        /// <inheritdoc />
        public ITransformation Transformation
        {
            get => _transformation;
            set
            {
                _transformation = value;
                _transformer.Transformation = _transformation;
                OnPropertyChanged(nameof(Transformation));
            }
        }

        public Transformer Transformer
        {
            get => _transformer;
        }

<<<<<<< HEAD
        /// <inheritdoc />
        public abstract BoundingBox Envelope { get; }
=======
        /// <summary>
        /// Returns the envelope of all avaiable data in the layer
        /// </summary>
        public virtual BoundingBox Envelope
        {
            get => _envelope;
            protected set
            {
                _envelope = value;
                OnPropertyChanged(nameof(Envelope));
            }
        }
>>>>>>> d89da0cd

        /// <inheritdoc />
        public Hyperlink Attribution { get; set; }

        /// <inheritdoc />
        public virtual IReadOnlyList<double> Resolutions { get; } = new List<double>();

        /// <inheritdoc />
        public abstract IEnumerable<IFeature> GetFeaturesInView(BoundingBox box, double resolution);

        /// <summary>
        /// Abort fetching of layer
        /// </summary>
        public abstract void AbortFetch();

        /// <summary>
        /// Clear cache of layer
        /// </summary>
        public abstract void ClearCache();

        /// <summary>
        /// Something changed on Viewport
        /// </summary>
        /// <param name="majorChange">True, when the change is a major change</param>
        /// <param name="extent">Extent of viewport</param>
        /// <param name="resolution">Resolution of viewport</param>
        public abstract void ViewChanged(bool majorChange, BoundingBox extent, double resolution);

        /// <inheritdoc />
        public virtual bool? IsCrsSupported(string crs)
        {
            return null;
        }

        public override string ToString()
        {
            return Name;
        }

        protected virtual void OnPropertyChanged(string name)
        {
            PropertyChanged?.Invoke(this, new PropertyChangedEventArgs(name));
        }

        protected void OnDataChanged(DataChangedEventArgs args)
        {
            DataChanged?.Invoke(this, args);
        }
    }
}<|MERGE_RESOLUTION|>--- conflicted
+++ resolved
@@ -207,10 +207,6 @@
             get => _transformer;
         }
 
-<<<<<<< HEAD
-        /// <inheritdoc />
-        public abstract BoundingBox Envelope { get; }
-=======
         /// <summary>
         /// Returns the envelope of all avaiable data in the layer
         /// </summary>
@@ -223,7 +219,6 @@
                 OnPropertyChanged(nameof(Envelope));
             }
         }
->>>>>>> d89da0cd
 
         /// <inheritdoc />
         public Hyperlink Attribution { get; set; }
