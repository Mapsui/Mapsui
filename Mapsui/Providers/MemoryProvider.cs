--- conflicted
+++ resolved
@@ -164,11 +164,7 @@
 
         private static MRect GetExtent(IReadOnlyList<IGeometryFeature> features)
         {
-<<<<<<< HEAD
-            MRect box = null;
-=======
-            BoundingBox? box = null;
->>>>>>> 00bf6bba
+            MRect? box = null;
             foreach (var feature in features)
             {
                 if (feature.Geometry.IsEmpty()) continue;
