// Copyright (c) The Mapsui authors.
// The Mapsui authors licensed this file under the MIT license.
// See the LICENSE file in the project root for full license information.

// This file was originally created by Morten Nielsen (www.iter.dk) as part of SharpMap

using System;
using System.Collections.Generic;
using System.Collections.ObjectModel;
using System.Diagnostics.CodeAnalysis;
using System.Globalization;
using System.IO;
using System.Linq;
using System.Net;
using System.Net.Http;
using System.Runtime.CompilerServices;
using System.Text;
using System.Threading;
using System.Threading.Tasks;
using System.Xml;
using Mapsui.Cache;
using Mapsui.Extensions;
using Mapsui.Layers;
using Mapsui.Logging;
using Mapsui.Manipulations;
using Mapsui.Projections;
using Mapsui.Rendering;

namespace Mapsui.Providers.Wms;

/// <summary>
/// Web Map Service layer
/// </summary>
/// <remarks>
/// The WmsLayer is currently very basic and doesn't support automatic fetching of the WMS Service Description.
/// Instead you would have to add the necessary parameters to the URL,
/// and the WmsLayer will set the remaining BoundingBox property and proper requests that changes between the requests.
/// See the example below.
/// </remarks>
public class WmsProvider : IProvider, IProjectingProvider, ILayerFeatureInfo
{
    private string? _mimeType;
    private readonly Client? _wmsClient;
<<<<<<< HEAD
    private Func<string, CancellationToken, Task<Stream>>? _getStreamAsync;
=======
    private Func<string, Task<byte[]>>? _getBytesAsync;
>>>>>>> 7571e30c
    private readonly IUrlPersistentCache? _persistentCache;
    private static int[]? _axisOrder;
    private readonly CrsAxisOrderRegistry _crsAxisOrderRegistry = new();

    public static IUrlPersistentCache? DefaultCache { get; set; }

<<<<<<< HEAD
    public WmsProvider(XmlDocument capabilities, Func<string, CancellationToken, Task<Stream>>? getStreamAsync = null, IUrlPersistentCache? persistentCache = null)
        : this(new Client(capabilities, getStreamAsync), persistentCache: persistentCache ?? DefaultCache)
=======
    public WmsProvider(XmlDocument capabilities, Func<string, Task<byte[]>>? getBytesAsync = null, IUrlPersistentCache? persistentCache = null)
        : this(new Client(capabilities, getBytesAsync), persistentCache: persistentCache ?? DefaultCache)
>>>>>>> 7571e30c
    {
        InitializeGetBytesAsyncMethod(getBytesAsync);
    }

    /// <summary>
    /// Initializes a new layer, and downloads and parses the service description
    /// </summary>
    /// <param name="url">Url of WMS server</param>
    /// <param name="persistentCache"></param>
    /// <param name="wmsVersion">Version number of wms leave null to get the default service version</param>
    /// <param name="getBytesAsync">Download method, leave null for default</param>
    /// <param name="userAgent">user Agent</param>
<<<<<<< HEAD
    public static async Task<WmsProvider> CreateAsync(string url, string? wmsVersion = null, Func<string, CancellationToken, Task<Stream>>? getStreamAsync = null, IUrlPersistentCache? persistentCache = null, string? userAgent = null)
=======
    public static async Task<WmsProvider> CreateAsync(string url, string? wmsVersion = null, Func<string, Task<byte[]>>? getBytesAsync = null, IUrlPersistentCache? persistentCache = null, string? userAgent = null)
>>>>>>> 7571e30c
    {
        var client = await Client.CreateAsync(url, wmsVersion, getBytesAsync, persistentCache: persistentCache ?? DefaultCache, userAgent);
        var provider = new WmsProvider(client, persistentCache: persistentCache ?? DefaultCache)
        {
            UserAgent = userAgent
        };
        provider.InitializeGetBytesAsyncMethod(getBytesAsync);
        return provider;
    }

<<<<<<< HEAD
    private WmsProvider(Client wmsClient, Func<string, CancellationToken, Task<Stream>>? getStreamAsync = null, IUrlPersistentCache? persistentCache = null)
=======
    private WmsProvider(Client wmsClient, Func<string, Task<byte[]>>? getBytesAsync = null, IUrlPersistentCache? persistentCache = null)
>>>>>>> 7571e30c
    {
        _persistentCache = persistentCache ?? DefaultCache;
        InitializeGetBytesAsyncMethod(getBytesAsync);
        _wmsClient = wmsClient;
        TimeOut = 10000;
        ContinueOnError = true;

        var outputFormats = OutputFormats;
        if (outputFormats.Contains("image/png")) _mimeType = "image/png";
        else if (outputFormats.Contains("image/gif")) _mimeType = "image/gif";
        else if (outputFormats.Contains("image/jpeg")) _mimeType = "image/jpeg";
        else //None of the default formats supported - Look for the first supported output format
        {
            throw new ArgumentException(
                "None of the formats provided by the WMS service are supported");
        }

        LayerList = [];
        StylesList = [];
    }

<<<<<<< HEAD
    private void InitializeGetStreamAsyncMethod(Func<string, CancellationToken, Task<Stream>>? getStreamAsync)
=======
    private void InitializeGetBytesAsyncMethod(Func<string, Task<byte[]>>? getBytesAsync)
>>>>>>> 7571e30c
    {
        _getBytesAsync = getBytesAsync ?? GetBytesAsync;
    }

    /// <summary>
    /// Gets the list of enabled layers
    /// </summary>
    public Collection<string>? LayerList { get; private set; }

    /// <summary>
    /// Gets the list of enabled styles
    /// </summary>
    public Collection<string>? StylesList { get; private set; }

    /// <summary>
    /// Gets the hierarchical list of available WMS layers from this service
    /// </summary>
    public Client.WmsServerLayer? RootLayer => _wmsClient?.Layer;

    /// <summary>
    /// Gets the list of available formats
    /// </summary>
    public Collection<string> OutputFormats => _wmsClient?.GetMapOutputFormats ?? [];

    /// <summary>
    /// Gets the list of available FeatureInfo Output Format
    /// </summary>
    public Collection<string> GetFeatureInfoFormats => _wmsClient?.GetFeatureInfoOutputFormats ?? [];

    /// <summary>
    /// Gets the service description from this server
    /// </summary>
    public Capabilities.WmsServiceDescription? ServiceDescription => _wmsClient?.ServiceDescription;

    /// <summary>
    /// Gets the WMS Server version of this service
    /// </summary>
    public string? Version => _wmsClient?.WmsVersion;

    /// <summary>
    /// Specifies whether to throw an exception if the Wms request failed, or to just skip rendering the layer
    /// </summary>
    public bool ContinueOnError { get; set; }

    /// <summary>
    /// Provides the base authentication interface for retrieving credentials for Web client authentication.
    /// </summary>
    public ICredentials? Credentials { get; set; }

    /// <summary>
    /// Timeout of web request in milliseconds. Defaults to 10 seconds
    /// </summary>
    public int TimeOut { get; set; }

    /// <summary>
    /// Gets or sets a value indicating the axis order
    /// </summary>
    /// <remarks>
    /// The axis order is an array of array offsets. It can be either {0, 1} or {1, 0}.
    /// <para/>If not set explicitly, <see cref="CrsAxisOrderRegistry"/> is asked for a value based on <see cref="CRS"/>.</remarks>
    [AllowNull]
    public int[] AxisOrder
    {
        get
        {
            //https://docs.geoserver.org/stable/en/user/services/wfs/axis_order.html#wfs-basics-axis
            return _axisOrder ?? _crsAxisOrderRegistry[CRS ?? throw new ArgumentException("CRS needs to be set")];
        }
        set
        {
            if (value != null)
            {
                if (value.Length != 2)
                    throw new ArgumentException("Axis order array must have 2 elements");
                if (!((value[0] == 0 && value[1] == 1) ||
                      (value[0] == 1 && value[1] == 0)))
                    throw new ArgumentException("Axis order array values must be 0 or 1");
                if (value[0] + value[1] != 1)
                    throw new ArgumentException("Sum of values in axis order array must 1");
            }
            _axisOrder = value;
        }
    }

    /// <summary>
    /// Adds a layer to WMS request
    /// </summary>
    /// <remarks>Layer names are case sensitive.</remarks>
    /// <param name="name">Name of layer</param>
    /// <exception cref="System.ArgumentException">Throws an exception is an unknown layer is added</exception>
    public void AddLayer(string name)
    {
        if (_wmsClient == null || LayerList == null || !LayerExists(_wmsClient.Layer, name))
            throw new ArgumentException("Cannot add WMS Layer - Unknown layer name");

        LayerList.Add(name);
    }

    /// <summary>
    /// Get a layer from the WMS
    /// </summary>
    /// <remarks>Layer names are case sensitive.</remarks>
    /// <param name="name">Name of layer</param>
    /// <exception cref="System.ArgumentException">Throws an exception if the layer is not found</exception>
    public Client.WmsServerLayer GetLayer(string name)
    {
        if (_wmsClient == null)
            throw new InvalidOperationException("WmsClient needs to be set");
        if (FindLayer(_wmsClient.Layer, name, out var layer))
            return layer;

        throw new ArgumentException("Layer not found");
    }

    /// <summary>
    /// Recursive method for checking whether a layer name exists
    /// </summary>
    /// <param name="layer"></param>
    /// <param name="name"></param>
    /// <returns></returns>
    private static bool LayerExists(Client.WmsServerLayer layer, string name)
    {
        return name == layer.Name || layer.ChildLayers.Any(childLayer => LayerExists(childLayer, name));
    }

    private static bool FindLayer(Client.WmsServerLayer layer, string name, out Client.WmsServerLayer result)
    {
        result = layer;
        if (name == layer.Name)
        {
            return true;
        }

        foreach (var childLayer in layer.ChildLayers)
        {
            if (FindLayer(childLayer, name, out result))
                return true;
        }
        return false;
    }


    /// <summary>
    /// Removes a layer from the layer list
    /// </summary>
    /// <param name="name">Name of layer to remove</param>
    public void RemoveLayer(string name)
    {
        LayerList?.Remove(name);
    }

    /// <summary>
    /// Removes the layer at the specified index
    /// </summary>
    /// <param name="index"></param>
    public void RemoveLayerAt(int index)
    {
        LayerList?.RemoveAt(index);
    }

    /// <summary>
    /// Removes all layers
    /// </summary>
    public void RemoveAllLayers()
    {
        LayerList?.Clear();
    }

    /// <summary>
    /// Adds a style to the style collection
    /// </summary>
    /// <param name="name">Name of style</param>
    /// <exception cref="System.ArgumentException">Throws an exception is an unknown layer is added</exception>
    public void AddStyle(string name)
    {
        if (_wmsClient == null || StylesList == null || !StyleExists(_wmsClient.Layer, name))
            throw new ArgumentException("Cannot add WMS Layer - Unknown layer name");
        StylesList.Add(name);
    }

    /// <summary>
    /// Recursive method for checking whether a layer name exists
    /// </summary>
    /// <param name="layer">layer</param>
    /// <param name="name">name of style</param>
    /// <returns>True of style exists</returns>
    private static bool StyleExists(Client.WmsServerLayer layer, string name)
    {
        if (layer.Style.Any(style => name == style.Name)) return true;
        return layer.ChildLayers.Any(childLayer => StyleExists(childLayer, name));
    }

    /// <summary>
    /// Removes a style from the collection
    /// </summary>
    /// <param name="name">Name of style</param>
    public void RemoveStyle(string name)
    {
        StylesList?.Remove(name);
    }

    /// <summary>
    /// Removes a style at specified index
    /// </summary>
    /// <param name="index">Index</param>
    public void RemoveStyleAt(int index)
    {
        StylesList?.RemoveAt(index);
    }

    /// <summary>
    /// Removes all styles from the list
    /// </summary>
    public void RemoveAllStyles()
    {
        StylesList?.Clear();
    }

    /// <summary>
    /// Sets the image type to use when requesting images from the WMS server
    /// </summary>
    /// <remarks>
    /// <para>See the <see cref="OutputFormats"/> property for a list of available mime types supported by the WMS server</para>
    /// </remarks>
    /// <exception cref="ArgumentException">Throws an exception if either the mime type isn't offered by the WMS
    /// or GDI+ doesn't support this mime type.</exception>
    /// <param name="mimeType">Mime type of image format</param>
    public void SetImageFormat(string mimeType)
    {
        if (!OutputFormats.Contains(mimeType))
            throw new ArgumentException("WMS service doesn't not offer mime type '" + mimeType + "'");
        _mimeType = mimeType;
    }

    public async Task<(bool Success, MRaster?)> TryGetMapAsync(MSection section)
    {
        return await TryGetMapAsync(section, CancellationToken.None).ConfigureAwait(false);
    }

    public async Task<(bool Success, MRaster?)> TryGetMapAsync(MSection section, CancellationToken cancellationToken)
    {

        int width;
        int height;

        try
        {
            width = Convert.ToInt32(section.ScreenWidth);
            height = Convert.ToInt32(section.ScreenHeight);
        }
        catch (OverflowException ex)
        {
            Logger.Log(LogLevel.Error, "Could not convert double to int (ExportMap size)", ex);
            return (false, null);
        }

        var url = GetRequestUrl(section.Extent, width, height);

        try
        {
<<<<<<< HEAD
            var bytes = await _persistentCache.UrlCachedArrayAsync(url, cancellationToken, _getStreamAsync);
=======
            var bytes = await _persistentCache.GetCachedBytesAsync(url, _getBytesAsync);
>>>>>>> 7571e30c

            if (section.Extent == null)
            {
                Logger.Log(LogLevel.Warning, "The Extent was null while getting the WMS image.");
                return (false, null);
            }

            var raster = new MRaster(bytes, section.Extent);	// This can throw exception
            return (true, raster);
        }
        catch (WebException webEx)
        {
            if (!ContinueOnError)
                throw (new RenderException(
                    "There was a problem connecting to the WMS server",
                    webEx));
            Logger.Log(LogLevel.Error, "There was a problem connecting to the WMS server: " + webEx.Message, webEx);
        }
        catch (Exception ex)
        {
            if (!ContinueOnError)
                throw new RenderException("There was a problem while attempting to request the WMS", ex);
            Logger.Log(LogLevel.Error, "There was a problem while attempting to request the WMS" + ex.Message, ex);
        }

        return (false, null);
    }

    /// <summary>
    /// Gets the URL for a map request base on current settings, the image size and BoundingBox
    /// </summary>
    /// <returns>URL for WMS request</returns>
    public string GetRequestUrl(MRect? box, int width, int height)
    {
        var resource = GetPreferredMethod();
        var strReq = new StringBuilder(resource.OnlineResource);
        if (!resource.OnlineResource?.Contains('?') ?? false)
            strReq.Append('?');
        if (!strReq.ToString().EndsWith('&') && !strReq.ToString().EndsWith('?'))
            strReq.Append('&');
        if (box != null)
        {
            var wmsVersion = "1.3.0";
            if (_wmsClient != null)
            {
                wmsVersion = _wmsClient.WmsVersion;
            }

            if (wmsVersion.Equals("1.3.0") && CRS != null && !AxisOrder.IsNaturalOrder())
            {
                // This is a fix for the inverted X/Y coordinates in WMS 1.3.0 suggested by der1Mac here:
                // https://github.com/Mapsui/Mapsui/issues/1925#issuecomment-1493411132
                // Who based this on:
                // https://viswaug.wordpress.com/2009/03/15/reversed-co-ordinate-axis-order-for-epsg4326-vs-crs84-when-requesting-wms-130-images/
                strReq.AppendFormat(CultureInfo.InvariantCulture, "REQUEST=GetMap&BBOX={0},{1},{2},{3}",
                    box.Min.Y, box.Min.X, box.Max.Y, box.Max.X);
            }
            else
            {
                strReq.AppendFormat(CultureInfo.InvariantCulture, "REQUEST=GetMap&BBOX={0},{1},{2},{3}",
                    box.Min.X, box.Min.Y, box.Max.X, box.Max.Y);
            }
        }

        strReq.Append("&SERVICE=WMS");
        strReq.AppendFormat("&WIDTH={0}&Height={1}", width, height);
        strReq.Append("&Layers=");
        if (LayerList != null && LayerList.Count > 0)
        {
            foreach (var layer in LayerList)
                strReq.AppendFormat("{0},", layer);
            strReq.Remove(strReq.Length - 1, 1);
        }
        strReq.AppendFormat("&FORMAT={0}", _mimeType);
        if (string.IsNullOrWhiteSpace(CRS))
            throw new ApplicationException("Spatial reference system not set");
        if (_wmsClient != null)
        {
            var wmsVersion = _wmsClient.WmsVersion;
            strReq.AppendFormat(wmsVersion != "1.3.0" ? "&SRS={0}" : "&CRS={0}", CRS);
            strReq.AppendFormat("&VERSION={0}", wmsVersion);
        }

        if (Transparent != null)
        {
            var transVal = Transparent.Value ? "true" : "false";
            strReq.Append($"&TRANSPARENT={transVal}");
        }

        strReq.Append("&Styles=");
        if (StylesList != null && StylesList.Count > 0)
        {
            foreach (var style in StylesList)
                strReq.AppendFormat("{0},", style);
            strReq.Remove(strReq.Length - 1, 1);
        }

        if (ExtraParams != null)
        {
            foreach (var extraParam in ExtraParams)
                strReq.AppendFormat("&{0}={1}", extraParam.Key, extraParam.Value);
        }

        return strReq.ToString();
    }

    /// <summary>
    /// If it should set the Wms Image to Transparent
    /// </summary>
    public bool? Transparent { get; set; } = true;

    /// <summary>
    /// Gets the URL for a map request base on current settings, the image size and BoundingBox
    /// </summary>
    /// <returns>URL for WMS request</returns>
    public IEnumerable<string> GetLegendRequestUrls()
    {
        var legendUrls = new List<string>();
        if (LayerList != null && LayerList.Count > 0)
        {
            foreach (var layer in LayerList)
            {
                if (_wmsClient != null && FindLayer(_wmsClient.Layer, layer, out var result))
                {
                    foreach (var style in result.Style)
                    {
                        var url = WebUtility.HtmlDecode(style.LegendUrl.OnlineResource.OnlineResource);
                        if (url != null)
                        {
                            legendUrls.Add(url);
                            break; // just add first style. TODO: think about how to select a style    
                        }
                    }
                }
            }
        }
        return legendUrls;
    }

    public IAsyncEnumerable<MemoryStream> GetLegendsAsync()
    {
        return GetLegendsAsync(CancellationToken.None);
    }

    public async IAsyncEnumerable<MemoryStream> GetLegendsAsync([EnumeratorCancellation] CancellationToken cancellationToken)
    {
        var urls = GetLegendRequestUrls();

        foreach (var url in urls)
        {
<<<<<<< HEAD
            if (cancellationToken.IsCancellationRequested || _getStreamAsync == null)
                yield break;

            await using var task = await _getStreamAsync(url, cancellationToken);
            var bytes = StreamHelper.ReadFully(task);
=======
            if (_getBytesAsync == null)
                yield break;

            var bytes = await _getBytesAsync(url);
>>>>>>> 7571e30c
            yield return new MemoryStream(bytes);
        }
    }

    private Client.WmsOnlineResource GetPreferredMethod()
    {
        if (_wmsClient == null || _wmsClient.GetMapRequests == null)
            throw new InvalidOperationException("Wms Client needs to be set");
        //We prefer get. Seek for supported 'get' method
        for (var i = 0; i < _wmsClient.GetMapRequests.Length; i++)
            if (string.Compare(_wmsClient.GetMapRequests[i].Type, "GET", StringComparison.InvariantCultureIgnoreCase) == 0)
                return _wmsClient.GetMapRequests[i];
        //Next we prefer the 'post' method
        for (var i = 0; i < _wmsClient.GetMapRequests.Length; i++)
            if (string.Compare(_wmsClient.GetMapRequests[i].Type, "POST", StringComparison.InvariantCultureIgnoreCase) == 0)
                return _wmsClient.GetMapRequests[i];
        return _wmsClient.GetMapRequests[0];
    }

    private Client.WmsOnlineResource GetInfoPreferredMethod()
    {
        if (_wmsClient == null || _wmsClient.GetFeatureInfoRequests == null)
            throw new InvalidOperationException("Wms Client needs to be set");
        //We prefer get. Seek for supported 'get' method
        for (var i = 0; i < _wmsClient.GetFeatureInfoRequests.Length; i++)
            if (string.Compare(_wmsClient.GetFeatureInfoRequests[i].Type, "GET", StringComparison.InvariantCultureIgnoreCase) == 0)
                return _wmsClient.GetFeatureInfoRequests[i];
        //Next we prefer the 'post' method
        for (var i = 0; i < _wmsClient.GetFeatureInfoRequests.Length; i++)
            if (string.Compare(_wmsClient.GetFeatureInfoRequests[i].Type, "POST", StringComparison.InvariantCultureIgnoreCase) == 0)
                return _wmsClient.GetFeatureInfoRequests[i];
        return _wmsClient.GetFeatureInfoRequests[0];
    }

    public Dictionary<string, string>? ExtraParams { get; set; }

    public string? CRS { get; set; }

    public string? UserAgent { get; set; }

    public MRect? GetExtent()
    {
        if (CRS != null && _wmsClient != null && _wmsClient.Layer.BoundingBoxes.TryGetValue(CRS, out var value))
        {
            if (AxisOrder.IsNaturalOrder())
            {
                return value;
            }

            // change x with y
            var temp = value;
            return new MRect(temp.MinY, temp.MinX, temp.MaxY, temp.MaxX);

        }

        return null;
    }

    public bool? IsCrsSupported(string crs)
    {
        if (_wmsClient == null) return null;
        return _wmsClient.Layer.CRS.FirstOrDefault(item => string.Equals(item.Trim(), crs.Trim(), StringComparison.CurrentCultureIgnoreCase)) != null;
    }

    public async Task<IEnumerable<IFeature>> GetFeaturesAsync(FetchInfo fetchInfo, CancellationToken cancellationToken)
    {
        var (success, raster) = await TryGetMapAsync(fetchInfo.Section, cancellationToken);
        if (success)
            return [new RasterFeature(raster)];
        return [];
    }

<<<<<<< HEAD
    private async Task<Stream> GetStreamAsync(string url, CancellationToken cancellationToken)
=======
    private async Task<byte[]> GetBytesAsync(string url)
>>>>>>> 7571e30c
    {
        var handler = new HttpClientHandler();
        handler.SetCredentials(Credentials);

        using var client = new HttpClient(handler) { Timeout = TimeSpan.FromMilliseconds(TimeOut) };
        client.DefaultRequestHeaders.UserAgent.ParseAdd(UserAgent ?? "If you use Mapsui please specify a user-agent specific to your app");
        using var req = new HttpRequestMessage(new HttpMethod(GetPreferredMethod().Type?.ToUpper() ?? "GET"), url);
        using var response = await client.SendAsync(req).ConfigureAwait(false);

        if (!response.IsSuccessStatusCode)
        {
            throw new Exception($"Unexpected WMS response code: {response.StatusCode}");
        }

        if (response.Content.Headers.ContentType?.MediaType?.ToLower() != _mimeType)
        {
            throw new Exception($"Unexpected WMS response content type. Expected - {_mimeType}, got - {response.Content.Headers.ContentType?.MediaType}");
        }

<<<<<<< HEAD
        return await response.Content.ReadAsStreamAsync(cancellationToken).ConfigureAwait(false);
=======
        using var result = await response.Content.ReadAsStreamAsync().ConfigureAwait(false);
        return result.ToBytes();
>>>>>>> 7571e30c
    }

    public async Task<IDictionary<string, IEnumerable<IFeature>>> GetFeatureInfoAsync(Viewport viewport, ScreenPosition screenPosition)
    {
        IDictionary<string, IEnumerable<IFeature>> result = new Dictionary<string, IEnumerable<IFeature>>();
        var getFeatureInfo = new GetFeatureInfo
        {
            Credentials = Credentials,
            TimeOut = TimeOut,
            ExtraParams = ExtraParams,
            UserAgent = UserAgent,
        };

        var resource = GetInfoPreferredMethod();

        var wmsVersion = _wmsClient?.WmsVersion ?? "1.3.0";
        var srs = CRS;
        var layer = _wmsClient?.Layer.Name ?? LayerList?.FirstOrDefault() ?? string.Empty;
        var infoFormat = GetFeatureInfoFormat();

        var halfSymbolSize = 1.0 / 2.0; // 1 pixel size
        var point = viewport.ScreenToWorld(screenPosition);
        var minPoint = viewport.ScreenToWorld(screenPosition.X - halfSymbolSize, screenPosition.Y - halfSymbolSize);
        var maxPoint = viewport.ScreenToWorld(screenPosition.X + halfSymbolSize, screenPosition.Y + halfSymbolSize);

        var extent = new MRect(minPoint.X, minPoint.Y, maxPoint.X, maxPoint.Y);
        var featureInfo = await getFeatureInfo.RequestAsync(resource.OnlineResource!, wmsVersion!, infoFormat, srs!, layer!, extent.MinX, extent.MinY, extent.MaxX, extent.MaxY, (int)screenPosition.X, (int)screenPosition.Y, (int)viewport.Width, (int)viewport.Height).ConfigureAwait(false);
        if (featureInfo != null)
        {
            if (featureInfo.LayerName != null)
            {
                var feature = new PointFeature(point);
                if (featureInfo.FeatureInfos != null)
                {
                    foreach (var it in featureInfo.FeatureInfos)
                    {
                        foreach (var itKey in it)
                        {
                            feature[itKey.Key] = itKey.Value;
                        }
                    }
                }

                result[featureInfo.LayerName] = [feature];
            }

        }


        return result;
    }

    private string GetFeatureInfoFormat()
    {
        var result = _wmsClient?.GetFeatureInfoOutputFormats?.FirstOrDefault(f => f.Equals(GetFeatureInfo.ApplicationVndOGCGml, StringComparison.InvariantCultureIgnoreCase)) ??
                     _wmsClient?.GetFeatureInfoOutputFormats?.FirstOrDefault(f => f.Equals(GetFeatureInfo.TextXmlSubtypeGml, StringComparison.InvariantCultureIgnoreCase)) ??
                     _wmsClient?.GetFeatureInfoOutputFormats?.FirstOrDefault(f => f.Equals(GetFeatureInfo.TextXml, StringComparison.InvariantCultureIgnoreCase));

        result ??= "text/xml";

        return result;
    }
}<|MERGE_RESOLUTION|>--- conflicted
+++ resolved
@@ -41,24 +41,15 @@
 {
     private string? _mimeType;
     private readonly Client? _wmsClient;
-<<<<<<< HEAD
-    private Func<string, CancellationToken, Task<Stream>>? _getStreamAsync;
-=======
-    private Func<string, Task<byte[]>>? _getBytesAsync;
->>>>>>> 7571e30c
+    private Func<string, CancellationToken, Task<byte[]>>? _getBytesAsync;
     private readonly IUrlPersistentCache? _persistentCache;
     private static int[]? _axisOrder;
     private readonly CrsAxisOrderRegistry _crsAxisOrderRegistry = new();
 
     public static IUrlPersistentCache? DefaultCache { get; set; }
 
-<<<<<<< HEAD
-    public WmsProvider(XmlDocument capabilities, Func<string, CancellationToken, Task<Stream>>? getStreamAsync = null, IUrlPersistentCache? persistentCache = null)
-        : this(new Client(capabilities, getStreamAsync), persistentCache: persistentCache ?? DefaultCache)
-=======
-    public WmsProvider(XmlDocument capabilities, Func<string, Task<byte[]>>? getBytesAsync = null, IUrlPersistentCache? persistentCache = null)
+    public WmsProvider(XmlDocument capabilities, Func<string, CancellationToken, Task<byte[]>>? getBytesAsync = null, IUrlPersistentCache? persistentCache = null)
         : this(new Client(capabilities, getBytesAsync), persistentCache: persistentCache ?? DefaultCache)
->>>>>>> 7571e30c
     {
         InitializeGetBytesAsyncMethod(getBytesAsync);
     }
@@ -71,11 +62,7 @@
     /// <param name="wmsVersion">Version number of wms leave null to get the default service version</param>
     /// <param name="getBytesAsync">Download method, leave null for default</param>
     /// <param name="userAgent">user Agent</param>
-<<<<<<< HEAD
-    public static async Task<WmsProvider> CreateAsync(string url, string? wmsVersion = null, Func<string, CancellationToken, Task<Stream>>? getStreamAsync = null, IUrlPersistentCache? persistentCache = null, string? userAgent = null)
-=======
-    public static async Task<WmsProvider> CreateAsync(string url, string? wmsVersion = null, Func<string, Task<byte[]>>? getBytesAsync = null, IUrlPersistentCache? persistentCache = null, string? userAgent = null)
->>>>>>> 7571e30c
+    public static async Task<WmsProvider> CreateAsync(string url, string? wmsVersion = null, Func<string, CancellationToken, Task<byte[]>>? getBytesAsync = null, IUrlPersistentCache? persistentCache = null, string? userAgent = null)
     {
         var client = await Client.CreateAsync(url, wmsVersion, getBytesAsync, persistentCache: persistentCache ?? DefaultCache, userAgent);
         var provider = new WmsProvider(client, persistentCache: persistentCache ?? DefaultCache)
@@ -86,11 +73,7 @@
         return provider;
     }
 
-<<<<<<< HEAD
-    private WmsProvider(Client wmsClient, Func<string, CancellationToken, Task<Stream>>? getStreamAsync = null, IUrlPersistentCache? persistentCache = null)
-=======
-    private WmsProvider(Client wmsClient, Func<string, Task<byte[]>>? getBytesAsync = null, IUrlPersistentCache? persistentCache = null)
->>>>>>> 7571e30c
+    private WmsProvider(Client wmsClient, Func<string, CancellationToken, Task<byte[]>>? getBytesAsync = null, IUrlPersistentCache? persistentCache = null)
     {
         _persistentCache = persistentCache ?? DefaultCache;
         InitializeGetBytesAsyncMethod(getBytesAsync);
@@ -112,11 +95,7 @@
         StylesList = [];
     }
 
-<<<<<<< HEAD
-    private void InitializeGetStreamAsyncMethod(Func<string, CancellationToken, Task<Stream>>? getStreamAsync)
-=======
-    private void InitializeGetBytesAsyncMethod(Func<string, Task<byte[]>>? getBytesAsync)
->>>>>>> 7571e30c
+    private void InitializeGetBytesAsyncMethod(Func<string, CancellationToken, Task<byte[]>>? getBytesAsync)
     {
         _getBytesAsync = getBytesAsync ?? GetBytesAsync;
     }
@@ -377,11 +356,6 @@
 
         try
         {
-<<<<<<< HEAD
-            var bytes = await _persistentCache.UrlCachedArrayAsync(url, cancellationToken, _getStreamAsync);
-=======
-            var bytes = await _persistentCache.GetCachedBytesAsync(url, _getBytesAsync);
->>>>>>> 7571e30c
 
             if (section.Extent == null)
             {
@@ -532,18 +506,10 @@
 
         foreach (var url in urls)
         {
-<<<<<<< HEAD
-            if (cancellationToken.IsCancellationRequested || _getStreamAsync == null)
                 yield break;
 
             await using var task = await _getStreamAsync(url, cancellationToken);
             var bytes = StreamHelper.ReadFully(task);
-=======
-            if (_getBytesAsync == null)
-                yield break;
-
-            var bytes = await _getBytesAsync(url);
->>>>>>> 7571e30c
             yield return new MemoryStream(bytes);
         }
     }
@@ -616,11 +582,7 @@
         return [];
     }
 
-<<<<<<< HEAD
-    private async Task<Stream> GetStreamAsync(string url, CancellationToken cancellationToken)
-=======
-    private async Task<byte[]> GetBytesAsync(string url)
->>>>>>> 7571e30c
+    private async Task<byte[]> GetBytesAsync(string url, CancellationToken cancellationToken)
     {
         var handler = new HttpClientHandler();
         handler.SetCredentials(Credentials);
@@ -640,12 +602,8 @@
             throw new Exception($"Unexpected WMS response content type. Expected - {_mimeType}, got - {response.Content.Headers.ContentType?.MediaType}");
         }
 
-<<<<<<< HEAD
-        return await response.Content.ReadAsStreamAsync(cancellationToken).ConfigureAwait(false);
-=======
-        using var result = await response.Content.ReadAsStreamAsync().ConfigureAwait(false);
+        using var result = await response.Content.ReadAsStreamAsync(cancellationToken).ConfigureAwait(false);
         return result.ToBytes();
->>>>>>> 7571e30c
     }
 
     public async Task<IDictionary<string, IEnumerable<IFeature>>> GetFeatureInfoAsync(Viewport viewport, ScreenPosition screenPosition)
