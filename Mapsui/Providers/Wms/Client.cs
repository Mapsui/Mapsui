--- conflicted
+++ resolved
@@ -151,11 +151,7 @@
 
 
 
-<<<<<<< HEAD
-    private readonly Func<string, CancellationToken, Task<Stream>> _getStreamAsync;
-=======
-    private readonly Func<string, Task<byte[]>> _getBytesAsync;
->>>>>>> 7571e30c
+    private readonly Func<string, CancellationToken, Task<byte[]>> _getBytesAsync;
     private string[]? _exceptionFormats;
     private Capabilities.WmsServiceDescription _serviceDescription;
     private readonly IUrlPersistentCache? _persistentCache;
@@ -219,11 +215,7 @@
     /// <param name="getBytesAsync">Download method, leave null for default</param>
     /// <param name="persistentCache">persistent Cache</param>
     /// <param name="userAgent">user Agent</param>
-<<<<<<< HEAD
-    public static async Task<Client> CreateAsync(string url, CancellationToken cancellationToken, string? wmsVersion = null, Func<string, CancellationToken, Task<Stream>>? getStreamAsync = null, IUrlPersistentCache? persistentCache = null, string? userAgent = null)
-=======
-    public static async Task<Client> CreateAsync(string url, string? wmsVersion = null, Func<string, Task<byte[]>>? getBytesAsync = null, IUrlPersistentCache? persistentCache = null, string? userAgent = null)
->>>>>>> 7571e30c
+    public static async Task<Client> CreateAsync(string url, CancellationToken cancellationToken, string? wmsVersion = null, Func<string, CancellationToken, Task<byte[]>>? getBytesAsync = null, IUrlPersistentCache? persistentCache = null, string? userAgent = null)
     {
         var client = new Client(getBytesAsync, persistentCache, userAgent);
 
@@ -248,22 +240,14 @@
     /// </summary>
     /// <param name="getBytesAsync">Download method, leave null for default</param>
     /// <param name="persistentCache">persistent Cache</param>
-<<<<<<< HEAD
-    private Client(Func<string, CancellationToken, Task<Stream>>? getStreamAsync = null, IUrlPersistentCache? persistentCache = null, string? userAgent = null)
-=======
-    private Client(Func<string, Task<byte[]>>? getBytesAsync = null, IUrlPersistentCache? persistentCache = null, string? userAgent = null)
->>>>>>> 7571e30c
+    private Client(Func<string, CancellationToken, Task<byte[]>>? getBytesAsync = null, IUrlPersistentCache? persistentCache = null, string? userAgent = null)
     {
         _userAgent = userAgent;
         _persistentCache = persistentCache;
         _getBytesAsync = InitializeGetBytesAsyncMethod(getBytesAsync);
     }
 
-<<<<<<< HEAD
-    public Client(XmlDocument capabilitiesXmlDocument, Func<string, CancellationToken, Task<Stream>>? getStreamAsync = null, string? userAgent = null)
-=======
-    public Client(XmlDocument capabilitiesXmlDocument, Func<string, Task<byte[]>>? getBytesAsync = null, string? userAgent = null)
->>>>>>> 7571e30c
+    public Client(XmlDocument capabilitiesXmlDocument, Func<string, CancellationToken, Task<byte[]>>? getBytesAsync = null, string? userAgent = null)
     {
         _userAgent = userAgent;
         _getBytesAsync = InitializeGetBytesAsyncMethod(getBytesAsync);
@@ -271,20 +255,12 @@
         ParseCapabilities(capabilitiesXmlDocument);
     }
 
-<<<<<<< HEAD
-    private Func<string, CancellationToken, Task<Stream>> InitializeGetStreamAsyncMethod(Func<string, CancellationToken, Task<Stream>>? getStreamAsync)
-=======
-    private Func<string, Task<byte[]>> InitializeGetBytesAsyncMethod(Func<string, Task<byte[]>>? getBytesAsync)
->>>>>>> 7571e30c
+    private Func<string, CancellationToken, Task<byte[]>> InitializeGetBytesAsyncMethod(Func<string, CancellationToken, Task<byte[]>>? getBytesAsync)
     {
         return getBytesAsync ?? GetBytesAsync;
     }
 
-<<<<<<< HEAD
-    private async Task<Stream> GetStreamAsync(string url, CancellationToken cancellationToken)
-=======
-    private async Task<byte[]> GetBytesAsync(string url)
->>>>>>> 7571e30c
+    private async Task<byte[]> GetBytesAsync(string url, CancellationToken cancellationToken)
     {
         var result = _persistentCache?.Find(url);
         if (result == null)
@@ -292,11 +268,7 @@
             var handler = new HttpClientHandler();
             using var client = new HttpClient(handler);
             client.DefaultRequestHeaders.UserAgent.ParseAdd(_userAgent ?? "If you use BruTile please specify a user-agent specific to your app");
-<<<<<<< HEAD
             using var response = await client.GetAsync(url, cancellationToken).ConfigureAwait(false);
-=======
-            using var response = await client.GetAsync(url).ConfigureAwait(false);
->>>>>>> 7571e30c
 
             if (!response.IsSuccessStatusCode)
             {
@@ -327,19 +299,10 @@
         {
             var doc = new XmlDocument { XmlResolver = null };
 
-<<<<<<< HEAD
-            await using (var task = await _getStreamAsync(url, cancellationToken))
-            {
-                using var stReader = new StreamReader(task);
-                using var r = new XmlTextReader(url, stReader) { XmlResolver = null };
-                doc.Load(r);
-            }
-=======
-            var bytes = await _getBytesAsync(url);
-            using var memoryStream = new MemoryStream(bytes);
-            using var xmlReader = new XmlTextReader(memoryStream) { XmlResolver = null };
-            doc.Load(xmlReader);
->>>>>>> 7571e30c
+var bytes = await _getBytesAsync(url);
+using var memoryStream = new MemoryStream(bytes);
+using var xmlReader = new XmlTextReader(memoryStream) { XmlResolver = null };
+doc.Load(xmlReader);
 
             _nsmgr = new XmlNamespaceManager(doc.NameTable);
             return doc;
