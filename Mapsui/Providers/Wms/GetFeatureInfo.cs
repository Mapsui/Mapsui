using Mapsui.Logging;
using System;
using System.Collections.Generic;
using System.Globalization;
using System.IO;
using System.Net;
using System.Net.Http;
using System.Threading;
using System.Threading.Tasks;
using Mapsui.Extensions;

namespace Mapsui.Providers.Wms;

public delegate void StatusEventHandler(object sender, FeatureInfo? featureInfo);

public class GetFeatureInfo
{
    public const string? TextXml = "text/xml";
    public const string? ApplicationVndOGCGml = "application/vnd.ogc.gml";
    public const string TextXmlSubtypeGml = "text/xml; subtype=gml/3.1.1";
    private string? _infoFormat;
    private string? _layerName;
<<<<<<< HEAD
    private readonly Func<string, CancellationToken, Task<Stream>> _getStreamAsync;

    public GetFeatureInfo(Func<string, CancellationToken, Task<Stream>>? getStreamAsync = null)
=======
    private readonly Func<string, Task<byte[]>> _getBytesAsync;

    public GetFeatureInfo(Func<string, Task<byte[]>>? getBytesAsync = null)
>>>>>>> 7571e30c
    {
        TimeOut = 7000;
        _getBytesAsync = getBytesAsync ?? GetBytesAsync;
    }

    /// <summary>
    /// Timeout of web request in milliseconds. Default is 7 seconds
    /// </summary>
    public int TimeOut { get; set; }

    public Dictionary<string, string>? ExtraParams { get; set; }

    /// <summary>
    /// Provides the base authentication interface for retrieving credentials for Web client authentication.
    /// </summary>
    public ICredentials? Credentials { get; set; }

    public Task<FeatureInfo?> RequestAsync(string baseUrl, string wmsVersion, string infoFormat, string srs, string layer, double extendXmin, double extendYmin, double extendXmax, double extendYmax, int x, int y, int mapWidth, int mapHeight)
    {
        return RequestAsync(baseUrl, wmsVersion, infoFormat, srs, layer, extendXmin, extendYmin, extendXmax, extendYmax, x, y, mapWidth, mapHeight, CancellationToken.None);
    }

    /// <summary>
    /// Request FeatureInfo for a WMS Server
    /// </summary>
    /// <param name="baseUrl">Base URL of the WMS server</param>
    /// <param name="wmsVersion">WMS Version</param>
    /// <param name="infoFormat">Format of response (text/xml, text/plain, etc)</param>
    /// <param name="srs">EPSG Code of the coordinate system</param>
    /// <param name="layer">Layer to get FeatureInfo From</param>
    /// <param name="extendXmin"></param>
    /// <param name="extendYmin"></param>
    /// <param name="extendXmax"></param>
    /// <param name="extendYmax"></param>
    /// <param name="x">Coordinate in pixels x</param>
    /// <param name="y">Coordinate in pixels y</param>
    /// <param name="mapWidth">Width of the map</param>
    /// <param name="mapHeight">Height of the map</param>
    public async Task<FeatureInfo?> RequestAsync(string baseUrl, string wmsVersion, string infoFormat, string srs, string layer, double extendXmin, double extendYmin, double extendXmax, double extendYmax, int x, int y, int mapWidth, int mapHeight, CancellationToken cancellationToken)
    {
        _infoFormat = infoFormat;
        var requestUrl = CreateRequestUrl(baseUrl, wmsVersion, infoFormat, srs, layer, extendXmin, extendYmin, extendXmax, extendYmax, x, y, mapWidth, mapHeight);

<<<<<<< HEAD
        await using var task = await _getStreamAsync(requestUrl, cancellationToken).ConfigureAwait(false);
=======
        var task = await _getBytesAsync(requestUrl).ConfigureAwait(false);
>>>>>>> 7571e30c
        try
        {
            var parser = GetParserFromFormat(_infoFormat);

            if (parser == null)
            {
                return null;
            }
            using var stream = new MemoryStream(task);
            var featureInfo = parser.ParseWMSResult(_layerName, stream);
            return featureInfo;
        }
        catch (Exception ex)
        {
            Logger.Log(LogLevel.Error, ex.Message, ex);
        }

        return null;
    }

<<<<<<< HEAD
    private async Task<Stream> GetStreamAsync(string url, CancellationToken cancellationToken)
=======
    private async Task<byte[]> GetBytesAsync(string url)
>>>>>>> 7571e30c
    {
        var handler = new HttpClientHandler();
        handler.SetCredentials(Credentials ?? CredentialCache.DefaultCredentials);

        using var client = new HttpClient(handler) { Timeout = TimeSpan.FromMilliseconds(TimeOut) };
        client.DefaultRequestHeaders.UserAgent.ParseAdd(UserAgent ?? "If you use Mapsui please specify a user-agent specific to your app");
<<<<<<< HEAD
        var req = new HttpRequestMessage(HttpMethod.Get, url);
        var response = await client.SendAsync(req).ConfigureAwait(false);
=======
        using var req = new HttpRequestMessage(HttpMethod.Get, url);
        using var response = await client.SendAsync(req).ConfigureAwait(false);

>>>>>>> 7571e30c
        if (!response.IsSuccessStatusCode)
        {
            throw new Exception($"Unexpected response code: {response.StatusCode}");
        }

<<<<<<< HEAD
        return await response.Content.ReadAsStreamAsync(cancellationToken).ConfigureAwait(false);
=======
        using var stream = await response.Content.ReadAsStreamAsync().ConfigureAwait(false);
        return stream.ToBytes();
>>>>>>> 7571e30c
    }

    public string? UserAgent { get; set; }

    private string CreateRequestUrl(string baseUrl, string wmsVersion, string infoFormat, string srs, string layer, double extendXmin, double extendYmin, double extendXmax, double extendYmax, double x, double y, double mapWidth, double mapHeight)
    {
        _layerName = layer;

        //Versions
        var versionNumber = new Version(wmsVersion);
        var version130 = new Version("1.3.0");

        //Set params based on version
        var xParam = versionNumber < version130 ? "X" : "I";
        var yParam = versionNumber < version130 ? "Y" : "J";
        var crsParam = versionNumber < version130 ? "SRS" : "CRS";

        //Create specific strings for the request
        var bboxString = string.Format(CultureInfo.InvariantCulture, "{0},{1},{2},{3}", extendXmin, extendYmin, extendXmax, extendYmax);

        //Build request url
        var requestUrl = string.Format(CultureInfo.InvariantCulture,
                                       "{0}{1}SERVICE=WMS&" +
                                       "REQUEST=GetFeatureInfo&" +
                                       "VERSION={2}&" +
                                       "LAYERS={3}&" +
                                       "{4}={5}&" + //SRS
                                       "BBOX={6}&" +
                                       "WIDTH={7}&" +
                                       "HEIGHT={8}&" +
                                       "QUERY_LAYERS={9}&" +
                                       "INFO_FORMAT={10}&" +
                                       "{11}={12}&" +
                                       "{13}={14}&" +
                                       "FEATURE_COUNT=200&" +
                                       "FORMAT=image/png&STYLES=",

            baseUrl, baseUrl.Contains('?') ? "&" : "?", //1 = Prefix
            wmsVersion,
            layer,
            crsParam,
            srs,
            bboxString,
            mapWidth,
            mapHeight,
            layer,
            infoFormat,
            xParam, x,
            yParam, y);

        if (ExtraParams != null)
        {
            foreach (var extraParam in ExtraParams)
                requestUrl += $"&{extraParam.Key}={extraParam.Value}";
        }

        return requestUrl;
    }

    /// <summary>
    /// Get a parser that is able to parse the output returned from the service
    /// </summary>
    /// <param name="format">Output format of the service</param>
    private static IGetFeatureInfoParser? GetParserFromFormat(string format)
    {
        if (format.Equals(ApplicationVndOGCGml))
            return new GmlGetFeatureInfoParser();
        if (format.Equals(TextXmlSubtypeGml))
            return new GmlGetFeatureInfoParser();
        if (format.Equals(TextXml))
            return new XmlGetFeatureInfoParser();
        if (format.Equals("text/html")) // Not supported
            return null;
        if (format.Equals("text/plain")) // Not supported
            return null;

        return null;
    }
}<|MERGE_RESOLUTION|>--- conflicted
+++ resolved
@@ -20,15 +20,9 @@
     public const string TextXmlSubtypeGml = "text/xml; subtype=gml/3.1.1";
     private string? _infoFormat;
     private string? _layerName;
-<<<<<<< HEAD
-    private readonly Func<string, CancellationToken, Task<Stream>> _getStreamAsync;
-
-    public GetFeatureInfo(Func<string, CancellationToken, Task<Stream>>? getStreamAsync = null)
-=======
-    private readonly Func<string, Task<byte[]>> _getBytesAsync;
-
-    public GetFeatureInfo(Func<string, Task<byte[]>>? getBytesAsync = null)
->>>>>>> 7571e30c
+    private readonly Func<string, CancellationToken, Task<byte[]>> _getBytesAsync;
+
+    public GetFeatureInfo(Func<string, CancellationToken, Task<byte[]>>? getBytesAsync = null)
     {
         TimeOut = 7000;
         _getBytesAsync = getBytesAsync ?? GetBytesAsync;
@@ -72,11 +66,75 @@
         _infoFormat = infoFormat;
         var requestUrl = CreateRequestUrl(baseUrl, wmsVersion, infoFormat, srs, layer, extendXmin, extendYmin, extendXmax, extendYmax, x, y, mapWidth, mapHeight);
 
-<<<<<<< HEAD
+using Mapsui.Logging;
+using System;
+using System.Collections.Generic;
+using System.Globalization;
+using System.IO;
+using System.Net;
+using System.Net.Http;
+using System.Threading;
+using System.Threading.Tasks;
+using Mapsui.Extensions;
+
+namespace Mapsui.Providers.Wms;
+
+public delegate void StatusEventHandler(object sender, FeatureInfo? featureInfo);
+
+public class GetFeatureInfo
+{
+    public const string? TextXml = "text/xml";
+    public const string? ApplicationVndOGCGml = "application/vnd.ogc.gml";
+    public const string TextXmlSubtypeGml = "text/xml; subtype=gml/3.1.1";
+    private string? _infoFormat;
+    private string? _layerName;
+    private readonly Func<string, CancellationToken, Task<Stream>> _getStreamAsync;
+
+    public GetFeatureInfo(Func<string, CancellationToken, Task<Stream>>? getStreamAsync = null)
+    {
+        TimeOut = 7000;
+        _getStreamAsync = getStreamAsync ?? GetStreamAsync;
+    }
+
+    /// <summary>
+    /// Timeout of web request in milliseconds. Default is 7 seconds
+    /// </summary>
+    public int TimeOut { get; set; }
+
+    public Dictionary<string, string>? ExtraParams { get; set; }
+
+    /// <summary>
+    /// Provides the base authentication interface for retrieving credentials for Web client authentication.
+    /// </summary>
+    public ICredentials? Credentials { get; set; }
+
+    public Task<FeatureInfo?> RequestAsync(string baseUrl, string wmsVersion, string infoFormat, string srs, string layer, double extendXmin, double extendYmin, double extendXmax, double extendYmax, int x, int y, int mapWidth, int mapHeight)
+    {
+        return RequestAsync(baseUrl, wmsVersion, infoFormat, srs, layer, extendXmin, extendYmin, extendXmax, extendYmax, x, y, mapWidth, mapHeight, CancellationToken.None);
+    }
+
+    /// <summary>
+    /// Request FeatureInfo for a WMS Server
+    /// </summary>
+    /// <param name="baseUrl">Base URL of the WMS server</param>
+    /// <param name="wmsVersion">WMS Version</param>
+    /// <param name="infoFormat">Format of response (text/xml, text/plain, etc)</param>
+    /// <param name="srs">EPSG Code of the coordinate system</param>
+    /// <param name="layer">Layer to get FeatureInfo From</param>
+    /// <param name="extendXmin"></param>
+    /// <param name="extendYmin"></param>
+    /// <param name="extendXmax"></param>
+    /// <param name="extendYmax"></param>
+    /// <param name="x">Coordinate in pixels x</param>
+    /// <param name="y">Coordinate in pixels y</param>
+    /// <param name="mapWidth">Width of the map</param>
+    /// <param name="mapHeight">Height of the map</param>
+    public async Task<FeatureInfo?> RequestAsync(string baseUrl, string wmsVersion, string infoFormat, string srs, string layer, double extendXmin, double extendYmin, double extendXmax, double extendYmax, int x, int y, int mapWidth, int mapHeight, CancellationToken cancellationToken)
+    {
+        _infoFormat = infoFormat;
+        var requestUrl = CreateRequestUrl(baseUrl, wmsVersion, infoFormat, srs, layer, extendXmin, extendYmin, extendXmax, extendYmax, x, y, mapWidth, mapHeight);
+
         await using var task = await _getStreamAsync(requestUrl, cancellationToken).ConfigureAwait(false);
-=======
-        var task = await _getBytesAsync(requestUrl).ConfigureAwait(false);
->>>>>>> 7571e30c
         try
         {
             var parser = GetParserFromFormat(_infoFormat);
@@ -85,8 +143,8 @@
             {
                 return null;
             }
-            using var stream = new MemoryStream(task);
-            var featureInfo = parser.ParseWMSResult(_layerName, stream);
+
+            var featureInfo = parser.ParseWMSResult(_layerName, task);
             return featureInfo;
         }
         catch (Exception ex)
@@ -97,36 +155,21 @@
         return null;
     }
 
-<<<<<<< HEAD
     private async Task<Stream> GetStreamAsync(string url, CancellationToken cancellationToken)
-=======
-    private async Task<byte[]> GetBytesAsync(string url)
->>>>>>> 7571e30c
     {
         var handler = new HttpClientHandler();
         handler.SetCredentials(Credentials ?? CredentialCache.DefaultCredentials);
 
-        using var client = new HttpClient(handler) { Timeout = TimeSpan.FromMilliseconds(TimeOut) };
+        var client = new HttpClient(handler) { Timeout = TimeSpan.FromMilliseconds(TimeOut) };
         client.DefaultRequestHeaders.UserAgent.ParseAdd(UserAgent ?? "If you use Mapsui please specify a user-agent specific to your app");
-<<<<<<< HEAD
         var req = new HttpRequestMessage(HttpMethod.Get, url);
         var response = await client.SendAsync(req).ConfigureAwait(false);
-=======
-        using var req = new HttpRequestMessage(HttpMethod.Get, url);
-        using var response = await client.SendAsync(req).ConfigureAwait(false);
-
->>>>>>> 7571e30c
         if (!response.IsSuccessStatusCode)
         {
             throw new Exception($"Unexpected response code: {response.StatusCode}");
         }
 
-<<<<<<< HEAD
         return await response.Content.ReadAsStreamAsync(cancellationToken).ConfigureAwait(false);
-=======
-        using var stream = await response.Content.ReadAsStreamAsync().ConfigureAwait(false);
-        return stream.ToBytes();
->>>>>>> 7571e30c
     }
 
     public string? UserAgent { get; set; }
@@ -205,4 +248,119 @@
 
         return null;
     }
+}
+        try
+        {
+            var parser = GetParserFromFormat(_infoFormat);
+
+            if (parser == null)
+            {
+                return null;
+            }
+            using var stream = new MemoryStream(task);
+            var featureInfo = parser.ParseWMSResult(_layerName, stream);
+            return featureInfo;
+        }
+        catch (Exception ex)
+        {
+            Logger.Log(LogLevel.Error, ex.Message, ex);
+        }
+
+        return null;
+    }
+
+    private async Task<byte[]> GetBytesAsync(string url, CancellationToken cancellationToken)
+    {
+        var handler = new HttpClientHandler();
+        handler.SetCredentials(Credentials ?? CredentialCache.DefaultCredentials);
+
+        using var client = new HttpClient(handler) { Timeout = TimeSpan.FromMilliseconds(TimeOut) };
+        client.DefaultRequestHeaders.UserAgent.ParseAdd(UserAgent ?? "If you use Mapsui please specify a user-agent specific to your app");
+        using var req = new HttpRequestMessage(HttpMethod.Get, url);
+        using var response = await client.SendAsync(req).ConfigureAwait(false);
+        if (!response.IsSuccessStatusCode)
+        {
+            throw new Exception($"Unexpected response code: {response.StatusCode}");
+        }
+
+        using var stream = await response.Content.ReadAsStreamAsync(cancellationToken).ConfigureAwait(false);
+        return stream.ToBytes();
+    }
+
+    public string? UserAgent { get; set; }
+
+    private string CreateRequestUrl(string baseUrl, string wmsVersion, string infoFormat, string srs, string layer, double extendXmin, double extendYmin, double extendXmax, double extendYmax, double x, double y, double mapWidth, double mapHeight)
+    {
+        _layerName = layer;
+
+        //Versions
+        var versionNumber = new Version(wmsVersion);
+        var version130 = new Version("1.3.0");
+
+        //Set params based on version
+        var xParam = versionNumber < version130 ? "X" : "I";
+        var yParam = versionNumber < version130 ? "Y" : "J";
+        var crsParam = versionNumber < version130 ? "SRS" : "CRS";
+
+        //Create specific strings for the request
+        var bboxString = string.Format(CultureInfo.InvariantCulture, "{0},{1},{2},{3}", extendXmin, extendYmin, extendXmax, extendYmax);
+
+        //Build request url
+        var requestUrl = string.Format(CultureInfo.InvariantCulture,
+                                       "{0}{1}SERVICE=WMS&" +
+                                       "REQUEST=GetFeatureInfo&" +
+                                       "VERSION={2}&" +
+                                       "LAYERS={3}&" +
+                                       "{4}={5}&" + //SRS
+                                       "BBOX={6}&" +
+                                       "WIDTH={7}&" +
+                                       "HEIGHT={8}&" +
+                                       "QUERY_LAYERS={9}&" +
+                                       "INFO_FORMAT={10}&" +
+                                       "{11}={12}&" +
+                                       "{13}={14}&" +
+                                       "FEATURE_COUNT=200&" +
+                                       "FORMAT=image/png&STYLES=",
+
+            baseUrl, baseUrl.Contains('?') ? "&" : "?", //1 = Prefix
+            wmsVersion,
+            layer,
+            crsParam,
+            srs,
+            bboxString,
+            mapWidth,
+            mapHeight,
+            layer,
+            infoFormat,
+            xParam, x,
+            yParam, y);
+
+        if (ExtraParams != null)
+        {
+            foreach (var extraParam in ExtraParams)
+                requestUrl += $"&{extraParam.Key}={extraParam.Value}";
+        }
+
+        return requestUrl;
+    }
+
+    /// <summary>
+    /// Get a parser that is able to parse the output returned from the service
+    /// </summary>
+    /// <param name="format">Output format of the service</param>
+    private static IGetFeatureInfoParser? GetParserFromFormat(string format)
+    {
+        if (format.Equals(ApplicationVndOGCGml))
+            return new GmlGetFeatureInfoParser();
+        if (format.Equals(TextXmlSubtypeGml))
+            return new GmlGetFeatureInfoParser();
+        if (format.Equals(TextXml))
+            return new XmlGetFeatureInfoParser();
+        if (format.Equals("text/html")) // Not supported
+            return null;
+        if (format.Equals("text/plain")) // Not supported
+            return null;
+
+        return null;
+    }
 }