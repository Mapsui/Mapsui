﻿using System;

namespace Mapsui.Layers;

<<<<<<< HEAD
public partial class RasterFeature : BaseFeature, IFeature
=======
/// <summary>
/// Feature representing a bitmap on the <cref="Map"/>
/// </summary>
public class RasterFeature : BaseFeature, IFeature
>>>>>>> fa683225
{
    public RasterFeature(RasterFeature rasterFeature) : base(rasterFeature)
    {
        Raster = rasterFeature.Raster == null ? null : new MRaster(rasterFeature.Raster);
    }

    public RasterFeature(MRaster? raster)
    {
        Raster = raster;
    }

    /// <summary>
    /// Raster containing rect and bitmap of raster
    /// </summary>
    public MRaster? Raster { get; }

    /// <summary>
    /// Extent of feature
    /// </summary>
    public MRect? Extent => Raster;

    /// <summary>
    /// Order of feature which is here always 0, because all rasters are on the same level
    /// </summary>
    public int ZOrder => 0;

    /// <summary>
    /// Implementation of visitor pattern for coordinates
    /// </summary>
    /// <param name="visit"></param>
    public void CoordinateVisitor(Action<double, double, CoordinateSetter> visit)
    {
        if (Raster != null)
            foreach (var point in new[] { Raster.Min, Raster.Max })
                visit(point.X, point.Y, (x, y) =>
                {
                    point.X = x;
                    point.Y = y;
                });
    }
}<|MERGE_RESOLUTION|>--- conflicted
+++ resolved
@@ -2,14 +2,10 @@
 
 namespace Mapsui.Layers;
 
-<<<<<<< HEAD
-public partial class RasterFeature : BaseFeature, IFeature
-=======
 /// <summary>
 /// Feature representing a bitmap on the <cref="Map"/>
 /// </summary>
-public class RasterFeature : BaseFeature, IFeature
->>>>>>> fa683225
+public partial class  RasterFeature : BaseFeature, IFeature
 {
     public RasterFeature(RasterFeature rasterFeature) : base(rasterFeature)
     {
