--- conflicted
+++ resolved
@@ -2,14 +2,10 @@
 
 namespace Mapsui.Layers;
 
-<<<<<<< HEAD
-public partial class PointFeature : BaseFeature, IFeature
-=======
 /// <summary>
 /// Feature representing a point on the <cref="Map"/>
 /// </summary>
-public class PointFeature : BaseFeature, IFeature
->>>>>>> fa683225
+public partial class PointFeature : BaseFeature, IFeature
 {
     public PointFeature(PointFeature pointFeature) : base(pointFeature)
     {
