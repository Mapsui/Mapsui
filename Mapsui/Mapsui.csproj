﻿<Project Sdk="Microsoft.NET.Sdk">
  <Import Project="../Mapsui.Common.props" />
  <PropertyGroup>
    <TargetFramework>netstandard1.3</TargetFramework>
  </PropertyGroup>
  <PropertyGroup Condition="'$(Configuration)|$(Platform)'=='Release|AnyCPU'">
    <LangVersion>latest</LangVersion>
  </PropertyGroup>
  <ItemGroup>
    <PackageReference Include="BruTile" Version="2.0.0" />
    <PackageReference Include="ConcurrentHashSet" Version="1.0.2" />
    <PackageReference Include="Newtonsoft.Json" Version="11.0.2" />
  </ItemGroup>
  <ItemGroup>
    <ProjectReference Include="..\Mapsui.Geometries\Mapsui.Geometries.csproj" />
  </ItemGroup>
<<<<<<< HEAD
  <ItemGroup>
    <ProjectReference Include="..\Mapsui.Geometries\Mapsui.Geometries.csproj">
      <Project>{EE55B62D-FFA2-4C24-A4AD-7A47ACE55CE5}</Project>
      <Name>Mapsui.Geometries</Name>
    </ProjectReference>
    <Reference Include="System.Runtime.Serialization.Json">
      <HintPath>..\..\..\Program Files (x86)\Reference Assemblies\Microsoft\Framework\.NETPortable\v4.5\Profile\Profile111\System.Runtime.Serialization.Json.dll</HintPath>
    </Reference>
  </ItemGroup>

=======
>>>>>>> d634c7b6
</Project><|MERGE_RESOLUTION|>--- conflicted
+++ resolved
@@ -14,7 +14,6 @@
   <ItemGroup>
     <ProjectReference Include="..\Mapsui.Geometries\Mapsui.Geometries.csproj" />
   </ItemGroup>
-<<<<<<< HEAD
   <ItemGroup>
     <ProjectReference Include="..\Mapsui.Geometries\Mapsui.Geometries.csproj">
       <Project>{EE55B62D-FFA2-4C24-A4AD-7A47ACE55CE5}</Project>
@@ -25,6 +24,4 @@
     </Reference>
   </ItemGroup>
 
-=======
->>>>>>> d634c7b6
 </Project>