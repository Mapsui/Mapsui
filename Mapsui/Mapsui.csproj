﻿<?xml version="1.0" encoding="utf-8"?>
<Project ToolsVersion="4.0" DefaultTargets="Build" xmlns="http://schemas.microsoft.com/developer/msbuild/2003">
  <Import Project="$(MSBuildExtensionsPath)\$(MSBuildToolsVersion)\Microsoft.Common.props" Condition="Exists('$(MSBuildExtensionsPath)\$(MSBuildToolsVersion)\Microsoft.Common.props')" />
  <PropertyGroup>
    <MinimumVisualStudioVersion>10.0</MinimumVisualStudioVersion>
    <Configuration Condition=" '$(Configuration)' == '' ">Debug</Configuration>
    <Platform Condition=" '$(Platform)' == '' ">AnyCPU</Platform>
    <ProjectGuid>{D74C052A-C07E-4B37-A898-134218ACA5C9}</ProjectGuid>
    <OutputType>Library</OutputType>
    <AppDesignerFolder>Properties</AppDesignerFolder>
    <RootNamespace>Mapsui</RootNamespace>
    <AssemblyName>Mapsui</AssemblyName>
    <DefaultLanguage>en-US</DefaultLanguage>
    <FileAlignment>512</FileAlignment>
    <ProjectTypeGuids>{786C830F-07A1-408B-BD7F-6EE04809D6DB};{FAE04EC0-301F-11D3-BF4B-00C04F79EFBC}</ProjectTypeGuids>
    <TargetFrameworkProfile>Profile111</TargetFrameworkProfile>
    <TargetFrameworkVersion>v4.5</TargetFrameworkVersion>
  </PropertyGroup>
  <PropertyGroup Condition=" '$(Configuration)|$(Platform)' == 'Debug|AnyCPU' ">
    <DebugSymbols>true</DebugSymbols>
    <DebugType>full</DebugType>
    <Optimize>false</Optimize>
    <OutputPath>bin\Debug\</OutputPath>
    <DefineConstants>DEBUG;TRACE</DefineConstants>
    <ErrorReport>prompt</ErrorReport>
    <WarningLevel>4</WarningLevel>
    <TreatWarningsAsErrors>true</TreatWarningsAsErrors>
  </PropertyGroup>
  <PropertyGroup Condition=" '$(Configuration)|$(Platform)' == 'Release|AnyCPU' ">
    <DebugType>pdbonly</DebugType>
    <Optimize>true</Optimize>
    <OutputPath>bin\Release\</OutputPath>
    <DefineConstants>TRACE</DefineConstants>
    <ErrorReport>prompt</ErrorReport>
    <WarningLevel>4</WarningLevel>
  </PropertyGroup>
  <ItemGroup>
    <!-- A reference to the entire .NET Framework is automatically included -->
    <None Include="packages.config" />
  </ItemGroup>
  <ItemGroup>
    <Compile Include="ExtensionMethods\BoundingBoxExtensions.cs" />
    <Compile Include="ExtensionMethods\FeatureExtensions.cs" />
    <Compile Include="ExtensionMethods\GeometryExtensions.cs" />
    <Compile Include="Fetcher\FeatureFetcher.cs" />
    <Compile Include="Fetcher\FetchOnThread.cs" />
    <Compile Include="Fetcher\FetchStrategy.cs" />
    <Compile Include="Fetcher\IAsyncDataFetcher.cs" />
    <Compile Include="Fetcher\IFetchStrategy.cs" />
    <Compile Include="Fetcher\TileFetcher.cs" />
    <Compile Include="Geometries\NotifyingPoint.cs" />
    <Compile Include="Layers\AnimatedFeatures.cs" />
    <Compile Include="Layers\AnimatedPointLayer.cs" />
    <Compile Include="Layers\Attribution.cs" />
    <Compile Include="Layers\TmsTileSourceBuilder.cs" />
    <Compile Include="Logging\Logger.cs" />
    <Compile Include="Projection\BoundingBoxIterator.cs" />
    <Compile Include="Projection\Mercator.cs" />
    <Compile Include="Projection\MinimalTransformation.cs" />
    <Compile Include="Providers\ArcGIS\CapabilitiesHelper.cs" />
    <Compile Include="Providers\ArcGIS\Dynamic\ArcGISDynamicCapabilities.cs" />
    <Compile Include="Providers\ArcGIS\Dynamic\ArcGISDynamicProvider.cs" />
    <Compile Include="Providers\ArcGIS\Dynamic\ArcGISFeatureInfo.cs" />
    <Compile Include="Providers\ArcGIS\Dynamic\ArcGISIdentify.cs" />
    <Compile Include="Providers\ArcGIS\Dynamic\ArcGISLayer.cs" />
    <Compile Include="Providers\ArcGIS\Dynamic\ArcGISLegend.cs" />
    <Compile Include="Providers\ArcGIS\Dynamic\ArcGISLegendResponse.cs" />
    <Compile Include="Providers\ArcGIS\Dynamic\ArcGisLegendResponseLayer.cs" />
    <Compile Include="Providers\ArcGIS\Dynamic\ArcGISLegendResponseLegend.cs" />
    <Compile Include="Providers\ArcGIS\Extent.cs" />
    <Compile Include="Providers\ArcGIS\IArcGISCapabilities.cs" />
    <Compile Include="Providers\ArcGIS\Image\ArcGISImageCapabilities.cs" />
    <Compile Include="Providers\ArcGIS\Image\ArcGISImageServiceProvider.cs" />
    <Compile Include="Providers\ArcGIS\Image\Domain.cs" />
    <Compile Include="Providers\ArcGIS\Image\EditFieldsInfo.cs" />
    <Compile Include="Providers\ArcGIS\Image\Field.cs" />
    <Compile Include="Providers\ArcGIS\Image\OwnershipBasedAccessControlForRasters.cs" />
    <Compile Include="Providers\ArcGIS\Image\RasterFunctionInfo.cs" />
    <Compile Include="Providers\ArcGIS\Image\RasterTypeInfo.cs" />
    <Compile Include="Providers\ArcGIS\Image\TimeInfo.cs" />
    <Compile Include="Providers\ArcGIS\Image\TimeReference.cs" />
    <Compile Include="Providers\ArcGIS\SpatialReference.cs" />
    <Compile Include="Providers\ArcGIS\Table.cs" />
    <Compile Include="Providers\ArcGIS\TileInfo.cs" />
    <Compile Include="Providers\ArcGIS\TimeInfo.cs" />
    <Compile Include="Providers\IProjectingProvider.cs" />
    <Compile Include="Providers\StackedLabelProvider.cs" />
    <Compile Include="Rendering\IRenderGetStrategy.cs" />
    <Compile Include="IViewport.cs" />
    <Compile Include="Layers\BaseLayer.cs" />
    <Compile Include="Layers\IFeatureInfo.cs" />
    <Compile Include="Layers\ILayer.cs" />
    <Compile Include="Layers\ImageLayer.cs" />
    <Compile Include="Layers\MemoryLayer.cs" />
    <Compile Include="Layers\LabelLayer.cs" />
    <Compile Include="Layers\Layer.cs" />
    <Compile Include="Layers\LayerCollection.cs" />
    <Compile Include="Layers\RasterizingLayer.cs" />
    <Compile Include="Layers\TileLayer.cs" />
    <Compile Include="NotifyingViewport.cs" />
    <Compile Include="Properties\Annotations.cs" />
    <Compile Include="Rendering\MinimalRenderGetStrategy.cs" />
    <Compile Include="Rendering\DefaultRendererFactory.cs" />
    <Compile Include="Rendering\RenderGetStrategy.cs" />
    <Compile Include="Rendering\VisibleFeatureIterator.cs" />
    <Compile Include="Map.cs" />
    <Compile Include="Projection\GeometryIterator.cs" />
    <Compile Include="Projection\ITransformation.cs" />
    <Compile Include="Projection\SphericalMercator.cs" />
    <Compile Include="Properties\AssemblyInfo.cs" />
    <Compile Include="Providers\Feature.cs" />
    <Compile Include="Providers\Features.cs" />
    <Compile Include="Providers\IFeature.cs" />
    <Compile Include="Providers\IFeatures.cs" />
    <Compile Include="Providers\IProvider.cs" />
    <Compile Include="Providers\MemoryProvider.cs" />
    <Compile Include="Providers\TileProvider.cs" />
    <Compile Include="Rendering\IRenderer.cs" />
    <Compile Include="Rendering\RenderExceptions.cs" />
    <Compile Include="Styles\Bitmap.cs" />
    <Compile Include="Styles\BitmapRegistry.cs" />
    <Compile Include="Styles\Brush.cs" />
    <Compile Include="Styles\Color.cs" />
    <Compile Include="Styles\FillStyle.cs" />
    <Compile Include="Styles\Font.cs" />
    <Compile Include="Styles\IStyle.cs" />
    <Compile Include="Styles\LabelStyle.cs" />
    <Compile Include="Styles\Offset.cs" />
    <Compile Include="Styles\Pen.cs" />
    <Compile Include="Styles\PenStyle.cs" />
    <Compile Include="Styles\Size.cs" />
    <Compile Include="Styles\Style.cs" />
    <Compile Include="Styles\StyleCollection.cs" />
    <Compile Include="Styles\SymbolStyle.cs" />
    <Compile Include="Styles\Thematics\ColorBlend.cs" />
    <Compile Include="Styles\Thematics\CustomTheme.cs" />
    <Compile Include="Styles\Thematics\GradientTheme.cs" />
    <Compile Include="Styles\Thematics\IThemeStyle.cs" />
    <Compile Include="Styles\Thematics\ThemeStyle.cs" />
    <Compile Include="Styles\VectorStyle.cs" />
<<<<<<< HEAD
=======
    <Compile Include="UI\FeatureInfoEventArgs.cs" />
    <Compile Include="UI\InfoHelper.cs" />
    <Compile Include="UI\MouseInfoEventArgs.cs" />
    <Compile Include="UI\ViewChangedEventArgs.cs" />
    <Compile Include="UI\IMapControl.cs" />
    <Compile Include="UI\ViewportHelper.cs" />
>>>>>>> 4a0d897e
    <Compile Include="Utilities\Constants.cs" />
    <Compile Include="Utilities\DeveloperTools.cs" />
    <Compile Include="Utilities\EmbeddedResourceLoader.cs" />
    <Compile Include="ExtensionMethods\Extensions.cs" />
    <Compile Include="Utilities\ProjectionHelper.cs" />
    <Compile Include="Utilities\Timer.cs" />
    <Compile Include="Utilities\Version.cs" />
    <Compile Include="Utilities\ZoomHelper.cs" />
    <Compile Include="Viewport.cs" />
  </ItemGroup>
  <ItemGroup>
    <Reference Include="BruTile, Version=0.19.0.0, Culture=neutral, processorArchitecture=MSIL">
      <HintPath>..\packages\BruTile.0.19.0\lib\portable-net45+win+WindowsPhoneApp81+Xamarin.iOS10+MonoAndroid10+MonoTouch10\BruTile.dll</HintPath>
      <Private>True</Private>
    </Reference>
    <Reference Include="Newtonsoft.Json, Version=8.0.0.0, Culture=neutral, PublicKeyToken=30ad4fe6b2a6aeed">
      <HintPath>..\packages\Newtonsoft.Json.8.0.2\lib\portable-net40+sl5+wp80+win8+wpa81\Newtonsoft.Json.dll</HintPath>
    </Reference>
    <Reference Include="SQLite.Net">
      <HintPath>..\packages\SQLite.Net-PCL.3.1.1\lib\portable-win8+net45+wp8+wpa81+MonoAndroid1+MonoTouch1\SQLite.Net.dll</HintPath>
    </Reference>
  </ItemGroup>
  <ItemGroup>
    <ProjectReference Include="..\Mapsui.Geometries\Mapsui.Geometries.csproj">
      <Project>{EE55B62D-FFA2-4C24-A4AD-7A47ACE55CE5}</Project>
      <Name>Mapsui.Geometries</Name>
    </ProjectReference>
  </ItemGroup>
  <Import Project="$(MSBuildExtensionsPath32)\Microsoft\Portable\$(TargetFrameworkVersion)\Microsoft.Portable.CSharp.targets" />
  <!-- To modify your build process, add your task inside one of the targets below and uncomment it. 
       Other similar extension points exist, see Microsoft.Common.targets.
  <Target Name="BeforeBuild">
  </Target>
  <Target Name="AfterBuild">
  </Target>
  -->
</Project><|MERGE_RESOLUTION|>--- conflicted
+++ resolved
@@ -138,15 +138,12 @@
     <Compile Include="Styles\Thematics\IThemeStyle.cs" />
     <Compile Include="Styles\Thematics\ThemeStyle.cs" />
     <Compile Include="Styles\VectorStyle.cs" />
-<<<<<<< HEAD
-=======
     <Compile Include="UI\FeatureInfoEventArgs.cs" />
     <Compile Include="UI\InfoHelper.cs" />
     <Compile Include="UI\MouseInfoEventArgs.cs" />
     <Compile Include="UI\ViewChangedEventArgs.cs" />
     <Compile Include="UI\IMapControl.cs" />
     <Compile Include="UI\ViewportHelper.cs" />
->>>>>>> 4a0d897e
     <Compile Include="Utilities\Constants.cs" />
     <Compile Include="Utilities\DeveloperTools.cs" />
     <Compile Include="Utilities\EmbeddedResourceLoader.cs" />
