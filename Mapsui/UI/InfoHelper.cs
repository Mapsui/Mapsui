﻿using System.Collections.Generic;
using System.Linq;
using Mapsui.Geometries;
using Mapsui.Layers;
using Mapsui.Logging;
using Mapsui.Providers;
using Mapsui.Rendering;
using Mapsui.Styles;

namespace Mapsui.UI
{
    public static class InfoHelper
    {
        public static InfoEventArgs GetInfoEventArgs(IViewport viewport, Point screenPosition, 
            float scale, IEnumerable<ILayer> layers, ISymbolCache symbolCache, int numTaps)
        {
            var worldPosition = viewport.ScreenToWorld(
                new Point(screenPosition.X / scale, screenPosition.Y / scale));
            return GetInfoEventArgs(layers, worldPosition, screenPosition, viewport.Resolution, symbolCache, numTaps);
        }

        private static InfoEventArgs GetInfoEventArgs(IEnumerable<ILayer> layers, Point worldPosition, Point screenPosition,
            double resolution, ISymbolCache symbolCache, int numTaps)
        {
            var reversedLayer = layers.Reverse();
            foreach (var layer in reversedLayer)
            {
                if (layer.Enabled == false) continue;
                if (layer.MinVisible > resolution) continue;
                if (layer.MaxVisible < resolution) continue;
                
                var features = layer.GetFeaturesInView(layer.Envelope, resolution);
                
                var feature = features
                    .LastOrDefault(f => IsTouchingTakingIntoAccountSymbolStyles(worldPosition, f, layer.Style, resolution, symbolCache));
                
                if (feature != null)
                {
                    return new InfoEventArgs
                    {
                        Feature = feature,
                        Layer = layer,
                        WorldPosition = worldPosition,
                        ScreenPosition = screenPosition,
                        NumTaps = numTaps,
                        Handled = false,
                    };
                }
            }
            // return InfoEventArgs without feature if none was found. Can be usefull to create features
            return new InfoEventArgs { WorldPosition = worldPosition, ScreenPosition = screenPosition, NumTaps = numTaps, Handled = false};
        }

        private static bool IsTouchingTakingIntoAccountSymbolStyles(
            Point point, IFeature feature, IStyle layerStyle, double resolution, ISymbolCache symbolCache)
        {
            if (feature.Geometry is Point)
            {
                var styles = new List<IStyle>();
                if (layerStyle != null) styles.Add(layerStyle);
                styles.AddRange(feature.Styles);

                foreach (var style in styles)
                {
                    if (style is SymbolStyle symbolStyle)
                    {
                        var scale = symbolStyle.SymbolScale;

                        var size = symbolStyle.BitmapId >= 0
                            ? symbolCache.GetSize(symbolStyle.BitmapId)
                            : new Size(SymbolStyle.DefaultWidth, SymbolStyle.DefaultHeight);

                        var factor = resolution * scale;
                        var marginX = size.Width * 0.5 * factor;
                        var marginY = size.Height * 0.5 * factor;

<<<<<<< HEAD
                        var box = feature.Geometry.GetBoundingBox();
                        box = box.Grow(marginX, marginY);
                        box.Offset(symbolStyle.SymbolOffset.X * factor, symbolStyle.SymbolOffset.Y * factor);
                        if (box.Contains(point)) return true;
                    }
                    if (style is VectorStyle)
                    {
                        var marginX = SymbolStyle.DefaultWidth * 0.5 * resolution;
                        var marginY = SymbolStyle.DefaultHeight * 0.5 * resolution;

                        var box = feature.Geometry.GetBoundingBox();
                        box = box.Grow(marginX, marginY);
                        if (box.Contains(point)) return true;
                    }
                    else
                    {
                        Logger.Log(LogLevel.Warning, $"Feature info not supported for {style.GetType()}");
                        //todo: add support for other types
                    }
=======
                    // Symbols allways drawn around the center (* 0.5 instead of / 2)
                    var factor = resolution * scale;
                    var marginX = size.Width * 0.5 * factor;
                    var marginY = size.Height * 0.5 * factor;

                    var box = feature.Geometry.GetBoundingBox();
                    box = box.Grow(marginX, marginY);
                    if (symbolStyle.SymbolOffset.IsRelative)
                        box.Offset(size.Width * symbolStyle.SymbolOffset.X * factor, size.Height * symbolStyle.SymbolOffset.Y * factor);
                    else
                        box.Offset(symbolStyle.SymbolOffset.X * factor, symbolStyle.SymbolOffset.Y * factor);
                    if (box.Contains(point)) return true;
>>>>>>> 077aac17
                }
            }
            return feature.Geometry.Contains(point);
        }
    }
}<|MERGE_RESOLUTION|>--- conflicted
+++ resolved
@@ -62,39 +62,20 @@
 
                 foreach (var style in styles)
                 {
-                    if (style is SymbolStyle symbolStyle)
-                    {
-                        var scale = symbolStyle.SymbolScale;
+                    var symbolStyle = style as SymbolStyle;
 
-                        var size = symbolStyle.BitmapId >= 0
-                            ? symbolCache.GetSize(symbolStyle.BitmapId)
-                            : new Size(SymbolStyle.DefaultWidth, SymbolStyle.DefaultHeight);
-
-                        var factor = resolution * scale;
-                        var marginX = size.Width * 0.5 * factor;
-                        var marginY = size.Height * 0.5 * factor;
-
-<<<<<<< HEAD
-                        var box = feature.Geometry.GetBoundingBox();
-                        box = box.Grow(marginX, marginY);
-                        box.Offset(symbolStyle.SymbolOffset.X * factor, symbolStyle.SymbolOffset.Y * factor);
-                        if (box.Contains(point)) return true;
-                    }
-                    if (style is VectorStyle)
-                    {
-                        var marginX = SymbolStyle.DefaultWidth * 0.5 * resolution;
-                        var marginY = SymbolStyle.DefaultHeight * 0.5 * resolution;
-
-                        var box = feature.Geometry.GetBoundingBox();
-                        box = box.Grow(marginX, marginY);
-                        if (box.Contains(point)) return true;
-                    }
-                    else
+                    if (symbolStyle == null)
                     {
                         Logger.Log(LogLevel.Warning, $"Feature info not supported for {style.GetType()}");
-                        //todo: add support for other types
+                        continue; //todo: add support for other types
                     }
-=======
+
+                    var scale = symbolStyle.SymbolScale;
+
+                    var size = symbolStyle.BitmapId >= 0
+                        ? symbolCache.GetSize(symbolStyle.BitmapId)
+                        : new Size(SymbolStyle.DefaultWidth, SymbolStyle.DefaultHeight);
+
                     // Symbols allways drawn around the center (* 0.5 instead of / 2)
                     var factor = resolution * scale;
                     var marginX = size.Width * 0.5 * factor;
@@ -107,7 +88,6 @@
                     else
                         box.Offset(symbolStyle.SymbolOffset.X * factor, symbolStyle.SymbolOffset.Y * factor);
                     if (box.Contains(point)) return true;
->>>>>>> 077aac17
                 }
             }
             return feature.Geometry.Contains(point);
