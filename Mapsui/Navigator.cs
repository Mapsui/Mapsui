﻿using Mapsui.Animations;
using Mapsui.Extensions;
using Mapsui.Limiting;
using Mapsui.Logging;
using Mapsui.Utilities;
using System;
using System.Collections.Generic;
using System.Linq;

namespace Mapsui;

public class Navigator
{
    private Viewport _viewport = new(0, 0, 1, 0, 0, 0);
    private IEnumerable<AnimationEntry<Viewport>> _animations = Enumerable.Empty<AnimationEntry<Viewport>>();

<<<<<<< HEAD
    public delegate void ViewportChangedEventHandler(object sender, ViewportChangedEventArgs e);

=======
>>>>>>> 75159d46
    /// <summary>
    /// Called when a data refresh is needed. This directly after a non-animated viewport change
    /// is made and after an animation has completed.
    /// </summary>
    public event EventHandler? RefreshDataRequest;
    public event ViewportChangedEventHandler? ViewportChanged;

    /// <summary>
    /// When true the user can not pan (move) the map.
    /// </summary>
    public bool PanLock { get; set; }

    /// <summary>
    /// When true the user an not rotate the map
    /// </summary>
    public bool ZoomLock { get; set; }

    /// <summary>
    /// When true the user can not zoom into the map
    /// </summary>
    public bool RotationLock { get; set; }

    /// <summary>
    /// The bounds to restrict panning. Exactly how these bounds affects panning
    /// depends on the implementation of the IViewportLimiter.
    /// </summary>
    public MRect? PanBounds => OverridePanBounds ?? DefaultPanBounds;

    /// <summary>
    /// The bounds of zooming, i.e. the smallest and biggest resolutions. 
    /// How these bounds affect zooming depends on the implementation of the 
    /// IViewportLimiter.
    /// </summary>
    public MMinMax? ZoomBounds => OverrideZoomBounds ?? DefaultZoomBounds;

    /// <summary>
    /// Overrides the default zoom bounds which are derived from the Map resolutions.
    /// </summary>
    public MMinMax? OverrideZoomBounds { get; set; }

    /// <summary>
    /// Overrides the default pan bounds which come from the Map extent.
    /// </summary>
    public MRect? OverridePanBounds { get; set; }

    /// <summary>
    /// Overrides the default resolutions which are derived from the Map.Layers resolutions.
    /// </summary>
    public IReadOnlyList<double>? OverrideResolutions { get; set; }

    public IViewportLimiter Limiter { get; set; } = new ViewportLimiter();

    public Viewport Viewport
    {
        get => _viewport;
        private set
        {
            if (_viewport == value) return;
            var oldViewport = _viewport;
            _viewport = value;
            OnViewportChanged(oldViewport);
        }
    }

    /// <summary>
    /// List of resolutions that can be used when going to a new zoom level. In the most common
    /// case these resolutions correspond to the resolutions of the background layer of the map. 
    /// In the Mapsui samples this is usually the openstreetmap layer, but there are also situations
    /// where this is no background layer with resolutions. Or where one app switches between different 
    /// background layers with different resolutions. Also note that when pinch zooming these resolutions 
    /// are not used.
    /// </summary>
    public IReadOnlyList<double> Resolutions => OverrideResolutions ?? DefaultResolutions;

    public MouseWheelAnimation MouseWheelAnimation { get; } = new();

    public void MouseWheelZoom(int mouseWheelDelta, MPoint centerOfZoom)
    {
        if (!Viewport.HasSize()) return;

        // It is unexpected that this method uses the MouseWheelAnimation.Animation and Easing. 
        // At the moment this solution allows the user to change these fields, so I don't want
        // them to become hardcoded values in the MapControl. There should be a more general
        // way to control the animation parameters.
        var resolution = MouseWheelAnimation.GetResolution(mouseWheelDelta, Viewport.Resolution, ZoomBounds, Resolutions);
        if (resolution == Viewport.Resolution) return; // Don even start a animation if are already at the goalResolution.
        ZoomTo(resolution, centerOfZoom, MouseWheelAnimation.Duration, MouseWheelAnimation.Easing);
    }

    /// <summary>
    /// Zooms the viewport to show the box. The boxFit parameter can be used to deal with a difference in 
    /// the width/height ratio between the viewport and the box. The center and resolution will change accordingly.
    /// </summary>
    /// <param name="box">The box to show in the viewport.</param>
    /// <param name="boxFit">The way the box should be fit into the view.</param>
    /// <param name="duration">Duration for animation in milliseconds.</param>
    /// <param name="easing">The type of easing function used to transform from begin tot end state</param>
    public void ZoomToBox(MRect? box, MBoxFit boxFit = MBoxFit.Fit, long duration = -1, Easing? easing = default)
    {
        if (!Viewport.HasSize()) return;
        if (box == null) return;
        if (box.Width <= 0 || box.Height <= 0) return;

        var resolution = ZoomHelper.CalculateResolutionForWorldSize(
            box.Width, box.Height, Viewport.Width, Viewport.Height, boxFit);

        CenterOnAndZoomTo(box.Centroid, resolution, duration, easing);
    }

    /// <summary>
    /// Navigate to the  <see cref="PanBounds" />.
    /// </summary>
    /// <param name="boxFit">Scale method to use to determine resolution</param>
    /// <param name="duration">Duration for animation in milliseconds.</param>
    /// <param name="easing">The type of easing function used to transform from begin tot end state</param>
    public void ZoomToPanBounds(MBoxFit boxFit = MBoxFit.Fill, long duration = -1, Easing? easing = default)
    {
        if (!Viewport.HasSize()) return;
        if (PanBounds is null)
        {
            Logger.Log(LogLevel.Warning, $"{nameof(ZoomToPanBounds)} was called but ${nameof(PanBounds)} was null");
            return;
        }

        ZoomToBox(PanBounds, boxFit, duration, easing);
    }

    /// <summary>
    /// Navigate to center and change resolution with animation
    /// </summary>
    /// <param name="center">New center to move to</param>
    /// <param name="resolution">New resolution to use</param>
    /// <param name="duration">Duration for animation in milliseconds.</param>
    /// <param name="easing">The type of easing function used to transform from begin tot end state</param>
    public void CenterOnAndZoomTo(MPoint center, double resolution, long duration = -1, Easing? easing = default)
    {
        if (PanLock) return;
        if (ZoomLock) return;

        var newViewport = Viewport with { CenterX = center.X, CenterY = center.Y, Resolution = resolution };
        SetViewport(newViewport, duration, easing);
    }

    /// <summary>
    /// Change resolution of the viewport
    /// </summary>
    /// <param name="resolution">New resolution to use</param>
    /// <param name="duration">Duration for animation in milliseconds.</param>
    /// <param name="easing">The type of easing function used to transform from begin tot end state</param>
    public void ZoomTo(double resolution, long duration = -1, Easing? easing = default)
    {
        if (ZoomLock) return;

        var newViewport = Viewport with { Resolution = resolution };
        SetViewport(newViewport, duration, easing);
    }

    /// <summary>
    /// Zoom to a given resolution with a given point as center
    /// </summary>
    /// <param name="resolution">Resolution to zoom</param>
    /// <param name="centerOfZoomInScreenCoordinates">Center of zoom in screen coordinates. This is the one point in the map that 
    /// stays on the same location while zooming in. 
    /// For instance, in mouse wheel zoom animation the position 
    /// of the mouse pointer can be the center of zoom. Note, that the centerOfZoom is in screen coordinates not 
    /// world coordinates, this is because this is most convenient for the main use case, zoom with the mouse 
    /// position as center.</param>
    /// <param name="duration">Duration for animation in milliseconds.</param>
    /// <param name="easing">The easing of the animation when duration is > 0</param>
    public void ZoomTo(double resolution, MPoint centerOfZoomInScreenCoordinates, long duration = -1, Easing? easing = default)
    {
        if (!Viewport.HasSize()) return;
        if (ZoomLock) return;

        var (centerOfZoomX, centerOfZoomY) = Viewport.ScreenToWorldXY(centerOfZoomInScreenCoordinates.X, centerOfZoomInScreenCoordinates.Y);

        if (PanLock)
        {
            // Avoid pan by zooming on center
            centerOfZoomX = Viewport.CenterX;
            centerOfZoomY = Viewport.CenterY;
        }

        var (x, y) = TransformationAlgorithms.CalculateCenterOfMap(
            centerOfZoomX, centerOfZoomY, resolution, Viewport.CenterX, Viewport.CenterY, Viewport.Resolution);
        var newViewport = Viewport with { CenterX = x, CenterY = y, Resolution = resolution };

        SetViewport(newViewport, duration, easing);
    }

    /// <summary>
    /// Zoom in to the next resolutionin in the Navigator.Resolutions list.
    /// </summary>
    /// <param name="duration">Duration for animation in milliseconds.</param>
    /// <param name="easing">The type of easing function used to transform from begin tot end state</param>
    public void ZoomIn(long duration = -1, Easing? easing = default)
    {
        var resolution = ZoomHelper.GetResolutionToZoomIn(Resolutions, Viewport.Resolution);
        ZoomTo(resolution, duration, easing);
    }

    /// <summary>
    /// Zoom out to the next resolution in the Navigator.Resolutions list.
    /// </summary>
    /// <param name="duration">Duration for animation in milliseconds.</param>
    /// <param name="easing">The type of easing function used to transform from begin tot end state</param>
    public void ZoomOut(long duration = -1, Easing? easing = default)
    {
        var resolution = ZoomHelper.GetResolutionToZoomOut(Resolutions, Viewport.Resolution);
        ZoomTo(resolution, duration, easing);
    }

    /// <summary>
    /// Zoom in to a given point
    /// </summary>
    /// <param name="centerOfZoom">Center of zoom. This is the one point in the map that stays on the same location while zooming in.
    /// For instance, in mouse wheel zoom animation the position of the mouse pointer can be the center of zoom.</param>
    /// <param name="duration">Duration for animation in milliseconds.</param>
    /// <param name="easing">The type of easing function used to transform from begin tot end state</param>
    public void ZoomIn(MPoint centerOfZoom, long duration = -1, Easing? easing = default)
    {
        var resolution = ZoomHelper.GetResolutionToZoomIn(Resolutions, Viewport.Resolution);
        ZoomTo(resolution, centerOfZoom, duration, easing);
    }

    /// <summary>
    /// Zoom out to a given point
    /// </summary>
    /// <param name="centerOfZoom">Center of zoom. This is the one point in the map that stays on the same location while zooming in.
    /// For instance, in mouse wheel zoom animation the position of the mouse pointer can be the center of zoom.</param>
    /// <param name="duration">Duration for animation in milliseconds.</param>
    /// <param name="easing">The type of easing function used to transform from begin tot end state</param>
    public void ZoomOut(MPoint centerOfZoom, long duration = -1, Easing? easing = default)
    {
        var resolution = ZoomHelper.GetResolutionToZoomOut(Resolutions, Viewport.Resolution);
        ZoomTo(resolution, centerOfZoom, duration, easing);
    }

    /// <summary>
    /// Zooms to the level indicated. The level is the index of the resolution in the Navigator.Resolutions list.
    /// </summary>
    /// <param name="level">The index of the Navigator.Resolutions list.</param>
    public void ZoomToLevel(int level)
    {
        if (level < 0 || level >= Resolutions.Count)
        {
            Logger.Log(LogLevel.Warning, $"Zoom level '{level}' is not an index in the range of the resolutions list. " +
                $"The resolutions list is length `{Resolutions.Count}`");
            return;
        }
        ZoomTo(Resolutions[level]);
    }

    /// <summary>
    /// Change center of the viewport to X/Y coordinates
    /// </summary>
    /// <param name="x">X value of the new center</param>
    /// <param name="y">Y value of the new center</param>
    /// <param name="duration">Duration for animation in milliseconds.</param>
    /// <param name="easing">Function for easing</param>
    public void CenterOn(double x, double y, long duration = -1, Easing? easing = default)
    {
        CenterOn(new MPoint(x, y), duration, easing);
    }

    /// <summary>
    /// Change center of the viewport
    /// </summary>
    /// <param name="center">New center point of the viewport</param>
    /// <param name="duration">Duration for animation in milliseconds.</param>
    /// <param name="easing">Function for easing</param>
    public void CenterOn(MPoint center, long duration = -1, Easing? easing = default)
    {
        if (PanLock) return;

        var newViewport = Viewport with { CenterX = center.X, CenterY = center.Y };
        SetViewport(newViewport, duration, easing);
    }

    /// <summary>
    /// Fly to the given center with zooming out to given resolution and in again
    /// </summary>
    /// <param name="center">MPoint to fly to</param>
    /// <param name="maxResolution">Maximum resolution to zoom out</param>
    /// <param name="duration">Duration for animation in milliseconds.</param>
    public void FlyTo(MPoint center, double maxResolution, long duration = 500)
    {
        _animations = FlyToAnimation.Create(Viewport, center, maxResolution, duration);
    }

    /// <summary>
    /// Change rotation of the viewport
    /// </summary>
    /// <param name="rotation">New rotation in degrees of the viewport></param>
    /// <param name="duration">Duration for animation in milliseconds.</param>
    /// <param name="easing">The type of easing function used to transform from begin tot end state</param>
    public void RotateTo(double rotation, long duration = -1, Easing? easing = default)
    {
        if (RotationLock) return;

        var newViewport = Viewport with { Rotation = rotation };
        SetViewport(newViewport, duration, easing);
    }

    /// <summary>
    /// Animate Fling of the viewport. This method is called from
    /// the MapControl and is usually not called from user code. This method does not call
    /// Navigated. 
    /// </summary>
    /// <param name="velocityX">VelocityX from SwipedEventArgs></param>
    /// <param name="velocityY">VelocityX from SwipedEventArgs></param>
    /// <param name="maxDuration">Maximum duration of fling deceleration></param>
    public void Fling(double velocityX, double velocityY, long maxDuration)
    {
        if (PanLock) return;

        _animations = FlingAnimation.Create(velocityX, velocityY, maxDuration);
    }

    /// <summary>
    /// To pan the map when dragging with mouse or single finger. This method is called from
    /// the MapControl and is usually not called from user code. This method does not call
    /// Navigated. So, Navigated needs to be called from the MapControl on mouse/touch up.
    /// </summary>
    /// <param name="positionScreen">Screen position of the dragging mouse or finger.</param>
    /// <param name="previousPositionScreen">Previous position of the dragging mouse or finger.</param>
    public void Drag(MPoint positionScreen, MPoint previousPositionScreen)
    {
        Pinch(positionScreen, previousPositionScreen, 1);
    }

    /// <summary>
    /// To change the map viewport when using multiple fingers. This method is called from
    /// the MapControl and is usually not called from user code. This method does not call
    /// Navigated. So, Navigated needs to be called from the MapControl on mouse/touch up.
    /// </summary>
    /// <param name="currentPinchCenter">The center of the current position of touch positions.</param>
    /// <param name="previousPinchCenter">The previous center of the current position of touch positions.</param>
    /// <param name="deltaResolution">The change in resolution cause by moving the fingers together or further apart.</param>
    /// <param name="deltaRotation">The change in rotation of the finger positions.</param>
    public void Pinch(MPoint currentPinchCenter, MPoint previousPinchCenter, double deltaResolution, double deltaRotation = 0)
    {
        if (ZoomLock) deltaResolution = 1;
        if (PanLock) currentPinchCenter = previousPinchCenter;
        if (RotationLock) deltaRotation = 0;

        ClearAnimations();

        var viewport = TransformState(Viewport, currentPinchCenter, previousPinchCenter, deltaResolution, deltaRotation);
        SetViewportWithLimit(viewport);
    }

    public void SetSize(double width, double height)
    {
        ClearAnimations();
        SetViewportWithLimit(Viewport with { Width = width, Height = height });
        OnRefreshDataRequest();
    }

    private void OnRefreshDataRequest()
    {
        RefreshDataRequest?.Invoke(this, EventArgs.Empty);
    }

    private static Viewport TransformState(Viewport viewport, MPoint positionScreen, MPoint previousPositionScreen, double deltaResolution, double deltaRotation)
    {
        var previous = viewport.ScreenToWorld(previousPositionScreen.X, previousPositionScreen.Y);
        var current = viewport.ScreenToWorld(positionScreen.X, positionScreen.Y);

        var newX = viewport.CenterX + previous.X - current.X;
        var newY = viewport.CenterY + previous.Y - current.Y;

        if (deltaResolution == 1 && deltaRotation == 0 && viewport.CenterX == newX && viewport.CenterY == newY)
            return viewport;

        if (deltaResolution != 1)
        {
            viewport = viewport with { Resolution = viewport.Resolution / deltaResolution };

            // Calculate current position again with adjusted resolution
            // Zooming should be centered on the place where the map is touched.
            // This is done with the scale correction.
            var scaleCorrectionX = (1 - deltaResolution) * (current.X - viewport.CenterX);
            var scaleCorrectionY = (1 - deltaResolution) * (current.Y - viewport.CenterY);

            newX -= scaleCorrectionX;
            newY -= scaleCorrectionY;
        }

        viewport = viewport with { CenterX = newX, CenterY = newY };

        if (deltaRotation != 0)
        {
            current = viewport.ScreenToWorld(positionScreen.X, positionScreen.Y); // calculate current position again with adjusted resolution
            viewport = viewport with { Rotation = viewport.Rotation + deltaRotation };
            var postRotation = viewport.ScreenToWorld(positionScreen.X, positionScreen.Y); // calculate current position again with adjusted resolution
            viewport = viewport with { CenterX = viewport.CenterX - (postRotation.X - current.X), CenterY = viewport.CenterY - (postRotation.Y - current.Y) };
        }

        return viewport;
    }

    private void ClearAnimations()
    {
        if (_animations.Any())
        {
            _animations = Enumerable.Empty<AnimationEntry<Viewport>>();
        }
    }

    /// <summary>
    /// Property change event
    /// </summary>
    /// <param name="propertyName">Name of property that changed</param>
    private void OnViewportChanged(Viewport oldViewport)
    {
        ViewportChanged?.Invoke(this, new ViewportChangedEventArgs(oldViewport));
    }

    public bool UpdateAnimations()
    {
        if (!_animations.Any()) return false;
        if (_animations.All(a => a.Done))
        {
            ClearAnimations();
            OnRefreshDataRequest();
        }
        var animationResult = Animation.UpdateAnimations(Viewport, _animations);

        SetViewportWithLimit(animationResult.State);

        if (ShouldAnimationsBeHaltedBecauseOfLimiting(animationResult.State, Viewport))
        {
            ClearAnimations();
            OnRefreshDataRequest();
            return false; // Not running
        }

        return animationResult.IsRunning;
    }

    public void SetViewportAnimations(List<AnimationEntry<Viewport>> animations)
    {
        _animations = animations;
    }

    private void SetViewportWithLimit(Viewport viewport)
    {
        Viewport = Limit(viewport);
    }

    private bool ShouldAnimationsBeHaltedBecauseOfLimiting(Viewport input, Viewport output)
    {
        var zoomLimited = input.Resolution != output.Resolution;
        var fullyLimited =
            input.CenterX != output.CenterX &&
            input.CenterY != output.CenterY &&
            zoomLimited;

        // When the viewport is limited in x, y and resolution there will be no 
        // further change in subsequent updates and the animation should be halted.
        if (fullyLimited)
            return true;

        // When the animation hits the zoom limit it should also be halted. 
        // A further animation in the x or y direction appears as a confusing
        // drift of the viewport.
        return zoomLimited;
    }

    private Viewport Limit(Viewport goalViewport)
    {
        var limitedViewport = Limiter.Limit(goalViewport, PanBounds, ZoomBounds);

        limitedViewport = LimitXYProportianalToResolution(Viewport, goalViewport, limitedViewport);

        return limitedViewport;
    }

    private Viewport LimitXYProportianalToResolution(Viewport originalViewport, Viewport goalViewport, Viewport limitedViewport)
    {
        // From a users experience perspective we want the x/y change to be limited to the same degree
        // as the resolution. This is to prevent the situation where you zoom out while hitting the zoom bounds
        // and you see no change in resolution, but you will see a change in pan.

        var resolutionLimiting = CalculatResolutionLimiting(originalViewport.Resolution, goalViewport.Resolution, limitedViewport.Resolution);

        if (resolutionLimiting > 0)
        {
            var correctionX = (limitedViewport.CenterX - originalViewport.CenterX) * resolutionLimiting;
            var limitedCenterX = limitedViewport.CenterX - correctionX;
            var correctionY = (limitedViewport.CenterY - originalViewport.CenterY) * resolutionLimiting;
            var limitedCenterY = limitedViewport.CenterY - correctionY;
            limitedViewport = limitedViewport with { CenterX = limitedCenterX, CenterY = limitedCenterY };
            // Limit again because this correction could result in x/y values outside of the limit.
            limitedViewport = Limiter.Limit(limitedViewport, PanBounds, ZoomBounds);
        }

        return limitedViewport;
    }

    /// <summary>
    /// Returns a number between 0 and 1 that represents the limiting of the resolution.
    /// </summary>
    /// <param name="orignalResolution"></param>
    /// <param name="goalResolution"></param>
    /// <param name="limitedResolution"></param>
    /// <returns></returns>
    private static double CalculatResolutionLimiting(double originalResolution, double goalResolution, double limitedResolution)
    {
        var denominator = Math.Abs(goalResolution - originalResolution);

        if (denominator <= double.Epsilon)
            return 0; // There was no limiting because there was no difference at all.

        var numerator = Math.Abs(goalResolution - limitedResolution);

        return (double)(numerator / denominator);
    }

    public void SetViewport(Viewport viewport, long duration = -1, Easing? easing = default)
    {
        if (duration <= 0)
        {
            ClearAnimations();
            SetViewportWithLimit(viewport);
            OnRefreshDataRequest();
        }
        else
        {
            if (_animations.Any())
                OnRefreshDataRequest();
            _animations = ViewportAnimation.Create(Viewport, viewport, duration, easing);
        }
    }

    internal int GetAnimationsCount => _animations.Count();

    /// <summary> Default Resolutions automatically set on Layers changed </summary>
    internal IReadOnlyList<double> DefaultResolutions { get; set; } = new List<double>();

    /// <summary> Default Zoom Bounds automatically set on Layers changed </summary>
    internal MMinMax? DefaultZoomBounds { get; set; }

    /// <summary> Default Pan Bounds automatically set on Layers changed </summary>
    internal MRect? DefaultPanBounds { get; set; }
}<|MERGE_RESOLUTION|>--- conflicted
+++ resolved
@@ -14,11 +14,8 @@
     private Viewport _viewport = new(0, 0, 1, 0, 0, 0);
     private IEnumerable<AnimationEntry<Viewport>> _animations = Enumerable.Empty<AnimationEntry<Viewport>>();
 
-<<<<<<< HEAD
     public delegate void ViewportChangedEventHandler(object sender, ViewportChangedEventArgs e);
 
-=======
->>>>>>> 75159d46
     /// <summary>
     /// Called when a data refresh is needed. This directly after a non-animated viewport change
     /// is made and after an animation has completed.
