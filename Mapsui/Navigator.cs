--- conflicted
+++ resolved
@@ -15,14 +15,12 @@
 {
     private Viewport _viewport = new(0, 0, 1, 0, 0, 0);
     private IEnumerable<AnimationEntry<Viewport>> _animations = Enumerable.Empty<AnimationEntry<Viewport>>();
-<<<<<<< HEAD
+
     private List<Action> _initialization = new();
     private MMinMax? _defaultZoomBounds;
     private MRect? _defaultPanBounds;
     private MMinMax? _overrideZoomBounds;
     private MRect? _overridePanBounds;
-=======
->>>>>>> 75159d46
 
     /// <summary>
     /// Called when a data refresh is needed. This directly after a non-animated viewport change
@@ -62,7 +60,7 @@
     /// <summary>
     /// Overrides the default zoom bounds which are derived from the Map resolutions.
     /// </summary>
-<<<<<<< HEAD
+
     public MMinMax? OverrideZoomBounds
     {
         get => _overrideZoomBounds;
@@ -72,9 +70,6 @@
             InitializeIfNeeded();
         }
     }
-=======
-    public MMinMax? OverrideZoomBounds { get; set; }
->>>>>>> 75159d46
 
     /// <summary>
     /// Overrides the default pan bounds which come from the Map extent.
@@ -679,7 +674,7 @@
     internal IReadOnlyList<double> DefaultResolutions { get; set; } = new List<double>();
 
     /// <summary> Default Zoom Bounds automatically set on Layers changed </summary>
-<<<<<<< HEAD
+
     internal MMinMax? DefaultZoomBounds 
     { 
         get => _defaultZoomBounds;
@@ -688,9 +683,6 @@
             InitializeIfNeeded();
         }
     }
-=======
-    internal MMinMax? DefaultZoomBounds { get; set; }
->>>>>>> 75159d46
 
     /// <summary> Default Pan Bounds automatically set on Layers changed </summary>
     internal MRect? DefaultPanBounds 
