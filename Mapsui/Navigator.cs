﻿using System;
using System.Collections.Generic;
using Mapsui.Geometries;
using Mapsui.Utilities;

namespace Mapsui
{
    public class Navigator : INavigator
    {
        private readonly Map _map;
        private readonly IViewport _viewport;
        private Animation _animation;
        private double _rotationDelta;
        private Point _animationZoomCenter;

        private static long _defaultDuration = 0;

        /// <summary>
        /// Default value for duration, if nothing is given by the different functions
        /// </summary>
        public static long DefaultDuration
        {
            get => _defaultDuration;
            set
            {
                if (value < 0)
                    _defaultDuration = 0;
                else
                    _defaultDuration = value;
            }
        }

        public EventHandler Navigated { get; set; }

        public Navigator(Map map, IViewport viewport)
        {
            _map = map;
            _viewport = viewport;
        }

        /// <summary>
        /// Navigate center of viewport to center of extent and change resolution
        /// </summary>
        /// <param name="extent">New extent for viewport to show</param>
        /// <param name="scaleMethod">Scale method to use to determine resolution</param>
<<<<<<< HEAD
        /// <param name="duration">Duration of animation in millisecondsScale method to use to determine resolution</param>
        public void NavigateTo(BoundingBox extent, ScaleMethod scaleMethod = ScaleMethod.Fit, long duration = 0, Easing easing = default)
=======
        /// <param name="duration">Duration for animation in milliseconds. If less then 0, then <see cref="DefaultDuration"/> is used.</param>
        public void NavigateTo(BoundingBox extent, ScaleMethod scaleMethod = ScaleMethod.Fit, long duration = -1)
>>>>>>> bce94fb0
        {
            if (extent == null) return;

            var resolution = ZoomHelper.DetermineResolution(
                extent.Width, extent.Height, _viewport.Width, _viewport.Height, scaleMethod);

            NavigateTo(extent.Centroid, resolution, duration, easing);
        }

        /// <summary>
        /// Navigate to a resolution, so such the map uses the fill method
        /// </summary>
<<<<<<< HEAD
        /// <param name="scaleMethod"></param>
        /// <param name="duration">Duration of animation in millisecondsScale method to use to determine resolution</param>
        public void NavigateToFullEnvelope(ScaleMethod scaleMethod = ScaleMethod.Fill, long duration = 0, Easing easing = default)
=======
        /// <param name="scaleMethod">Scale method to use to determine resolution</param>
        /// <param name="duration">Duration for animation in milliseconds. If less then 0, then <see cref="DefaultDuration"/> is used.</param>
        public void NavigateToFullEnvelope(ScaleMethod scaleMethod = ScaleMethod.Fill, long duration = -1)
>>>>>>> bce94fb0
        {
            NavigateTo(_map.Envelope, scaleMethod, duration, easing);
        }

        /// <summary>
        /// Navigate to center and change resolution with animation
        /// </summary>
        /// <param name="center">New center to move to</param>
        /// <param name="resolution">New resolution to use</param>
<<<<<<< HEAD
        /// <param name="duration">Duration of animation in milliseconds</param>
        public void NavigateTo(Point center, double resolution, long duration = 0, Easing easing = default)
=======
        /// <param name="duration">Duration for animation in milliseconds. If less then 0, then <see cref="DefaultDuration"/> is used.</param>
        public void NavigateTo(Point center, double resolution, long duration = -1)
>>>>>>> bce94fb0
        {
            // Stop any old animation if there is one
            StopRunningAnimation();

            duration = duration < 0 ? _defaultDuration : duration;

            if (duration == 0)
            {
                _viewport.SetCenter(center);
                _viewport.SetResolution(resolution);

                Navigated?.Invoke(this, EventArgs.Empty);
            }
            else
            {
                var animations = new List<AnimationEntry>();

                if (!_viewport.Center.Equals(center))
                {
                    var entry = new AnimationEntry(
                        start: _viewport.Center,
                        end: (ReadOnlyPoint)center,
                        animationStart: 0,
                        animationEnd: 1,
                        easing: easing ?? Easing.SinInOut,
                        tick: CenterTick,
                        final: CenterFinal
                    );
                    animations.Add(entry);
                }

                if (_viewport.Resolution != resolution)
                {
                    var entry = new AnimationEntry(
                        start: _viewport.Resolution,
                        end: resolution,
                        animationStart: 0,
                        animationEnd: 1,
                        easing: easing ?? Easing.SinInOut,
                        tick: ResolutionTick,
                        final: ResolutionFinal
                    );
                    animations.Add(entry);
                }

                if (animations.Count == 0)
                    return;

                _animation = new Animation(duration);
                _animation.Entries.AddRange(animations);
                _animation.Start();
            }
        }

        /// <summary>
        /// Change resolution of viewport
        /// </summary>
        /// <param name="center">screen center point to zoom at</param>
        /// <param name="resolution">New resolution to use</param>
<<<<<<< HEAD
        /// <param name="duration">Duration of animation in milliseconds</param>
        public void ZoomTo(Point center, double resolution, long duration = 0, Easing easing = default)
        {
            // Stop any old animation if there is one
            StopRunningAnimation();

            if (duration == 0)
            {
                _viewport.SetResolution(resolution);

                Navigated?.Invoke(this, EventArgs.Empty);
            }
            else
            {
                _animationZoomCenter = center;

                var animations = new List<AnimationEntry>();

                if (_viewport.Resolution == resolution)
                    return;

                var entry = new AnimationEntry(
                    start: _viewport.Resolution,
                    end: resolution,
                    animationStart: 0,
                    animationEnd: 1,
                    easing: easing ?? Easing.SinInOut,
                    tick: ResolutionTick,
                    final: ResolutionFinal
                );
                animations.Add(entry);

                _animation = new Animation(duration);
                _animation.Entries.AddRange(animations);
                _animation.Start();
            }
=======
        /// <param name="duration">Duration for animation in milliseconds. If less then 0, then <see cref="DefaultDuration"/> is used.</param>
        public void ZoomTo(Point center, double resolution, long duration = -1)
        {
            ZoomTo(resolution, center, duration);
>>>>>>> bce94fb0
        }

        /// <summary>
        /// Change resolution of viewport
        /// </summary>
        /// <param name="resolution">New resolution to use</param>
<<<<<<< HEAD
        /// <param name="duration">Duration of animation in milliseconds</param>
        public void ZoomTo(double resolution, long duration = 0, Easing easing = default)
=======
        /// <param name="duration">Duration for animation in milliseconds. If less then 0, then <see cref="DefaultDuration"/> is used.</param>
        public void ZoomTo(double resolution, long duration = -1)
>>>>>>> bce94fb0
        {
            // Stop any old animation if there is one
            StopRunningAnimation();

            duration = duration < 0 ? _defaultDuration : duration;

            if (duration == 0)
            {
                _viewport.SetResolution(resolution);

                Navigated?.Invoke(this, EventArgs.Empty);
            }
            else
            {
                var animations = new List<AnimationEntry>();

                if (_viewport.Resolution == resolution)
                    return;

                var entry = new AnimationEntry(
                    start: _viewport.Resolution,
                    end: resolution,
                    animationStart: 0,
                    animationEnd: 1,
                    easing: easing ?? Easing.SinInOut,
                    tick: ResolutionTick,
                    final: ResolutionFinal
                );
                animations.Add(entry);

                _animation = new Animation(duration);
                _animation.Entries.AddRange(animations);
                _animation.Start();
            }
        }

        /// <summary>
        /// Zoom in to the next resolution
        /// </summary>
<<<<<<< HEAD
        public void ZoomIn(long duration = 0, Easing easing = default)
=======
        /// <param name="duration">Duration for animation in milliseconds. If less then 0, then <see cref="DefaultDuration"/> is used.</param>
        public void ZoomIn(long duration = -1)
>>>>>>> bce94fb0
        {
            var resolution = ZoomHelper.ZoomIn(_map.Resolutions, _viewport.Resolution);

            ZoomTo(resolution, duration, easing);
        }

        /// <summary>
        /// Zoom out to the next resolution
        /// </summary>
<<<<<<< HEAD
        public void ZoomOut(long duration = 0, Easing easing = default)
=======
        /// <param name="duration">Duration for animation in milliseconds. If less then 0, then <see cref="DefaultDuration"/> is used.</param>
        public void ZoomOut(long duration = -1)
>>>>>>> bce94fb0
        {
            var resolution = ZoomHelper.ZoomOut(_map.Resolutions, _viewport.Resolution);

            ZoomTo(resolution, duration, easing);
        }

        /// <summary>
        /// Zoom in to a given point
        /// </summary>
        /// <param name="centerOfZoom">Center to use for zoom in</param>
<<<<<<< HEAD
        public void ZoomIn(Point centerOfZoom, long duration = 0, Easing easing = default)
        {
            var resolution = ZoomHelper.ZoomIn(_map.Resolutions, _viewport.Resolution);
            ZoomTo(resolution, centerOfZoom, duration, easing);
=======
        /// <param name="duration">Duration for animation in milliseconds. If less then 0, then <see cref="DefaultDuration"/> is used.</param>
        public void ZoomIn(Point centerOfZoom, long duration = -1)
        {
            var resolution = ZoomHelper.ZoomIn(_map.Resolutions, _viewport.Resolution);

            ZoomTo(resolution, centerOfZoom, duration);
>>>>>>> bce94fb0
        }

        /// <summary>
        /// Zoom out to a given point
        /// </summary>
        /// <param name="centerOfZoom">Center to use for zoom out</param>
<<<<<<< HEAD
        public void ZoomOut(Point centerOfZoom, long duration = 0, Easing easing = default)
        {
            var resolution = ZoomHelper.ZoomOut(_map.Resolutions, _viewport.Resolution);
            ZoomTo(resolution, centerOfZoom, duration, easing);
=======
        /// <param name="duration">Duration for animation in milliseconds. If less then 0, then <see cref="DefaultDuration"/> is used.</param>
        public void ZoomOut(Point centerOfZoom, long duration = -1)
        {
            var resolution = ZoomHelper.ZoomOut(_map.Resolutions, _viewport.Resolution);

            ZoomTo(resolution, centerOfZoom, duration);
>>>>>>> bce94fb0
        }

        /// <summary>
        /// Zoom to a given resolution with a given point as center
        /// </summary>
        /// <param name="resolution">Resolution to zoom</param>
        /// <param name="centerOfZoom">Center to use for zoom</param>
<<<<<<< HEAD
        public void ZoomTo(double resolution, Point centerOfZoom, long duration = 0, Easing easing = default)
=======
        /// <param name="duration">Duration for animation in milliseconds. If less then 0, then <see cref="DefaultDuration"/> is used.</param>
        public void ZoomTo(double resolution, Point centerOfZoom, long duration = -1)
>>>>>>> bce94fb0
        {
            // Stop any old animation if there is one
            StopRunningAnimation();

            duration = duration < 0 ? _defaultDuration : duration;

            if (duration == 0)
            {
                _viewport.SetResolution(resolution);

                Navigated?.Invoke(this, EventArgs.Empty);
            }
            else
            {
                _animationZoomCenter = centerOfZoom;

                var animations = new List<AnimationEntry>();

                if (_viewport.Resolution == resolution)
                    return;

                var entry = new AnimationEntry(
                    start: _viewport.Resolution,
                    end: resolution,
                    animationStart: 0,
                    animationEnd: 1,
                    easing: easing ?? Easing.SinInOut,
                    tick: ResolutionTick,
                    final: ResolutionFinal
                );
                animations.Add(entry);

                _animation = new Animation(duration);
                _animation.Entries.AddRange(animations);
                _animation.Start();
            }
        }

        /// <summary>
        /// Change center of viewport to X/Y coordinates
        /// </summary>
        /// <param name="x">X value of the new center</param>
        /// <param name="y">Y value of the new center</param>
        /// <param name="duration">Duration for animation in milliseconds. If less then 0, then <see cref="DefaultDuration"/> is used.</param>
        /// <param name="easing">Function for easing</param>
<<<<<<< HEAD
        public void CenterOn(double x, double y, long duration = 0, Easing easing = default)
=======
        public void CenterOn(double x, double y, long duration = -1)
>>>>>>> bce94fb0
        {
            CenterOn(new Point(x, y), duration, easing);
        }

        /// <summary>
        /// Change center of viewport
        /// </summary>
        /// <param name="center">New center point of viewport</param>
        /// <param name="duration">Duration for animation in milliseconds. If less then 0, then <see cref="DefaultDuration"/> is used.</param>
        /// <param name="easing">Function for easing</param>
<<<<<<< HEAD
        public void CenterOn(Point center, long duration = 0, Easing easing = default)
=======
        public void CenterOn(Point center, long duration = -1)
>>>>>>> bce94fb0
        {
            // Stop any old animation if there is one
            StopRunningAnimation();

            duration = duration < 0 ? _defaultDuration : duration;

            if (duration == 0)
            {
                _viewport.SetCenter(center);

                Navigated?.Invoke(this, EventArgs.Empty);
            }
            else
            {
                var animations = new List<AnimationEntry>();

                if (_viewport.Center.Equals(center))
                    return;

                var entry = new AnimationEntry(
                    start: _viewport.Center,
                    end: (ReadOnlyPoint)center,
                    animationStart: 0,
                    animationEnd: 1,
                    easing: easing ?? Easing.SinOut,
                    tick: CenterTick,
                    final: CenterFinal
                );
                animations.Add(entry);

                _animation = new Animation(duration);
                _animation.Entries.AddRange(animations);
                _animation.Start();
            }
        }

        /// <summary>
        /// Fly to the given center with zooming out to given resolution and in again
        /// </summary>
        /// <param name="center">Point to fly to</param>
        /// <param name="maxResolution">Maximum resolution to zoom out</param>
        /// <param name="duration">Duration for animation in milliseconds. If less then 0, then <see cref="DefaultDuration"/> is used.</param>
        public void FlyTo(Point center, double maxResolution, long duration = 2000)
        {
            // Stop any old animation if there is one
            StopRunningAnimation();

            duration = duration < 0 ? _defaultDuration : duration;

            var halfCenter = new Point(_viewport.Center.X + (center.X - _viewport.Center.X) / 2.0, _viewport.Center.Y + (center.Y - _viewport.Center.Y) / 2.0);
            var resolution = _viewport.Resolution;

            if (duration == 0)
            {
                _viewport.SetCenter(center);

                Navigated?.Invoke(this, EventArgs.Empty);
            }
            else
            {
                var animations = new List<AnimationEntry>();
                AnimationEntry entry;

                if (!_viewport.Center.Equals(center))
                {
                    entry = new AnimationEntry(
                        start: _viewport.Center,
                        end: (ReadOnlyPoint)center,
                        animationStart: 0,
                        animationEnd: 1,
                        easing: Easing.SinInOut,
                        tick: CenterTick,
                        final: CenterFinal
                    );
                    animations.Add(entry);
                }

                entry = new AnimationEntry(
                    start: _viewport.Resolution,
                    end: maxResolution,
                    animationStart: 0,
                    animationEnd: 0.5,
                    easing: Easing.SinIn,
                    tick: ResolutionTick,
                    final: ResolutionFinal
                );
                animations.Add(entry);

                entry = new AnimationEntry(
                    start: maxResolution,
                    end: _viewport.Resolution,
                    animationStart: 0.5,
                    animationEnd: 1,
                    easing: Easing.SinIn,
                    tick: ResolutionTick,
                    final: ResolutionFinal
                );
                animations.Add(entry);

                _animation = new Animation(duration);
                _animation.Entries.AddRange(animations);
                _animation.Start();
            }
        }

        /// <summary>
        /// Change rotation of viewport
        /// </summary>
        /// <param name="rotation">New rotation in degrees of viewport></param>
<<<<<<< HEAD
        public void RotateTo(double rotation, long duration = 0, Easing easing = null)
=======
        /// <param name="duration">Duration for animation in milliseconds. If less then 0, then <see cref="DefaultDuration"/> is used.</param>
        public void RotateTo(double rotation, long duration = -1)
>>>>>>> bce94fb0
        {
            // Stop any old animation if there is one
            StopRunningAnimation();

            duration = duration < 0 ? _defaultDuration : duration;

            if (duration == 0)
            {
                _viewport.SetRotation(rotation);

                Navigated?.Invoke(this, EventArgs.Empty);
            }
            else
            {
                var animations = new List<AnimationEntry>();
                AnimationEntry entry;

                if (_viewport.Rotation == rotation)
                    return;

                entry = new AnimationEntry(
                    start: _viewport.Rotation,
                    end: rotation,
                    animationStart: 0,
                    animationEnd: 1,
                    easing: easing ?? Easing.SinInOut,
                    tick: RotationTick,
                    final: RotationFinal
                );
                animations.Add(entry);

                _rotationDelta = (double)entry.End - (double)entry.Start;

                if (_rotationDelta < -180.0)
                    _rotationDelta += 360.0;

                if (_rotationDelta > 180.0)
                    _rotationDelta -= 360.0;

                _animation = new Animation(duration);
                _animation.Entries.AddRange(animations);
                _animation.Start();
            }
        }

        /// <summary>
        /// Animate Fling of viewport
        /// </summary>
        /// <param name="velocityX">VelocityX from SwipedEventArgs></param>
        /// <param name="velocityY">VelocityX from SwipedEventArgs></param>
        /// <param name="maxDuration">Maximum duration of fling deceleration></param>
        public void AnimateFling(double velocityX, double velocityY, long maxDuration)
        {
            // Stop any old animation if there is one
            StopRunningAnimation();

            if (maxDuration < 16)
                return;

            velocityX = -velocityX;// reverse as it finger direction is oposite to map movement
            velocityY = -velocityY;// reverse as it finger direction is oposite to map movement

            var magnitudeOfV = Math.Sqrt((velocityX * velocityX) + (velocityY * velocityY));

            var animateMillis = magnitudeOfV / 10;

            if (magnitudeOfV < 100 || animateMillis < 16)
                return;

            if (animateMillis > maxDuration)
                animateMillis = maxDuration;

            var animations = new List<AnimationEntry>();
            AnimationEntry entry;

            entry = new AnimationEntry(
                start: (velocityX, velocityY),
                end: (0d, 0d),
                animationStart: 0,
                animationEnd: 1,
                easing: Easing.SinIn,
                tick: FlingTick,
                final: FlingFinal
            );
            animations.Add(entry);

            _animation = new Animation((long)animateMillis);
            _animation.Entries.AddRange(animations);
            _animation.Start();
        }

        /// <summary>
        /// Stop all running animations
        /// </summary>
        public void StopRunningAnimation()
        {
            if (_animation != null)
            {
                _animation.Stop(false);
                _animation = null;
                _animationZoomCenter = null;
            }
        }

        private void CenterTick(AnimationEntry entry, double value)
        {
            var x = ((ReadOnlyPoint)entry.Start).X + (((ReadOnlyPoint)entry.End).X - ((ReadOnlyPoint)entry.Start).X) * entry.Easing.Ease(value);
            var y = ((ReadOnlyPoint)entry.Start).Y + (((ReadOnlyPoint)entry.End).Y - ((ReadOnlyPoint)entry.Start).Y) * entry.Easing.Ease(value);

            // Set new values
            _viewport.SetCenter(x, y);

            Navigated?.Invoke(this, EventArgs.Empty);
        }

        private void CenterFinal(AnimationEntry entry)
        {
            _viewport.SetCenter((ReadOnlyPoint)entry.End);

            Navigated?.Invoke(this, EventArgs.Empty);
        }

        private void ResolutionTick(AnimationEntry entry, double value)
        {
            if (_animationZoomCenter != null)
            {
                // 1) Temporarily center on the center of zoom
                _viewport.SetCenter(_viewport.ScreenToWorld(_animationZoomCenter));
            }

            var r = (double)entry.Start + ((double)entry.End - (double)entry.Start) * entry.Easing.Ease(value);

            // 2) Then zoom 
            _viewport.SetResolution(r);

            if (_animationZoomCenter != null)
            {
                // 3) Then move the temporary center of the map back to the mouse position
                _viewport.SetCenter(_viewport.ScreenToWorld(
                    _viewport.Width - _animationZoomCenter.X,
                    _viewport.Height - _animationZoomCenter.Y));
            }

            Navigated?.Invoke(this, EventArgs.Empty);
        }

        private void ResolutionFinal(AnimationEntry entry)
        {
            if (_animationZoomCenter != null)
            {
                // 1) Temporarily center on the center of zoom
                _viewport.SetCenter(_viewport.ScreenToWorld(_animationZoomCenter));
            }

            // 2) Then zoom 
            _viewport.SetResolution((double)entry.End);

            if (_animationZoomCenter != null)
            {
                // 3) Then move the temporary center of the map back to the mouse position
                _viewport.SetCenter(_viewport.ScreenToWorld(
                    _viewport.Width - _animationZoomCenter.X,
                    _viewport.Height - _animationZoomCenter.Y));
            }

            Navigated?.Invoke(this, EventArgs.Empty);
        }

        private void RotationTick(AnimationEntry entry, double value)
        {
            var r = (double)entry.Start + _rotationDelta * entry.Easing.Ease(value);

            // Set new value
            _viewport.SetRotation(r);

            Navigated?.Invoke(this, EventArgs.Empty);
        }

        private void RotationFinal(AnimationEntry entry)
        {
            _viewport.SetRotation((double)entry.End);

            Navigated?.Invoke(this, EventArgs.Empty);
        }

        private void FlingTick(AnimationEntry entry, double value)
        {
            var timeAmount = 16 / 1000d; // 16 milli

            var (velocityX, velocityY) = ((double, double))entry.Start;

            var xMovement = velocityX * (1d - entry.Easing.Ease(value)) * timeAmount;
            var yMovement = velocityY * (1d - entry.Easing.Ease(value)) * timeAmount;

            if (xMovement.IsNanOrInfOrZero())
                xMovement = 0;
            if (yMovement.IsNanOrInfOrZero())
                yMovement = 0;

            if (xMovement == 0 && yMovement == 0)
                return;

            var previous = _viewport.ScreenToWorld(0, 0);
            var current = _viewport.ScreenToWorld(xMovement, yMovement);

            var xDiff = current.X - previous.X;
            var yDiff = current.Y - previous.Y;

            var newX = _viewport.Center.X + xDiff;
            var newY = _viewport.Center.Y + yDiff;

            _viewport.SetCenter(newX, newY);

            Navigated?.Invoke(this, EventArgs.Empty);
        }

        private void FlingFinal(AnimationEntry entry)
        {
            // Nothing to do
        }
    }
}<|MERGE_RESOLUTION|>--- conflicted
+++ resolved
@@ -43,13 +43,8 @@
         /// </summary>
         /// <param name="extent">New extent for viewport to show</param>
         /// <param name="scaleMethod">Scale method to use to determine resolution</param>
-<<<<<<< HEAD
-        /// <param name="duration">Duration of animation in millisecondsScale method to use to determine resolution</param>
-        public void NavigateTo(BoundingBox extent, ScaleMethod scaleMethod = ScaleMethod.Fit, long duration = 0, Easing easing = default)
-=======
-        /// <param name="duration">Duration for animation in milliseconds. If less then 0, then <see cref="DefaultDuration"/> is used.</param>
-        public void NavigateTo(BoundingBox extent, ScaleMethod scaleMethod = ScaleMethod.Fit, long duration = -1)
->>>>>>> bce94fb0
+        /// <param name="duration">Duration for animation in milliseconds. If less then 0, then <see cref="DefaultDuration"/> is used.</param>
+        public void NavigateTo(BoundingBox extent, ScaleMethod scaleMethod = ScaleMethod.Fit, long duration = -1, Easing easing = default)
         {
             if (extent == null) return;
 
@@ -62,15 +57,9 @@
         /// <summary>
         /// Navigate to a resolution, so such the map uses the fill method
         /// </summary>
-<<<<<<< HEAD
-        /// <param name="scaleMethod"></param>
-        /// <param name="duration">Duration of animation in millisecondsScale method to use to determine resolution</param>
-        public void NavigateToFullEnvelope(ScaleMethod scaleMethod = ScaleMethod.Fill, long duration = 0, Easing easing = default)
-=======
         /// <param name="scaleMethod">Scale method to use to determine resolution</param>
         /// <param name="duration">Duration for animation in milliseconds. If less then 0, then <see cref="DefaultDuration"/> is used.</param>
-        public void NavigateToFullEnvelope(ScaleMethod scaleMethod = ScaleMethod.Fill, long duration = -1)
->>>>>>> bce94fb0
+        public void NavigateToFullEnvelope(ScaleMethod scaleMethod = ScaleMethod.Fill, long duration = -1, Easing easing = default)
         {
             NavigateTo(_map.Envelope, scaleMethod, duration, easing);
         }
@@ -80,13 +69,8 @@
         /// </summary>
         /// <param name="center">New center to move to</param>
         /// <param name="resolution">New resolution to use</param>
-<<<<<<< HEAD
-        /// <param name="duration">Duration of animation in milliseconds</param>
-        public void NavigateTo(Point center, double resolution, long duration = 0, Easing easing = default)
-=======
-        /// <param name="duration">Duration for animation in milliseconds. If less then 0, then <see cref="DefaultDuration"/> is used.</param>
-        public void NavigateTo(Point center, double resolution, long duration = -1)
->>>>>>> bce94fb0
+        /// <param name="duration">Duration for animation in milliseconds. If less then 0, then <see cref="DefaultDuration"/> is used.</param>
+        public void NavigateTo(Point center, double resolution, long duration = -1, Easing easing = default)
         {
             // Stop any old animation if there is one
             StopRunningAnimation();
@@ -146,13 +130,24 @@
         /// </summary>
         /// <param name="center">screen center point to zoom at</param>
         /// <param name="resolution">New resolution to use</param>
-<<<<<<< HEAD
-        /// <param name="duration">Duration of animation in milliseconds</param>
-        public void ZoomTo(Point center, double resolution, long duration = 0, Easing easing = default)
+        /// <param name="duration">Duration for animation in milliseconds. If less then 0, then <see cref="DefaultDuration"/> is used.</param>
+        public void ZoomTo(Point center, double resolution, long duration = -1, Easing easing = default)
+        {
+            ZoomTo(resolution, center, duration, easing);
+        }
+
+        /// <summary>
+        /// Change resolution of viewport
+        /// </summary>
+        /// <param name="resolution">New resolution to use</param>
+        /// <param name="duration">Duration for animation in milliseconds. If less then 0, then <see cref="DefaultDuration"/> is used.</param>
+        public void ZoomTo(double resolution, long duration = -1, Easing easing = default)
         {
             // Stop any old animation if there is one
             StopRunningAnimation();
 
+            duration = duration < 0 ? _defaultDuration : duration;
+
             if (duration == 0)
             {
                 _viewport.SetResolution(resolution);
@@ -161,8 +156,6 @@
             }
             else
             {
-                _animationZoomCenter = center;
-
                 var animations = new List<AnimationEntry>();
 
                 if (_viewport.Resolution == resolution)
@@ -183,25 +176,15 @@
                 _animation.Entries.AddRange(animations);
                 _animation.Start();
             }
-=======
-        /// <param name="duration">Duration for animation in milliseconds. If less then 0, then <see cref="DefaultDuration"/> is used.</param>
-        public void ZoomTo(Point center, double resolution, long duration = -1)
-        {
-            ZoomTo(resolution, center, duration);
->>>>>>> bce94fb0
-        }
-
-        /// <summary>
-        /// Change resolution of viewport
-        /// </summary>
-        /// <param name="resolution">New resolution to use</param>
-<<<<<<< HEAD
-        /// <param name="duration">Duration of animation in milliseconds</param>
-        public void ZoomTo(double resolution, long duration = 0, Easing easing = default)
-=======
-        /// <param name="duration">Duration for animation in milliseconds. If less then 0, then <see cref="DefaultDuration"/> is used.</param>
-        public void ZoomTo(double resolution, long duration = -1)
->>>>>>> bce94fb0
+        }
+
+        /// <summary>
+        /// Zoom to a given resolution with a given point as center
+        /// </summary>
+        /// <param name="resolution">Resolution to zoom</param>
+        /// <param name="centerOfZoom">Center to use for zoom</param>
+        /// <param name="duration">Duration for animation in milliseconds. If less then 0, then <see cref="DefaultDuration"/> is used.</param>
+        public void ZoomTo(double resolution, Point centerOfZoom, long duration = -1, Easing easing = default)
         {
             // Stop any old animation if there is one
             StopRunningAnimation();
@@ -210,12 +193,29 @@
 
             if (duration == 0)
             {
-                _viewport.SetResolution(resolution);
+                if (centerOfZoom != null)
+                {
+                    // 1) Temporarily center on the center of zoom
+                    _viewport.SetCenter(_viewport.ScreenToWorld(centerOfZoom));
+                }
+
+                // 2) Then zoom 
+                _viewport.SetResolution((double)resolution);
+
+                if (_animationZoomCenter != null)
+                {
+                    // 3) Then move the temporary center of the map back to the mouse position
+                    _viewport.SetCenter(_viewport.ScreenToWorld(
+                        _viewport.Width - centerOfZoom.X,
+                        _viewport.Height - centerOfZoom.Y));
+                }
 
                 Navigated?.Invoke(this, EventArgs.Empty);
             }
             else
             {
+                _animationZoomCenter = centerOfZoom;
+
                 var animations = new List<AnimationEntry>();
 
                 if (_viewport.Resolution == resolution)
@@ -241,12 +241,8 @@
         /// <summary>
         /// Zoom in to the next resolution
         /// </summary>
-<<<<<<< HEAD
-        public void ZoomIn(long duration = 0, Easing easing = default)
-=======
-        /// <param name="duration">Duration for animation in milliseconds. If less then 0, then <see cref="DefaultDuration"/> is used.</param>
-        public void ZoomIn(long duration = -1)
->>>>>>> bce94fb0
+        /// <param name="duration">Duration for animation in milliseconds. If less then 0, then <see cref="DefaultDuration"/> is used.</param>
+        public void ZoomIn(long duration = -1, Easing easing = default)
         {
             var resolution = ZoomHelper.ZoomIn(_map.Resolutions, _viewport.Resolution);
 
@@ -256,12 +252,8 @@
         /// <summary>
         /// Zoom out to the next resolution
         /// </summary>
-<<<<<<< HEAD
-        public void ZoomOut(long duration = 0, Easing easing = default)
-=======
-        /// <param name="duration">Duration for animation in milliseconds. If less then 0, then <see cref="DefaultDuration"/> is used.</param>
-        public void ZoomOut(long duration = -1)
->>>>>>> bce94fb0
+        /// <param name="duration">Duration for animation in milliseconds. If less then 0, then <see cref="DefaultDuration"/> is used.</param>
+        public void ZoomOut(long duration = -1, Easing easing = default)
         {
             var resolution = ZoomHelper.ZoomOut(_map.Resolutions, _viewport.Resolution);
 
@@ -272,87 +264,23 @@
         /// Zoom in to a given point
         /// </summary>
         /// <param name="centerOfZoom">Center to use for zoom in</param>
-<<<<<<< HEAD
-        public void ZoomIn(Point centerOfZoom, long duration = 0, Easing easing = default)
+        /// <param name="duration">Duration for animation in milliseconds. If less then 0, then <see cref="DefaultDuration"/> is used.</param>
+        public void ZoomIn(Point centerOfZoom, long duration = -1, Easing easing = default)
         {
             var resolution = ZoomHelper.ZoomIn(_map.Resolutions, _viewport.Resolution);
+
             ZoomTo(resolution, centerOfZoom, duration, easing);
-=======
-        /// <param name="duration">Duration for animation in milliseconds. If less then 0, then <see cref="DefaultDuration"/> is used.</param>
-        public void ZoomIn(Point centerOfZoom, long duration = -1)
-        {
-            var resolution = ZoomHelper.ZoomIn(_map.Resolutions, _viewport.Resolution);
-
-            ZoomTo(resolution, centerOfZoom, duration);
->>>>>>> bce94fb0
         }
 
         /// <summary>
         /// Zoom out to a given point
         /// </summary>
         /// <param name="centerOfZoom">Center to use for zoom out</param>
-<<<<<<< HEAD
-        public void ZoomOut(Point centerOfZoom, long duration = 0, Easing easing = default)
+        /// <param name="duration">Duration for animation in milliseconds. If less then 0, then <see cref="DefaultDuration"/> is used.</param>
+        public void ZoomOut(Point centerOfZoom, long duration = -1, Easing easing = default)
         {
             var resolution = ZoomHelper.ZoomOut(_map.Resolutions, _viewport.Resolution);
             ZoomTo(resolution, centerOfZoom, duration, easing);
-=======
-        /// <param name="duration">Duration for animation in milliseconds. If less then 0, then <see cref="DefaultDuration"/> is used.</param>
-        public void ZoomOut(Point centerOfZoom, long duration = -1)
-        {
-            var resolution = ZoomHelper.ZoomOut(_map.Resolutions, _viewport.Resolution);
-
-            ZoomTo(resolution, centerOfZoom, duration);
->>>>>>> bce94fb0
-        }
-
-        /// <summary>
-        /// Zoom to a given resolution with a given point as center
-        /// </summary>
-        /// <param name="resolution">Resolution to zoom</param>
-        /// <param name="centerOfZoom">Center to use for zoom</param>
-<<<<<<< HEAD
-        public void ZoomTo(double resolution, Point centerOfZoom, long duration = 0, Easing easing = default)
-=======
-        /// <param name="duration">Duration for animation in milliseconds. If less then 0, then <see cref="DefaultDuration"/> is used.</param>
-        public void ZoomTo(double resolution, Point centerOfZoom, long duration = -1)
->>>>>>> bce94fb0
-        {
-            // Stop any old animation if there is one
-            StopRunningAnimation();
-
-            duration = duration < 0 ? _defaultDuration : duration;
-
-            if (duration == 0)
-            {
-                _viewport.SetResolution(resolution);
-
-                Navigated?.Invoke(this, EventArgs.Empty);
-            }
-            else
-            {
-                _animationZoomCenter = centerOfZoom;
-
-                var animations = new List<AnimationEntry>();
-
-                if (_viewport.Resolution == resolution)
-                    return;
-
-                var entry = new AnimationEntry(
-                    start: _viewport.Resolution,
-                    end: resolution,
-                    animationStart: 0,
-                    animationEnd: 1,
-                    easing: easing ?? Easing.SinInOut,
-                    tick: ResolutionTick,
-                    final: ResolutionFinal
-                );
-                animations.Add(entry);
-
-                _animation = new Animation(duration);
-                _animation.Entries.AddRange(animations);
-                _animation.Start();
-            }
         }
 
         /// <summary>
@@ -362,11 +290,7 @@
         /// <param name="y">Y value of the new center</param>
         /// <param name="duration">Duration for animation in milliseconds. If less then 0, then <see cref="DefaultDuration"/> is used.</param>
         /// <param name="easing">Function for easing</param>
-<<<<<<< HEAD
-        public void CenterOn(double x, double y, long duration = 0, Easing easing = default)
-=======
-        public void CenterOn(double x, double y, long duration = -1)
->>>>>>> bce94fb0
+        public void CenterOn(double x, double y, long duration = -1, Easing easing = default)
         {
             CenterOn(new Point(x, y), duration, easing);
         }
@@ -377,11 +301,7 @@
         /// <param name="center">New center point of viewport</param>
         /// <param name="duration">Duration for animation in milliseconds. If less then 0, then <see cref="DefaultDuration"/> is used.</param>
         /// <param name="easing">Function for easing</param>
-<<<<<<< HEAD
-        public void CenterOn(Point center, long duration = 0, Easing easing = default)
-=======
-        public void CenterOn(Point center, long duration = -1)
->>>>>>> bce94fb0
+        public void CenterOn(Point center, long duration = -1, Easing easing = default)
         {
             // Stop any old animation if there is one
             StopRunningAnimation();
@@ -491,12 +411,8 @@
         /// Change rotation of viewport
         /// </summary>
         /// <param name="rotation">New rotation in degrees of viewport></param>
-<<<<<<< HEAD
-        public void RotateTo(double rotation, long duration = 0, Easing easing = null)
-=======
-        /// <param name="duration">Duration for animation in milliseconds. If less then 0, then <see cref="DefaultDuration"/> is used.</param>
-        public void RotateTo(double rotation, long duration = -1)
->>>>>>> bce94fb0
+        /// <param name="duration">Duration for animation in milliseconds. If less then 0, then <see cref="DefaultDuration"/> is used.</param>
+        public void RotateTo(double rotation, long duration = -1, Easing easing = default)
         {
             // Stop any old animation if there is one
             StopRunningAnimation();
