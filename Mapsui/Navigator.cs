--- conflicted
+++ resolved
@@ -450,33 +450,6 @@
         };
     }
 
-<<<<<<< HEAD
-    public void Pinch(PinchManipulation pinchManipulation)
-    {
-        if (RotationLock) pinchManipulation = pinchManipulation with { RotationChange = 0 };
-        if (ZoomLock) pinchManipulation = pinchManipulation with { ResolutionChange = 0 };
-        if (PanLock) pinchManipulation = pinchManipulation with { Center = pinchManipulation.PreviousCenter };
-
-        ClearAnimations();
-
-        var viewport = TransformState(Viewport, pinchManipulation);
-        SetViewportWithLimit(viewport);
-    }
-
-    private Viewport TransformState(Viewport viewport, PinchManipulation pinchManipulation)
-    {
-        var previous = viewport.ScreenToWorld(pinchManipulation.PreviousCenter.X, pinchManipulation.PreviousCenter.Y);
-        var current = viewport.ScreenToWorld(pinchManipulation.Center.X, pinchManipulation.Center.Y);
-
-        var resolutionChange = pinchManipulation.ResolutionChange;
-        var rotationChange = pinchManipulation.RotationChange;
-
-        if (!RotationLock)
-        {
-            double virtualRotation = Viewport.Rotation + pinchManipulation.totalRotationChange;
-            rotationChange = RotationSnapper.AdjustRotationDeltaForSnapping(
-                pinchManipulation.RotationChange, viewport.Rotation, virtualRotation, UnSnapRotation, ReSnapRotation);
-=======
     public void Pinch(Manipulation? manipulation)
     {
         if (manipulation is null) return;
@@ -503,38 +476,23 @@
             double virtualRotation = Viewport.Rotation + manipulation.TotalRotationChange;
             rotationChange = RotationSnapper.AdjustRotationDeltaForSnapping(
                 manipulation.RotationChange, viewport.Rotation, virtualRotation, UnSnapRotation, ReSnapRotation);
->>>>>>> c6c08f2d
         }
 
         var newX = viewport.CenterX + previous.X - current.X;
         var newY = viewport.CenterY + previous.Y - current.Y;
 
-<<<<<<< HEAD
-        if (resolutionChange == 1 && rotationChange == 0 && viewport.CenterX == newX && viewport.CenterY == newY)
-            return viewport;
-
-        if (resolutionChange != 1)
-        {
-            viewport = viewport with { Resolution = viewport.Resolution / resolutionChange };
-=======
         if (scaleFactor == 1 && rotationChange == 0 && viewport.CenterX == newX && viewport.CenterY == newY)
             return viewport;
 
         if (scaleFactor != 1)
         {
             viewport = viewport with { Resolution = viewport.Resolution / scaleFactor };
->>>>>>> c6c08f2d
 
             // Calculate current position again with adjusted resolution
             // Zooming should be centered on the place where the map is touched.
             // This is done with the scale correction.
-<<<<<<< HEAD
-            var scaleCorrectionX = (1 - resolutionChange) * (current.X - viewport.CenterX);
-            var scaleCorrectionY = (1 - resolutionChange) * (current.Y - viewport.CenterY);
-=======
             var scaleCorrectionX = (1 - scaleFactor) * (current.X - viewport.CenterX);
             var scaleCorrectionY = (1 - scaleFactor) * (current.Y - viewport.CenterY);
->>>>>>> c6c08f2d
 
             newX -= scaleCorrectionX;
             newY -= scaleCorrectionY;
@@ -545,17 +503,10 @@
         if (rotationChange != 0)
         {
             // calculate current position again with adjusted resolution
-<<<<<<< HEAD
-            current = viewport.ScreenToWorld(pinchManipulation.Center.X, pinchManipulation.Center.Y);
-            viewport = viewport with { Rotation = viewport.Rotation + rotationChange };
-            // calculate current position again with adjusted resolution
-            var postRotation = viewport.ScreenToWorld(pinchManipulation.Center.X, pinchManipulation.Center.Y);
-=======
             current = viewport.ScreenToWorld(manipulation.Center.X, manipulation.Center.Y);
             viewport = viewport with { Rotation = viewport.Rotation + rotationChange };
             // calculate current position again with adjusted resolution
             var postRotation = viewport.ScreenToWorld(manipulation.Center.X, manipulation.Center.Y);
->>>>>>> c6c08f2d
             viewport = viewport with
             {
                 CenterX = viewport.CenterX - (postRotation.X - current.X),
