--- conflicted
+++ resolved
@@ -14,12 +14,11 @@
 /// <summary>
 /// Class for managing all bitmaps, which are registered for Mapsui drawing
 /// </summary>
-public sealed class BitmapRegistry : IBitmapRegistry
+public class BitmapRegistry
 {
     private static BitmapRegistry? _instance;
     private readonly ConcurrentDictionary<int, object> _register = [];
     private readonly ConcurrentDictionary<string, int> _lookup = [];
-<<<<<<< HEAD
     private readonly IBitmapRegistry? _parent;
     private BitmapRegistry() { }
 
@@ -28,10 +27,6 @@
         _parent = parent;
     }
 
-=======
-    private BitmapRegistry() { }
-
->>>>>>> d59cbcab
     private int _counter;
     private readonly ConcurrentDictionary<string, (Assembly assembly, string realResourceName)> resourceCache = new();
 
@@ -50,7 +45,8 @@
     {
         CheckBitmapData(bitmapData);
 
-        var id = NextBitmapId();
+        var id = _counter;
+        _counter++;
         _register[id] = bitmapData;
         if (key != null)
         {
@@ -59,96 +55,14 @@
         return id;
     }
 
-    public async Task<int> RegisterAsync(Uri bitmapPath)
-    {
-        var key = bitmapPath.ToString();
-        Stream? stream = null;
-        switch (bitmapPath.Scheme)
-        {
-            case "embeddedresource":
-                if (resourceCache.TryGetValue(bitmapPath.Host, out var found))
-                {
-                    stream = found.assembly.GetManifestResourceStream(found.realResourceName);
-                }
-                else
-                {
-                    foreach (var assembly in AppDomain.CurrentDomain.GetAssemblies())
-                    {
-                        var name = assembly.GetName().Name;
-                        if (name != null)
-                            if (bitmapPath.Host.StartsWith(name, StringComparison.InvariantCultureIgnoreCase))
-                            {
-                                string[] resourceNames = assembly.GetManifestResourceNames();
-                                var realResourceName = resourceNames.FirstOrDefault(r => r.Equals(bitmapPath.Host, StringComparison.InvariantCultureIgnoreCase));
-                                if (realResourceName != null)
-                                {
-                                    stream = assembly.GetManifestResourceStream(realResourceName);
-                                    if (stream != null)
-                                    {
-                                        resourceCache[bitmapPath.Host] = (assembly, realResourceName);
-                                        break;
-                                    }
-                                }
-                            }
-                    }
-                }
-
-                break;
-            case "file":
-                stream = File.OpenRead(bitmapPath.LocalPath);
-                break;
-            case "http":
-            case "https":
-                try
-                {
-                    using HttpClientHandler handler = new HttpClientHandler { AllowAutoRedirect = true };
-                    using HttpClient client = new HttpClient(handler);
-                    using HttpResponseMessage response = await client.GetAsync(bitmapPath, HttpCompletionOption.ResponseHeadersRead).ConfigureAwait(false);
-                    response.EnsureSuccessStatusCode(); // Throws an exception if the HTTP response status is unsuccessful
-<<<<<<< HEAD
-                    stream = await response.Content.ReadAsStreamAsync().ConfigureAwait(false);
-=======
-                    await using var tempStream = await response.Content.ReadAsStreamAsync().ConfigureAwait(false);
-                    // copy stream to memory stream to avoid issues with disposing the stream
-                    stream = new MemoryStream();
-                    await tempStream.CopyToAsync(stream).ConfigureAwait(false);
->>>>>>> d59cbcab
-                }
-                catch (Exception ex)
-                {
-                    Logger.Log(LogLevel.Error, $"Could not load from uri {bitmapPath} : {ex.Message}", ex);
-                }
-                break;
-            default:
-                throw new ArgumentException($"Unsupported scheme {bitmapPath.Scheme} on {nameof(bitmapPath)}");
-        }
-
-        if (stream == null)
-            throw new ArgumentException("Resource not found: " + key);
-        return Register(stream, key);
-    }
-
-<<<<<<< HEAD
-    public int NextBitmapId()
-    {
-        return _parent?.NextBitmapId() ?? Interlocked.Increment(ref _counter);
-    }
-
-=======
->>>>>>> d59cbcab
     /// <summary> Unregister an existing bitmap </summary>
     /// <param name="id">Id of registered bitmap data</param>
     /// <returns>The unregistered object</returns>
     public object? Unregister(int id)
     {
-<<<<<<< HEAD
-        return _register.Remove(id, out var val) ?
-            val :
-            _parent?.Unregister(id);
-=======
-        _register.Remove(id, out var val);
+        _register.TryGetValue(id, out var val);
+        _register.Remove(id);
         return val;
->>>>>>> d59cbcab
     }
 
     /// <summary>
@@ -158,12 +72,7 @@
     /// <returns></returns>
     public object Get(int id)
     {
-        if (_register.TryGetValue(id, out var val))
-        {
-            return val;
-        }
-
-        return _parent?.Get(id) ?? throw new KeyNotFoundException();
+        return _register[id];
     }
 
     /// <summary>
@@ -177,11 +86,7 @@
         CheckBitmapData(bitmapData);
 
         if (id < 0 || id > _counter && !_register.ContainsKey(id))
-<<<<<<< HEAD
             return _parent?.Set(id, bitmapData) ?? false;
-=======
-            return false;
->>>>>>> d59cbcab
 
         _register.TryGetValue(id, out var oldBitmap);
         _register[id] = bitmapData;
@@ -191,11 +96,6 @@
         }
 
         return true;
-    }
-
-    private int NextBitmapId()
-    {
-        return Interlocked.Increment(ref _counter);
     }
 
     /// <summary>
@@ -230,11 +130,7 @@
             return true;
         }
 
-<<<<<<< HEAD
         return _parent?.TryGetBitmapId(key, out bitmapId) ?? false;
-=======
-        return false;
->>>>>>> d59cbcab
     }
 
     public void Dispose()
