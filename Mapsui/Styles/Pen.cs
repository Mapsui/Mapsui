--- conflicted
+++ resolved
@@ -2,12 +2,9 @@
 {
     public class Pen
     {
-<<<<<<< HEAD
-=======
         private PenStyle _penStyle = PenStyle.Solid;
         private PenStrokeCap _penStrokeCap = PenStrokeCap.Butt;
 
->>>>>>> 9482132c
         public Pen() {}
 
         public Pen(Color color, double width = 1)
@@ -18,7 +15,12 @@
 
         public double Width { get; set; } = 1;
         public Color Color { get; set; }
-        public PenStyle PenStyle { get; set; } = PenStyle.Solid;
+
+        public PenStyle PenStyle
+        {
+            get { return _penStyle; }
+            set { _penStyle = value; }
+        }
 
         public PenStrokeCap PenStrokeCap
         {
