﻿using Mapsui.Widgets.BoxWidgets;
using System;

namespace Mapsui.Widgets.ButtonWidgets;

/// <summary>
/// Widget that shows a button with an icon
/// </summary>
/// <remarks>
/// With this, the user could add buttons with SVG icons to the map.
/// 
/// Usage
/// To show a IconButtonWidget, add a instance of the IconButtonWidget to Map.Widgets by
/// 
///   map.Widgets.Add(new IconButtonWidget(map, picture));
///   
/// Customize
/// Picture: SVG image to display for button
/// Rotation: Value for rotation in degrees
/// Opacity: Opacity of button
/// </remarks>
public class IconButtonWidget : BoxWidget, ITouchableWidget
{
    /// <summary>
    /// Event handler which is called, when the button is touched
    /// </summary>
    public event EventHandler<WidgetTouchedEventArgs>? Touched;

    private MRect _padding = new MRect(0);

    /// <summary>
    /// Padding left and right for icon inside the Widget
    /// </summary>
    public MRect Padding
    {
        get => _padding;
        set
        {
            if (_padding == value)
                return;
<<<<<<< HEAD
            _padding = value;
            OnPropertyChanged();
=======
            _paddingX = value;
            Invalidate();
        }
    }

    private double _paddingY = 0;

    /// <summary>
    /// Padding left and right for icon inside the Widget
    /// </summary>
    public double PaddingY
    {
        get => _paddingY;
        set
        {
            if (_paddingY == value)
                return;
            _paddingY = value;
            Invalidate();
>>>>>>> 33b63785
        }
    }

    private string? _svgImage;

    /// <summary>
    /// SVG image to show for button
    /// </summary>
    public string? SvgImage
    {
        get => _svgImage;
        set
        {
            if (_svgImage == value)
                return;

            _svgImage = value;
            Picture = null;
            Invalidate();
        }
    }

    private object? _picture;

    /// <summary>
    /// Object for prerendered image. For internal use only.
    /// </summary>
    public object? Picture
    {
        get => _picture;
        set
        {
            if (Equals(value, _picture)) return;
            _picture = value;
            Invalidate();
        }
    }

    private double _rotation;

    /// <summary>
    /// Rotation of the SVG image
    /// </summary>
    public double Rotation
    {
        get => _rotation;
        set
        {
            if (_rotation == value)
                return;
            _rotation = value;
            Invalidate();
        }
    }

    public TouchableAreaType TouchableArea => TouchableAreaType.Widget;

    public bool HandleWidgetTouched(Navigator navigator, MPoint position, WidgetTouchedEventArgs args)
    {
        Touched?.Invoke(this, args);

        return args.Handled;
    }

    public bool HandleWidgetTouching(Navigator navigator, MPoint position, WidgetTouchedEventArgs args)
    {
        return false;
    }

    public bool HandleWidgetMoving(Navigator navigator, MPoint position, WidgetTouchedEventArgs args)
    {
        return false;
    }
}<|MERGE_RESOLUTION|>--- conflicted
+++ resolved
@@ -37,31 +37,10 @@
         set
         {
             if (_padding == value)
-                return;
-<<<<<<< HEAD
+              return;
+            
             _padding = value;
-            OnPropertyChanged();
-=======
-            _paddingX = value;
             Invalidate();
-        }
-    }
-
-    private double _paddingY = 0;
-
-    /// <summary>
-    /// Padding left and right for icon inside the Widget
-    /// </summary>
-    public double PaddingY
-    {
-        get => _paddingY;
-        set
-        {
-            if (_paddingY == value)
-                return;
-            _paddingY = value;
-            Invalidate();
->>>>>>> 33b63785
         }
     }
 
