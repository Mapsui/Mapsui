﻿using Mapsui.Providers;
using Mapsui.Styles;

namespace Mapsui.Rendering
{
    public class FeatureStylePair
    {
        public FeatureStylePair(IFeature feature, IStyle style)
        {
            Feature = feature;
            Style = style;
        }

<<<<<<< HEAD
        public IFeature Feature { get; set; }
        public IStyle Style { get; set; }
=======
        public IFeature Feature { get; }
        public IStyle Style { get; }
>>>>>>> 2dc06e35
    }
}<|MERGE_RESOLUTION|>--- conflicted
+++ resolved
@@ -11,12 +11,7 @@
             Style = style;
         }
 
-<<<<<<< HEAD
-        public IFeature Feature { get; set; }
+      public IFeature Feature { get; set; }
         public IStyle Style { get; set; }
-=======
-        public IFeature Feature { get; }
-        public IStyle Style { get; }
->>>>>>> 2dc06e35
     }
 }