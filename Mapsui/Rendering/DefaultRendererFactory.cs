--- conflicted
+++ resolved
@@ -7,17 +7,9 @@
     static DefaultRendererFactory()
     {
         Create = () => throw new Exception("No method to create a renderer was registered");
-<<<<<<< HEAD
-        CreateWithService = f => throw new Exception("No method to create a renderer was registered");
-    }
-
-    public static Func<IRenderer> Create { get; set; }
-    public static Func<IRenderService, IRenderer> CreateWithService { get; set; }
-=======
         CreateWithRenderService = f => throw new Exception("No method to create a renderer was registered");
     }
 
     public static Func<IRenderer> Create { get; set; }
     public static Func<IRenderService, IRenderer> CreateWithRenderService { get; set; }
->>>>>>> 62c3ac35
 }