using System;
using Mapsui.Styles;

namespace Mapsui.Rendering;

public interface IVectorCache
{
    T GetOrCreatePaint<T>(Pen? pen, float opacity, Func<Pen?, float, T> toPaint)
        where T : class;

    T GetOrCreatePaint<T>(Brush? brush, float opacity, double rotation, Func<Brush?, float, double, ISymbolCache, T> toPaint)
        where T : class;

<<<<<<< HEAD
    TPath GetOrCreatePath<TPath, TGeometry>(ViewportState? viewport, TGeometry geometry, float? lineWidth, Func<TGeometry, ViewportState?, float?, TPath> toPath)
=======
    TPath GetOrCreatePath<TPath, TGeometry>(Viewport viewport, TGeometry geometry, float lineWidth, Func<TGeometry, Viewport, float, TPath> toPath)
>>>>>>> e9089546
        where TPath : class
        where TGeometry : class;
}<|MERGE_RESOLUTION|>--- conflicted
+++ resolved
@@ -11,11 +11,7 @@
     T GetOrCreatePaint<T>(Brush? brush, float opacity, double rotation, Func<Brush?, float, double, ISymbolCache, T> toPaint)
         where T : class;
 
-<<<<<<< HEAD
-    TPath GetOrCreatePath<TPath, TGeometry>(ViewportState? viewport, TGeometry geometry, float? lineWidth, Func<TGeometry, ViewportState?, float?, TPath> toPath)
-=======
     TPath GetOrCreatePath<TPath, TGeometry>(Viewport viewport, TGeometry geometry, float lineWidth, Func<TGeometry, Viewport, float, TPath> toPath)
->>>>>>> e9089546
         where TPath : class
         where TGeometry : class;
 }