--- conflicted
+++ resolved
@@ -12,18 +12,16 @@
         SwapMinAndMaxIfNeeded();
     }
 
-<<<<<<< HEAD
     public MRect((double x, double y) min, (double x, double y) max)
     {
         Min = new MPoint(min.x, min.y);
         Max = new MPoint(max.x, max.y);
         SwapMinAndMaxIfNeeded();
     }
-=======
+
     public MRect(double value) : this(value, value, value, value) { }
 
     public MRect(double x, double y) : this(x, y, x, y) { }
->>>>>>> 35bcc33e
 
     public MRect(MRect rect) : this(rect.Min.X, rect.Min.Y, rect.Max.X, rect.Max.Y) { }
 
