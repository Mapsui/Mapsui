using Avalonia;
using Avalonia.Controls;
using Avalonia.Input;
using Avalonia.Media;
using Avalonia.Platform;
using Avalonia.Rendering.SceneGraph;
using Avalonia.Skia;
using Avalonia.Threading;
using Mapsui.Extensions;
using Mapsui.Manipulations;
using Mapsui.UI.Avalonia.Extensions;
using System;
using System.Collections.Concurrent;
using System.Diagnostics;
using System.Linq;
using System.Runtime.InteropServices;

namespace Mapsui.UI.Avalonia;

public partial class MapControl : UserControl, IMapControl, IDisposable
{
    private MapsuiCustomDrawOperation? _drawOperation;
    private double _mouseWheelPos = 0.0;
<<<<<<< HEAD
    private readonly ConcurrentDictionary<long, MPoint> _touches = new();
    private bool _shiftPressed;
    private readonly PinchTracker _pinchTracker = new ();
=======
    private readonly ConcurrentDictionary<long, MPoint> _pointerLocations = new();
    private bool _shiftPressed;
    private readonly ManipulationTracker _manipulationTracker = new();
>>>>>>> c6c08f2d

    public MapControl()
    {
        ClipToBounds = true;
        CommonInitialize();
        Initialize();
    }

<<<<<<< HEAD

    public static readonly DirectProperty<MapControl, Map> MapProperty =
    AvaloniaProperty.RegisterDirect<MapControl, Map>(nameof(Map), o => o.Map, (o, v) => o.Map = v);

    /// <summary> Clears the Touch State </summary>
=======
    public static readonly DirectProperty<MapControl, Map> MapProperty =
    AvaloniaProperty.RegisterDirect<MapControl, Map>(nameof(Map), o => o.Map, (o, v) => o.Map = v);

    /// <summary> Clears the Touch State. Should only be called if the touch state seems out of sync 
    /// in a certain situation.</summary>
>>>>>>> c6c08f2d
    public void ClearTouchState()
    {
        // Todo: Figure out if we need to clear the entire state, or only remove a specific pointer.
        _pointerLocations.Clear();
    }

    private void Initialize()
    {
        _invalidate = () => { RunOnUIThread(InvalidateVisual); };

        Initialized += MapControlInitialized;

        // Pointer events
        PointerPressed += MapControl_PointerPressed;
        PointerReleased += MapControl_PointerReleased;
        PointerMoved += MapControl_PointerMoved;
        PointerExited += MapControl_PointerExited;
        PointerCaptureLost += MapControl_PointerCaptureLost;
        PointerWheelChanged += MapControl_PointerWheelChanged;

        Tapped += MapControl_Tapped;
        DoubleTapped += MapControl_DoubleTapped;

        // Needed to track the state of _shiftPressed because DoubleTapped does not have KeyModifiers.
        KeyDown += (s, e) => _shiftPressed = GetShiftPressed(e.KeyModifiers);
        KeyUp += (s, e) => _shiftPressed = GetShiftPressed(e.KeyModifiers);
    }

    private static bool GetShiftPressed(KeyModifiers keyModifiers)
    {
        return (keyModifiers & KeyModifiers.Shift) == KeyModifiers.Shift;
    }

    protected override void OnPropertyChanged(AvaloniaPropertyChangedEventArgs change)
    {
        base.OnPropertyChanged(change);

        switch (change.Property.Name)
        {
            case nameof(Bounds):
                // Size changed
                MapControlSizeChanged();
                break;
        }
    }

    private void MapControl_PointerPressed(object? sender, PointerPressedEventArgs e)
    {
        var tapPosition = e.GetPosition(this).ToMapsui();
        _pointerLocations[e.Pointer.Id] = tapPosition;

        _manipulationTracker.Restart(_pointerLocations.Values.ToArray());

        var mouseDown = IsMouseDown(e); // The name of this method is 'PointerPressed', should we not assume it is pressed?
        if (HandleWidgetPointerDown(tapPosition, mouseDown, e.ClickCount, _shiftPressed))
            return;

        if (mouseDown)
            e.Pointer.Capture(this);
    }

    private bool IsMouseDown(PointerPressedEventArgs e) => e.GetCurrentPoint(this).Properties.IsLeftButtonPressed;

    private void MapControl_PointerMoved(object? sender, PointerEventArgs e)
    {
        var isHovering = IsHovering(e);
        
        if (HandleWidgetPointerMove(e.GetPosition(this).ToMapsui(), !isHovering, 0, _shiftPressed))
            return;

        if (isHovering)
            return; // In case of hovering we just call the widget move event and ignore the event otherwise.

        var pointerLocation = e.GetPosition(this).ToMapsui();
        _pointerLocations[e.Pointer.Id] = pointerLocation;

        _manipulationTracker.Manipulate(_pointerLocations.Values.ToArray(), Map.Navigator.Pinch);

        RefreshGraphics();
    }

    private bool IsHovering(PointerEventArgs e)
    {
        return e.Pointer.Type == PointerType.Mouse && !e.GetCurrentPoint(this).Properties.IsLeftButtonPressed;
    }

    private void MapControl_PointerReleased(object? sender, PointerReleasedEventArgs e)
    {
        _pointerLocations.TryRemove(e.Pointer.Id, out _);
        e.Pointer.Capture(null);

        var pointerPosition = e.GetPosition(this).ToMapsui();
        if (HandleTouchingTouched(pointerPosition, pointerPosition, true, 0, _shiftPressed))
            return;

        _manipulationTracker.Manipulate(_pointerLocations.Values.ToArray(), Map.Navigator.Pinch);

        Refresh();
    }

    private void MapControl_PointerWheelChanged(object? sender, PointerWheelEventArgs e)
    {
        // In Avalonia the touchpad can trigger the mouse wheel event. In that case there are more events and the Delta.Y is a double value, 
        // which is usually smaller than 1.0. In the code below the deltas are accumulated until they are larger than 1.0. Only then 
        // MouseWheelZoom is called.
        _mouseWheelPos += e.Delta.Y;
        if (Math.Abs(_mouseWheelPos) < 1.0) return; // Ignore the mouse wheel event if the accumulated delta is still too small
        int delta = Math.Sign(_mouseWheelPos);
        _mouseWheelPos -= delta;

        Map.Navigator.MouseWheelZoom(delta, e.GetPosition(this).ToMapsui());
    }

    private void MapControl_PointerExited(object? sender, PointerEventArgs e)
    {
        ClearTouchState();
    }

    private void MapControl_PointerCaptureLost(object? sender, PointerCaptureLostEventArgs e)
    {
        ClearTouchState();
    }

    private void MapControl_Tapped(object? sender, TappedEventArgs e)
    {
        var tapPosition = e.GetPosition(this).ToMapsui();
        if (tapPosition != null && HandleTouchingTouched(tapPosition, tapPosition, true, 2, _shiftPressed))
            return;
        OnInfo(CreateMapInfoEventArgs(tapPosition, tapPosition, 2));
    }

    private void MapControl_DoubleTapped(object? sender, TappedEventArgs e)
    {
        var tapPosition = e.GetPosition(this).ToMapsui();
        if (tapPosition != null && HandleTouchingTouched(tapPosition, tapPosition, true, 2, _shiftPressed))
            return;
        OnInfo(CreateMapInfoEventArgs(tapPosition, tapPosition, 2));
    }

    public override void Render(DrawingContext context)
    {
        _drawOperation ??= new MapsuiCustomDrawOperation(new Rect(0, 0, Bounds.Width, Bounds.Height), this);
        _drawOperation.Bounds = new Rect(0, 0, Bounds.Width, Bounds.Height);
        context.Custom(_drawOperation);
    }

    private void MapControlInitialized(object? sender, EventArgs eventArgs)
    {
        SetViewportSize();
    }

    private void MapControlSizeChanged()
    {
        SetViewportSize();
    }

    private static void RunOnUIThread(Action action)
    {
        Catch.TaskRun(() => Dispatcher.UIThread.InvokeAsync(action));
    }

    public void OpenBrowser(string url)
    {
        using (Process.Start(new ProcessStartInfo
        {
            FileName = RuntimeInformation.IsOSPlatform(OSPlatform.Windows) ? url : "open",
            Arguments = RuntimeInformation.IsOSPlatform(OSPlatform.OSX) ? $"-e {url}" : "",
            CreateNoWindow = true,
            UseShellExecute = !RuntimeInformation.IsOSPlatform(OSPlatform.OSX)
        })) { }
    }

    private double ViewportWidth => Bounds.Width;
    private double ViewportHeight => Bounds.Height;

    private double GetPixelDensity()
    {
        return VisualRoot?.RenderScaling ?? 1d;
    }

<<<<<<< HEAD
    private bool OnPinchMove(List<MPoint> touchPoints)
    {
        if (touchPoints.Count != 2)
            return false;

        _pinchTracker.Update(touchPoints);
        Map.Navigator.Pinch(_pinchTracker.GetPinchManipulation());

        RefreshGraphics();
        return true;
    }

    private void OnPinchStart(List<MPoint> touchPoints)
    {
        if (touchPoints.Count == 2)
        {
            _pinchTracker.Restart(touchPoints);
            Map.Navigator.Pinch(_pinchTracker.GetPinchManipulation());
        }
    }

    private sealed class MapsuiCustomDrawOp(Rect bounds, MapControl mapControl) : ICustomDrawOperation
=======
    private sealed class MapsuiCustomDrawOperation(Rect bounds, MapControl mapControl) : ICustomDrawOperation
>>>>>>> c6c08f2d
    {
        public void Dispose()
        {
            // No-op
        }

        public void Render(ImmediateDrawingContext context)
        {
            var leaseFeature = context.TryGetFeature<ISkiaSharpApiLeaseFeature>();
            if (leaseFeature == null)
                return;
            using var lease = leaseFeature.Lease();
            var canvas = lease.SkCanvas;
            canvas.Save();
            mapControl.CommonDrawControl(canvas);
            canvas.Restore();
        }

        public Rect Bounds { get; set; } = bounds;

        public bool HitTest(Point p)
        {
            return true;
        }

        public bool Equals(ICustomDrawOperation? other)
        {
            return false;
        }
    }

    protected virtual void Dispose(bool disposing)
    {
        if (disposing)
        {
            _drawOperation?.Dispose();
            Map?.Dispose();
        }

        CommonDispose(disposing);
    }

    public virtual void Dispose()
    {
        Dispose(true);
        GC.SuppressFinalize(this);
    }
}<|MERGE_RESOLUTION|>--- conflicted
+++ resolved
@@ -21,15 +21,9 @@
 {
     private MapsuiCustomDrawOperation? _drawOperation;
     private double _mouseWheelPos = 0.0;
-<<<<<<< HEAD
-    private readonly ConcurrentDictionary<long, MPoint> _touches = new();
-    private bool _shiftPressed;
-    private readonly PinchTracker _pinchTracker = new ();
-=======
     private readonly ConcurrentDictionary<long, MPoint> _pointerLocations = new();
     private bool _shiftPressed;
     private readonly ManipulationTracker _manipulationTracker = new();
->>>>>>> c6c08f2d
 
     public MapControl()
     {
@@ -38,19 +32,11 @@
         Initialize();
     }
 
-<<<<<<< HEAD
-
     public static readonly DirectProperty<MapControl, Map> MapProperty =
     AvaloniaProperty.RegisterDirect<MapControl, Map>(nameof(Map), o => o.Map, (o, v) => o.Map = v);
 
-    /// <summary> Clears the Touch State </summary>
-=======
-    public static readonly DirectProperty<MapControl, Map> MapProperty =
-    AvaloniaProperty.RegisterDirect<MapControl, Map>(nameof(Map), o => o.Map, (o, v) => o.Map = v);
-
     /// <summary> Clears the Touch State. Should only be called if the touch state seems out of sync 
     /// in a certain situation.</summary>
->>>>>>> c6c08f2d
     public void ClearTouchState()
     {
         // Todo: Figure out if we need to clear the entire state, or only remove a specific pointer.
@@ -231,32 +217,7 @@
         return VisualRoot?.RenderScaling ?? 1d;
     }
 
-<<<<<<< HEAD
-    private bool OnPinchMove(List<MPoint> touchPoints)
-    {
-        if (touchPoints.Count != 2)
-            return false;
-
-        _pinchTracker.Update(touchPoints);
-        Map.Navigator.Pinch(_pinchTracker.GetPinchManipulation());
-
-        RefreshGraphics();
-        return true;
-    }
-
-    private void OnPinchStart(List<MPoint> touchPoints)
-    {
-        if (touchPoints.Count == 2)
-        {
-            _pinchTracker.Restart(touchPoints);
-            Map.Navigator.Pinch(_pinchTracker.GetPinchManipulation());
-        }
-    }
-
-    private sealed class MapsuiCustomDrawOp(Rect bounds, MapControl mapControl) : ICustomDrawOperation
-=======
     private sealed class MapsuiCustomDrawOperation(Rect bounds, MapControl mapControl) : ICustomDrawOperation
->>>>>>> c6c08f2d
     {
         public void Dispose()
         {
