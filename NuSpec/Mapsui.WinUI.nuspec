<?xml version="1.0"?>
<package xmlns="http://schemas.microsoft.com/packaging/2010/07/nuspec.xsd">
	<metadata>
		<id>Mapsui.WinUI</id>
		<version>$version$</version>
		<title>Mapsui</title>
		<authors>Paul den Dulk</authors>
		<owners>Paul den Dulk</owners>
		<projectUrl>https://github.com/Mapsui/Mapsui</projectUrl>
		<licenseUrl>https://github.com/Mapsui/Mapsui/blob/master/LICENSE</licenseUrl>
		<requireLicenseAcceptance>false</requireLicenseAcceptance>
		<description>
			WinUI map components based on the Mapsui library
		</description>
		<tags>map maps mapping geo gis osm winui</tags>
		<language>en-US</language>
		<dependencies>
			<!-- [ or ] is including, ( or ) is excluding -->
			<group targetFramework="net6.0-windows10.0.19041.0">
				<dependency id="Mapsui" version="$version$"/>
<<<<<<< HEAD
				<dependency id="SkiaSharp.Views.WinUI" version="[2.88.1-preview.91,3.0.0)"/>
=======
				<dependency id="SkiaSharp.Views.WinUI" version="[2.88.1-preview.63,3.0.0)"/>
>>>>>>> 6c126b25
				<dependency id="Microsoft.WindowsAppSDK" version="[1.1.1,2.0.0)"/>
				<dependency id="Microsoft.Graphics.Win2D" version="[1.0.3.1,2.0.0)"/>
			</group>
		</dependencies>
	</metadata>
	<files>
		<file src="..\LICENSE" target="LICENSE" />
		<file src="..\Mapsui.UI.WinUI\bin\Release\net6.0-windows10.0.19041.0\Mapsui.UI.WinUI.dll" target="lib\net6.0-windows10.0.19041.0\Mapsui.UI.WinUI.dll" />
	</files>
</package><|MERGE_RESOLUTION|>--- conflicted
+++ resolved
@@ -18,12 +18,8 @@
 			<!-- [ or ] is including, ( or ) is excluding -->
 			<group targetFramework="net6.0-windows10.0.19041.0">
 				<dependency id="Mapsui" version="$version$"/>
-<<<<<<< HEAD
-				<dependency id="SkiaSharp.Views.WinUI" version="[2.88.1-preview.91,3.0.0)"/>
-=======
 				<dependency id="SkiaSharp.Views.WinUI" version="[2.88.1-preview.63,3.0.0)"/>
->>>>>>> 6c126b25
-				<dependency id="Microsoft.WindowsAppSDK" version="[1.1.1,2.0.0)"/>
+				<dependency id="Microsoft.WindowsAppSDK" version="[1.0.3,2.0.0)"/>
 				<dependency id="Microsoft.Graphics.Win2D" version="[1.0.3.1,2.0.0)"/>
 			</group>
 		</dependencies>
