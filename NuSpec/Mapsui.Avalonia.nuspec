--- conflicted
+++ resolved
@@ -18,26 +18,18 @@
 		<dependencies>
 			<group targetFramework="netcoreapp3.1">
 				<dependency id="Mapsui" version="$version$"/>
-<<<<<<< HEAD
 				<dependency id="Mapsui.Tiling" version="$version$"/>
 				<dependency id="Mapsui.Rendering.Skia" version="$version$"/>
-				<dependency id="SkiaSharp" version="[2.88.2,3.0.0)"/>
-=======
 				<dependency id="SkiaSharp" version="[2.88.3,3.0.0)"/>
->>>>>>> 1eef6fcb
 				<dependency id="Avalonia" version="[0.10.12,0.11.0)" />
 				<dependency id="Avalonia.Desktop" version="[0.10.12,0.11.0)" />
 				<dependency id="Avalonia.ReactiveUI" version="[0.10.12,0.11.0)" />
 			</group>
 			<group targetFramework="netstandard2.0">
 				<dependency id="Mapsui" version="$version$"/>
-<<<<<<< HEAD
 				<dependency id="Mapsui.Tiling" version="$version$"/>
 				<dependency id="Mapsui.Rendering.Skia" version="$version$"/>
-				<dependency id="SkiaSharp" version="[2.88.2,3.0.0)"/>
-=======
-				<dependency id="SkiaSharp" version="[2.88.3-preview.91,3.0.0)"/>
->>>>>>> 1eef6fcb
+				<dependency id="SkiaSharp" version="[2.88.3,3.0.0)"/>
 				<dependency id="Avalonia" version="[0.10.12,0.11.0)" />
 				<dependency id="Avalonia.Desktop" version="[0.10.12,0.11.0)" />
 				<dependency id="Avalonia.ReactiveUI" version="[0.10.12,0.11.0)" />
