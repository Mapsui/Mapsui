--- conflicted
+++ resolved
@@ -18,13 +18,9 @@
 			<!-- [ or ] is including, ( or ) is excluding -->
       <group targetFramework="net6.0-android31.0">
 				<dependency id="Mapsui" version="$version$"/>
-<<<<<<< HEAD
 				<dependency id="Mapsui.Tiling" version="$version$"/>
 				<dependency id="Mapsui.Rendering.Skia" version="$version$"/>
-				<dependency id="SkiaSharp.Views" version="[2.88.2,3.0.0)"/>				
-=======
 				<dependency id="SkiaSharp.Views" version="[2.88.3,3.0.0)"/>				
->>>>>>> 1eef6fcb
 			</group>
 		</dependencies>
 	</metadata>
