--- conflicted
+++ resolved
@@ -21,13 +21,8 @@
     <dependencies>
       <group targetFramework="netstandard2.0">
         <dependency id="Mapsui" version="$version$"/>
-<<<<<<< HEAD
         <dependency id="Xamarin.Forms" version="[5.0.0.2083,6.0)" />
-        <dependency id="SkiaSharp.Views.Forms" version="[2.80.3,3.0.0)" />
-=======
-        <dependency id="Xamarin.Forms" version="[4.6.0,6.0)" />
         <dependency id="SkiaSharp.Views.Forms" version="[2.80.2,3.0.0)" />
->>>>>>> 551108fc
       </group>
     </dependencies>
 
