--- conflicted
+++ resolved
@@ -19,14 +19,10 @@
       <!-- [ or ] is including, ( or ) is excluding -->
       <group targetFramework="net6.0-ios15.4">
         <dependency id="Mapsui" version="$version$"/>
-<<<<<<< HEAD
         <dependency id="Mapsui.Tiling" version="$version$"/>
         <dependency id="Mapsui.Rendering.Skia" version="$version$"/>
-        <dependency id="SkiaSharp.Views" version="[2.88.2,3.0.0)"/>
-		<dependency id="System.Runtime.InteropServices.NFloat.Internal" version="[6.0.1, 7.0.0)" />
-=======
         <dependency id="SkiaSharp.Views" version="[2.88.3,3.0.0)"/>
->>>>>>> 1eef6fcb
+		    <dependency id="System.Runtime.InteropServices.NFloat.Internal" version="[6.0.1, 7.0.0)" />
       </group>
     </dependencies>
   </metadata>
