<?xml version="1.0"?>
<package xmlns="http://schemas.microsoft.com/packaging/2010/07/nuspec.xsd">
	<metadata>
		<id>Mapsui.iOS</id>
		<version>$version$</version>
		<title>Mapsui</title>
		<authors>Paul den Dulk</authors>
		<owners>Paul den Dulk</owners>
		<projectUrl>https://github.com/Mapsui/Mapsui</projectUrl>
		<licenseUrl>https://github.com/Mapsui/Mapsui/blob/master/LICENSE</licenseUrl>
		<requireLicenseAcceptance>false</requireLicenseAcceptance>
		<description>
			Xamarin iOS map components based on the Mapsui library
		</description>
		<tags>map maps mapping geo gis osm</tags>
		<copyright>© Mapsui Contributors</copyright>
		<language>en-US</language>
<<<<<<< HEAD
		<dependencies>
			<!-- [ or ] is including, ( or ) is excluding -->
			<group targetFramework="Xamarin.iOS">
				<dependency id="Mapsui" version="$version$"/>
				<dependency id="SkiaSharp.Views" version="[2.88.0-preview.209,3.0.0)"/>
				<dependency id="System.Memory" version="[4.5.4,5.0.0]"/>
			</group>
		</dependencies>
	</metadata>
	<files>
		<file src="..\LICENSE" target="LICENSE" />
		<file src="..\Mapsui.UI.iOS\bin\Release\Mapsui.UI.iOS.dll" target="lib\Xamarin.iOS\Mapsui.UI.iOS.dll" />
	</files>
=======
 	  <dependencies>
      <!-- [ or ] is including, ( or ) is excluding -->
      <group targetFramework="net60-ios13.6">
        <dependency id="Mapsui" version="$version$"/>
        <dependency id="SkiaSharp.Views" version="[ 2.88.0-preview.209,3.0.0)"/>
      </group>
    </dependencies>
  </metadata>
  <files>
    <file src="..\Mapsui.UI.iOS\bin\Release\net60-ios13.6\Mapsui.UI.iOS.dll" target="lib\Xamarin.iOS\net60-ios13.6\Mapsui.UI.iOS.dll" />
  </files>
>>>>>>> 13abb5d5
</package><|MERGE_RESOLUTION|>--- conflicted
+++ resolved
@@ -15,21 +15,6 @@
 		<tags>map maps mapping geo gis osm</tags>
 		<copyright>© Mapsui Contributors</copyright>
 		<language>en-US</language>
-<<<<<<< HEAD
-		<dependencies>
-			<!-- [ or ] is including, ( or ) is excluding -->
-			<group targetFramework="Xamarin.iOS">
-				<dependency id="Mapsui" version="$version$"/>
-				<dependency id="SkiaSharp.Views" version="[2.88.0-preview.209,3.0.0)"/>
-				<dependency id="System.Memory" version="[4.5.4,5.0.0]"/>
-			</group>
-		</dependencies>
-	</metadata>
-	<files>
-		<file src="..\LICENSE" target="LICENSE" />
-		<file src="..\Mapsui.UI.iOS\bin\Release\Mapsui.UI.iOS.dll" target="lib\Xamarin.iOS\Mapsui.UI.iOS.dll" />
-	</files>
-=======
  	  <dependencies>
       <!-- [ or ] is including, ( or ) is excluding -->
       <group targetFramework="net60-ios13.6">
@@ -39,7 +24,7 @@
     </dependencies>
   </metadata>
   <files>
+    <file src="..\LICENSE" target="LICENSE" />
     <file src="..\Mapsui.UI.iOS\bin\Release\net60-ios13.6\Mapsui.UI.iOS.dll" target="lib\Xamarin.iOS\net60-ios13.6\Mapsui.UI.iOS.dll" />
   </files>
->>>>>>> 13abb5d5
 </package>