--- conflicted
+++ resolved
@@ -19,49 +19,33 @@
 			<!-- [ or ] is including, ( or ) is excluding -->
 			<group targetFramework="netstandard2.0">
 				<dependency id="Mapsui" version="$version$" />
-<<<<<<< HEAD
 				<dependency id="Mapsui.Tiling" version="$version$"/>
 				<dependency id="Mapsui.Rendering.Skia" version="$version$"/>
-				<dependency id="SkiaSharp.Views" version="[2.88.2,3.0.0)" />
-=======
 				<dependency id="SkiaSharp.Views" version="[2.88.3,3.0.0)" />
->>>>>>> 1eef6fcb
 				<dependency id="Uno.UI" version="[4.5.12, 5.0.0)" />
 				<dependency id="SkiaSharp.Views.Uno" version="[2.88.3,3.0.0)" />
 			</group>
 			<group targetFramework="net6.0">
 				<dependency id="Mapsui" version="$version$" />
-<<<<<<< HEAD
 				<dependency id="Mapsui.Tiling" version="$version$"/>
 				<dependency id="Mapsui.Rendering.Skia" version="$version$"/>
-				<dependency id="SkiaSharp.Views" version="[2.88.2,3.0.0)" />
-=======
 				<dependency id="SkiaSharp.Views" version="[2.88.3,3.0.0)" />
->>>>>>> 1eef6fcb
 				<dependency id="Uno.UI" version="[4.5.12, 5.0.0)" />
 				<dependency id="SkiaSharp.Views.Uno" version="[2.88.3,3.0.0)" />
 			</group>
 			<group targetFramework="uap10.0.19041">
 				<dependency id="Mapsui" version="$version$" />
-<<<<<<< HEAD
 				<dependency id="Mapsui.Tiling" version="$version$"/>
 				<dependency id="Mapsui.Rendering.Skia" version="$version$"/>
-				<dependency id="SkiaSharp.Views" version="[2.88.2,3.0.0)" />
-=======
 				<dependency id="SkiaSharp.Views" version="[2.88.3,3.0.0)" />
->>>>>>> 1eef6fcb
 				<dependency id="Uno.UI" version="[4.5.12, 5.0.0)" />
 				<dependency id="SkiaSharp.Views.Uno" version="[2.88.3,3.0.0)" />
 			</group>
 			<group targetFramework="net6.0-android31.0">
 				<dependency id="Mapsui" version="$version$" />
-<<<<<<< HEAD
 				<dependency id="Mapsui.Tiling" version="$version$"/>
 				<dependency id="Mapsui.Rendering.Skia" version="$version$"/>
-				<dependency id="SkiaSharp.Views" version="[2.88.2,3.0.0)" />
-=======
-				<dependency id="SkiaSharp.Views" version="[2.88.3-preview.91,3.0.0)" />
->>>>>>> 1eef6fcb
+				<dependency id="SkiaSharp.Views" version="[2.88.3,3.0.0)" />
 				<dependency id="Uno.UI" version="[4.5.12, 5.0.0)" />
 				<dependency id="SkiaSharp.Views.Uno" version="[2.88.3,3.0.0)" />
 			</group>
