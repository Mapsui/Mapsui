--- conflicted
+++ resolved
@@ -1,31 +1,5 @@
 <?xml version="1.0"?>
 <package xmlns="http://schemas.microsoft.com/packaging/2010/07/nuspec.xsd">
-<<<<<<< HEAD
-  <metadata>
-    <id>Mapsui.Uwp</id>
-    <version>$version$</version>
-    <title>Mapsui</title>
-    <authors>Paul den Dulk</authors>
-    <owners>Paul den Dulk</owners>
-    <projectUrl>https://github.com/Mapsui/Mapsui</projectUrl>
-    <requireLicenseAcceptance>false</requireLicenseAcceptance>
-    <description>
-      UWP map components based on the Mapsui library
-    </description>
-    <tags>map maps mapping geo gis osm uwp</tags>
-    <language>en-US</language>
-    <dependencies>
-      <!-- [ or ] is including, ( or ) is excluding -->
-      <group targetFramework="uap10.0.18362">
-        <dependency id="Mapsui" version="$version$"/>
-        <dependency id="SkiaSharp.Views" version="[2.80.3,3.0.0)"/>
-      </group>
-    </dependencies>
-  </metadata>
-  <files>
-    <file src="..\Mapsui.UI.Uwp\bin\Release\Mapsui.UI.Uwp.dll" target="lib\uap10.0.18362\Mapsui.UI.Uwp.dll" />
-  </files>
-=======
 	<metadata>
 		<id>Mapsui.Uwp</id>
 		<version>$version$</version>
@@ -52,5 +26,4 @@
 		<file src="..\LICENSE" target="LICENSE" />
 		<file src="..\Mapsui.UI.Uwp\bin\Release\Mapsui.UI.Uwp.dll" target="lib\uap\Mapsui.UI.Uwp.dll" />
 	</files>
->>>>>>> d5d19fbf
 </package>