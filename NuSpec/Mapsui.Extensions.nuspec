--- conflicted
+++ resolved
@@ -16,13 +16,9 @@
       <!-- [ or ] is including, ( or ) is excluding -->
       <group targetFramework="netstandard2.0">
         <dependency id="Mapsui" version="$version$"/>
-<<<<<<< HEAD
-				<dependency id="sqlite-net-pcl" version="[1.6.292, 2.0.0)" />
+        <dependency id="sqlite-net-pcl" version="[1.6.292, 2.0.0)" />
         <dependency id="BitMiracle.LibTiff.NET" version="[2.4.649, 3.0.0)" />
-=======
-        <dependency id="sqlite-net-pcl" version="[1.6.292, 2.0.0)" />
         <dependency id="DotSpatial.Projections.NetStandard" version="[1.0.0, 2.0.0)" />
->>>>>>> 1ea323b5
       </group>
     </dependencies>
   </metadata>
