--- conflicted
+++ resolved
@@ -18,12 +18,8 @@
         <dependency id="Mapsui" version="$version$"/>
         <dependency id="sqlite-net-pcl" version="[1.8.116, 2.0.0)" />
         <dependency id="BitMiracle.LibTiff.NET" version="[2.4.649, 3.0.0)" />
-<<<<<<< HEAD
-        <dependency id="DotSpatial.Projections.NetStandard" version="[1.0.0, 2.0.0)" />
+        <dependency id="DotSpatial.Projections" version="[4.0.656, 5.0.0)" />
         <dependency id="BrotliSharpLib" version="[0.3.3, 1.0.0)" />
-=======
-        <dependency id="DotSpatial.Projections" version="[4.0.656, 5.0.0)" />
->>>>>>> 854b83d4
       </group>
       <group targetFramework="net6.0">
         <dependency id="Mapsui" version="$version$"/>
