--- conflicted
+++ resolved
@@ -163,13 +163,9 @@
             await Interop.DisableTouchAsync(_elementId);
             _pixelDensityFromInterop = await Interop.GetPixelDensityAsync();
         }
-        catch (Exception)
-        {
-<<<<<<< HEAD
-            Console.WriteLine("An exception occurred in InitializingInteropAsync");
-=======
-            Console.WriteLine($"An exception occurred in InitializingInteropAsync: {ex} ");
->>>>>>> 4b359a36
+        catch (Exception ex)
+        {
+            Console.WriteLine($"An exception occurred in InitializingInteropAsync: {ex}");
         }
     }
 
