--- conflicted
+++ resolved
@@ -141,21 +141,10 @@
             if (Map.Viewport.Limiter.ZoomLock) return;
             if (!Map.Viewport.State.HasSize()) return;
 
-<<<<<<< HEAD
-            var delta = e.DeltaY;
+            var delta = e.DeltaY * -1; // so that it zooms like on windows
             var resolution = MouseWheelAnimation.GetResolution((int)delta, Map.Viewport, Map);
             Map.Navigator.ZoomTo(resolution, e.Location(await BoundingClientRectAsync()).ToMapsui(), 
                 MouseWheelAnimation.Duration, MouseWheelAnimation.Easing);
-=======
-            var delta = e.DeltaY * -1; // so that it zooms like on windows
-            var resolution = MouseWheelAnimation.GetResolution((int)delta, _viewport, Map);
-
-            // Limit target resolution before animation to avoid an animation that is stuck on the max resolution, which would cause a needless delay
-            resolution = Map.Limiter.LimitResolution(resolution, Viewport.State.Width, Viewport.State.Height, Map.Resolutions,
-                Map.Extent);
-            Navigator?.ZoomTo(resolution, e.Location(await BoundingClientRectAsync()).ToMapsui(), MouseWheelAnimation.Duration,
-                MouseWheelAnimation.Easing);
->>>>>>> 94745262
         }
         catch (Exception ex)
         {
