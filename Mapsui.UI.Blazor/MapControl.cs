using Mapsui.Extensions;
using Mapsui.Manipulations;
using Mapsui.UI.Blazor.Extensions;
using Microsoft.AspNetCore.Components.Web;
using Microsoft.JSInterop;
using SkiaSharp;
using SkiaSharp.Views.Blazor;
using System.Diagnostics.CodeAnalysis;

namespace Mapsui.UI.Blazor;

public partial class MapControl : ComponentBase, IMapControl
{
    protected SKCanvasView? _viewCpu;
    protected SKGLView? _viewGpu;
    protected readonly string _elementId = Guid.NewGuid().ToString("N");

    private SKImageInfo? _canvasSize;
    private bool _onLoaded;
    private MRect? _selectRectangle;
    private readonly HashSet<string> _pressedKeys = [];
    private bool _isInBoxZoomMode;
<<<<<<< HEAD
    double _pixelDensityFromInterop = 1;
    BoundingClientRect _clientRect = new();
    protected readonly string _elementId = Guid.NewGuid().ToString("N");
    private MapsuiJsInterop? _interop;
    private readonly PinchTracker _pinchTracker = new();
=======
    private double _pixelDensityFromInterop = 1;
    private BoundingClientRect _clientRect = new();
    private MapsuiJsInterop? _interop;
    private readonly ManipulationTracker _manipulationTracker = new();
    private readonly TapGestureTracker _tapGestureTracker = new();
>>>>>>> c6c08f2d

    [Inject]
    private IJSRuntime? JsRuntime { get; set; }
    public static bool UseGPU { get; set; } = false;
    public string MoveCursor { get; set; } = Cursors.Move;
    public int MoveButton { get; set; } = MouseButtons.Primary;
    public int MoveModifier { get; set; } = Keys.None;
    public int ZoomButton { get; set; } = MouseButtons.Primary;
    public int ZoomModifier { get; set; } = Keys.Control;
    public string ElementId => _elementId;
    /// <summary>
    /// The movement allowed between a touch down and touch up in a touch gestures in device independent pixels.
    /// </summary>
    public int MaxTapGestureMovement { get; set; } = 8;
    private MapsuiJsInterop? Interop =>
            _interop == null && JsRuntime != null
                ? _interop ??= new MapsuiJsInterop(JsRuntime)
                : _interop;


    protected override void OnInitialized()
    {
        CommonInitialize();
        ControlInitialize();
        base.OnInitialized();
    }

    protected void OnKeyDown(KeyboardEventArgs e)
    {
        _pressedKeys.Add(e.Code);
    }

    protected void OnKeyUp(KeyboardEventArgs e)
    {
        _pressedKeys.Remove(e.Code);
    }

    protected void OnPaintSurfaceCPU(SKPaintSurfaceEventArgs e)
    {
        // the the canvas and properties
        var canvas = e.Surface.Canvas;
        var info = e.Info;

        OnPaintSurface(canvas, info);
    }

    protected void OnPaintSurfaceGPU(SKPaintGLSurfaceEventArgs e)
    {
        // the the canvas and properties
        var canvas = e.Surface.Canvas;
        var info = e.Info;

        OnPaintSurface(canvas, info);
    }

    protected void OnPaintSurface(SKCanvas canvas, SKImageInfo info)
    {
        // On Loaded Workaround
        if (!_onLoaded)
        {
            _onLoaded = true;
            OnLoadComplete();
        }

        // Size changed Workaround
        if (_canvasSize?.Width != info.Width || _canvasSize?.Height != info.Height)
        {
            _canvasSize = info;
            OnSizeChanged();
        }

        CommonDrawControl(canvas);
    }

    protected void ControlInitialize()
    {
        _invalidate = () =>
        {
            if (_viewCpu != null)
                _viewCpu?.Invalidate();
            else
                _viewGpu?.Invalidate();
        };

        // Mapsui.Rendering.Skia use Mapsui.Nts where GetDbaseLanguageDriver need encoding providers
        System.Text.Encoding.RegisterProvider(System.Text.CodePagesEncodingProvider.Instance);

        RefreshGraphics();
    }

    [SuppressMessage("Usage", "VSTHRD100:Avoid async void methods")]
    private async void OnLoadComplete()
    {
        Catch.Exceptions(async () =>
        {
            SetViewportSize();
            await InitializingInteropAsync();
        });
    }

    protected void OnMouseWheel(WheelEventArgs e)
    {
        var mouseWheelDelta = (int)e.DeltaY * -1; // so that it zooms like on windows
        var mouseLocation = e.ToLocation(_clientRect);
        Map.Navigator.MouseWheelZoom(mouseWheelDelta, mouseLocation);
    }

    private async Task<BoundingClientRect> BoundingClientRectAsync()
    {
        if (Interop == null)
        {
            throw new ArgumentException("Interop is null");
        }

        return await Interop.BoundingClientRectAsync(_elementId);
    }

    private async Task InitializingInteropAsync()
    {
        if (Interop == null)
        {
            throw new ArgumentException("Interop is null");
        }

        await Interop.DisableMouseWheelAsync(_elementId);
        await Interop.DisableTouchAsync(_elementId);
        _pixelDensityFromInterop = await Interop.GetPixelDensityAsync();
    }

    private void OnSizeChanged()
    {
        SetViewportSize();
        _ = UpdateBoundingRectAsync();
    }

    private async Task UpdateBoundingRectAsync()
    {
        _clientRect = await BoundingClientRectAsync();
    }

    private protected static void RunOnUIThread(Action action)
    {
        // Only one thread is active in WebAssembly.
        action();
    }

    protected void OnClick(MouseEventArgs e)
    {
        Catch.Exceptions(() =>
        {
            var location = e.ToLocation(_clientRect);
            if (HandleWidgetPointerDown(location, true, 1, GetShiftPressed()))
                return;
            OnInfo(CreateMapInfoEventArgs(location, location, 1));
        });
    }

    protected void OnDblClick(MouseEventArgs e)
    {
        Catch.Exceptions(() =>
        {
            var location = e.ToLocation(_clientRect);
            if (HandleWidgetPointerDown(e.ToLocation(_clientRect), true, 2, GetShiftPressed()))
                return;
            OnInfo(CreateMapInfoEventArgs(location, location, 1));
        });
    }

    protected void OnMouseDown(MouseEventArgs e)
    {
        Catch.Exceptions(() =>
        {
            // The client rect needs updating for scrolling. I would rather do that on the onscroll event but it does not fire on this element.
            _ = UpdateBoundingRectAsync();

            var location = e.ToLocation(_clientRect);
            _manipulationTracker.Restart([location]);

            if (HandleWidgetPointerDown(location, true, 1, GetShiftPressed()))
                return;
        });
    }

    protected void OnMouseMove(MouseEventArgs e)
    {
        Catch.Exceptions(() =>
        {
            var isHovering = !IsMouseButtonPressed(e);
            if (HandleWidgetPointerMove(e.ToLocation(_clientRect), !isHovering, 0, GetShiftPressed()))
                return;

            if (isHovering)
                return;

            _manipulationTracker.Manipulate([e.ToLocation(_clientRect)], Map.Navigator.Pinch);
        });
    }

    private static bool IsMouseButtonPressed(MouseEventArgs e) => e.Buttons == 1;

    protected void OnMouseUp(MouseEventArgs e)
    {
        Catch.Exceptions(() =>
        {
            _manipulationTracker.Manipulate([e.ToLocation(_clientRect)], Map.Navigator.Pinch);

            RefreshData();
        });
    }

    private double GetPixelDensity()
    {
        return _pixelDensityFromInterop;
    }

    public void Dispose()
    {
        Dispose(true);
        GC.SuppressFinalize(this);
    }

    protected virtual void Dispose(bool disposing)
    {
        if (disposing)
        {
            CommonDispose(true);
        }
    }

    private double ViewportWidth => _canvasSize?.Width ?? 0;
    private double ViewportHeight => _canvasSize?.Height ?? 0;

    public string? Cursor { get; set; }
    [SuppressMessage("Usage", "VSTHRD100:Avoid async void methods")]
    public async void OpenBrowser(string url)
    {
        Catch.Exceptions(async () =>
        {
            if (JsRuntime != null)
                await JsRuntime.InvokeAsync<object>("open", [url, "_blank"]);
        });
    }

    private bool GetShiftPressed()
    {
        return _pressedKeys.Contains("ShiftLeft") || _pressedKeys.Contains("ShiftRight") || _pressedKeys.Contains("Shift");
    }

    public void OnTouchStart(TouchEventArgs e)
    {
<<<<<<< HEAD
        try
        {
            Logger.Log(LogLevel.Information, "OnTouchStart");
            var locations = e.TargetTouches.ToLocations(_clientRect);
            if (locations.Count >= 1)
            {
                _pinchTracker.Restart(locations);
            }
        }
        catch (Exception ex)
        {
            Logger.Log(LogLevel.Error, ex.Message);
        }
=======
        Catch.Exceptions(() =>
        {
            // The client rect needs updating for scrolling. I would rather do that on the onscroll event but it does not fire on this element.
            _ = UpdateBoundingRectAsync();

            var locations = e.TargetTouches.ToTouchLocations(_clientRect);
            _tapGestureTracker.Start(locations[0]);
            _manipulationTracker.Restart(locations);
        });
>>>>>>> c6c08f2d
    }

    public void OnTouchMove(TouchEventArgs e)
    {
<<<<<<< HEAD
        try
        {
            Logger.Log(LogLevel.Information, "OnTouchMove");
            var locations = e.TargetTouches.ToLocations(_clientRect);
            if (locations.Count >= 1)
            {
                _pinchTracker.Update(locations);
                Map.Navigator.Pinch(_pinchTracker.GetPinchManipulation());
            }
        }
        catch (Exception ex)
        {
            Logger.Log(LogLevel.Error, ex.Message);
        }
=======
        Catch.Exceptions(() =>
        {
            var locations = e.TargetTouches.ToTouchLocations(_clientRect);
            _tapGestureTracker.Move(locations[0]);
            _manipulationTracker.Manipulate(locations.ToArray(), Map.Navigator.Pinch);
        });
>>>>>>> c6c08f2d
    }

    public void OnTouchEnd(TouchEventArgs _)
    {
<<<<<<< HEAD
        RefreshData();
=======
        Catch.Exceptions(() =>
        {
            _tapGestureTracker.IfTap((p) =>
            {
                if (HandleWidgetPointerUp(p, p, true, 1, GetShiftPressed()))
                    return;
                OnInfo(CreateMapInfoEventArgs(p, p, 1));
            }, MaxTapGestureMovement * PixelDensity);

            RefreshData();
        });
>>>>>>> c6c08f2d
    }
}<|MERGE_RESOLUTION|>--- conflicted
+++ resolved
@@ -20,19 +20,11 @@
     private MRect? _selectRectangle;
     private readonly HashSet<string> _pressedKeys = [];
     private bool _isInBoxZoomMode;
-<<<<<<< HEAD
-    double _pixelDensityFromInterop = 1;
-    BoundingClientRect _clientRect = new();
-    protected readonly string _elementId = Guid.NewGuid().ToString("N");
-    private MapsuiJsInterop? _interop;
-    private readonly PinchTracker _pinchTracker = new();
-=======
     private double _pixelDensityFromInterop = 1;
     private BoundingClientRect _clientRect = new();
     private MapsuiJsInterop? _interop;
     private readonly ManipulationTracker _manipulationTracker = new();
     private readonly TapGestureTracker _tapGestureTracker = new();
->>>>>>> c6c08f2d
 
     [Inject]
     private IJSRuntime? JsRuntime { get; set; }
@@ -283,21 +275,6 @@
 
     public void OnTouchStart(TouchEventArgs e)
     {
-<<<<<<< HEAD
-        try
-        {
-            Logger.Log(LogLevel.Information, "OnTouchStart");
-            var locations = e.TargetTouches.ToLocations(_clientRect);
-            if (locations.Count >= 1)
-            {
-                _pinchTracker.Restart(locations);
-            }
-        }
-        catch (Exception ex)
-        {
-            Logger.Log(LogLevel.Error, ex.Message);
-        }
-=======
         Catch.Exceptions(() =>
         {
             // The client rect needs updating for scrolling. I would rather do that on the onscroll event but it does not fire on this element.
@@ -307,41 +284,20 @@
             _tapGestureTracker.Start(locations[0]);
             _manipulationTracker.Restart(locations);
         });
->>>>>>> c6c08f2d
     }
 
     public void OnTouchMove(TouchEventArgs e)
     {
-<<<<<<< HEAD
-        try
-        {
-            Logger.Log(LogLevel.Information, "OnTouchMove");
-            var locations = e.TargetTouches.ToLocations(_clientRect);
-            if (locations.Count >= 1)
-            {
-                _pinchTracker.Update(locations);
-                Map.Navigator.Pinch(_pinchTracker.GetPinchManipulation());
-            }
-        }
-        catch (Exception ex)
-        {
-            Logger.Log(LogLevel.Error, ex.Message);
-        }
-=======
         Catch.Exceptions(() =>
         {
             var locations = e.TargetTouches.ToTouchLocations(_clientRect);
             _tapGestureTracker.Move(locations[0]);
             _manipulationTracker.Manipulate(locations.ToArray(), Map.Navigator.Pinch);
         });
->>>>>>> c6c08f2d
     }
 
     public void OnTouchEnd(TouchEventArgs _)
     {
-<<<<<<< HEAD
-        RefreshData();
-=======
         Catch.Exceptions(() =>
         {
             _tapGestureTracker.IfTap((p) =>
@@ -353,6 +309,5 @@
 
             RefreshData();
         });
->>>>>>> c6c08f2d
     }
 }