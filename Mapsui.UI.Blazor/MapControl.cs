--- conflicted
+++ resolved
@@ -240,15 +240,11 @@
     {
         try
         {
-<<<<<<< HEAD
             if (HandleWidgetPointerUp(e.ToLocation(_clientRect), _pointerDownPosition, e.Button == 0, 1, GetShiftPressed()))
-=======
-            if (HandleWidgetPointerUp(e.ToLocation(_clientRect), _pointerDownPosition, e.Button == 0, 1, ShiftPressed))
             {
                 _pointerDownPosition = null;
                 _previousMousePosition = null;
 
->>>>>>> 3f735661
                 return;
             }
 
