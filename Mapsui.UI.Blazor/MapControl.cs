--- conflicted
+++ resolved
@@ -44,9 +44,6 @@
 
     public string ElementId => _elementId;
 
-<<<<<<< HEAD
-    protected MapsuiJsInterop Interop => _interop ??= new MapsuiJsInterop(JsRuntime);
-=======
     protected MapsuiJsInterop? Interop
     {
         get
@@ -59,7 +56,6 @@
             return _interop;
         }
     }
->>>>>>> d51801ea
 
     protected override void OnInitialized()
     {
