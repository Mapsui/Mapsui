ECHO ON
SETLOCAL
SET VERSION=%1

rmdir obj /s /q
rmdir Release /s /q
msbuild tools\versionupdater\versionupdater.csproj /p:Configuration=Release /p:OutputPath=..\bin || exit /B 1
tools\bin\versionupdater -v %VERSION% || exit /B 1
msbuild.exe mapsui.sln /p:Configuration=Release /t:restore  || exit /B 1
msbuild.exe mapsui.sln /p:Configuration=Release  || exit /B 1
nuget pack NuSpec\Mapsui.nuspec -Version %VERSION% -outputdirectory Artifacts  || exit /B 1
nuget pack NuSpec\Mapsui.Forms.nuspec -Version %VERSION% -outputdirectory Artifacts  || exit /B 1
nuget pack NuSpec\Mapsui.Wpf.nuspec -Version %VERSION% -outputdirectory Artifacts  || exit /B 1
nuget pack NuSpec\Mapsui.Avalonia.nuspec -Version %VERSION% -outputdirectory Artifacts  || exit /B 1
nuget pack NuSpec\Mapsui.iOS.nuspec -Version %VERSION% -outputdirectory Artifacts  || exit /B 1
nuget pack NuSpec\Mapsui.Android.nuspec -Version %VERSION% -outputdirectory Artifacts  || exit /B 1
<<<<<<< HEAD
nuget pack NuSpec\Mapsui.Uno.nuspec -Version %VERSION% -outputdirectory Artifacts  || exit /B 1
nuget pack NuSpec\Mapsui.Uwp.nuspec -Version %VERSION% -outputdirectory Artifacts  || exit /B 1
=======
nuget pack NuSpec\Mapsui.Uwp.nuspec -Version %VERSION% -outputdirectory Artifacts  || exit /B 1
nuget pack NuSpec\Mapsui.WinUI.nuspec -Version %VERSION% -outputdirectory Artifacts  || exit /B 1
>>>>>>> fbe52be5
<|MERGE_RESOLUTION|>--- conflicted
+++ resolved
@@ -14,10 +14,6 @@
 nuget pack NuSpec\Mapsui.Avalonia.nuspec -Version %VERSION% -outputdirectory Artifacts  || exit /B 1
 nuget pack NuSpec\Mapsui.iOS.nuspec -Version %VERSION% -outputdirectory Artifacts  || exit /B 1
 nuget pack NuSpec\Mapsui.Android.nuspec -Version %VERSION% -outputdirectory Artifacts  || exit /B 1
-<<<<<<< HEAD
 nuget pack NuSpec\Mapsui.Uno.nuspec -Version %VERSION% -outputdirectory Artifacts  || exit /B 1
 nuget pack NuSpec\Mapsui.Uwp.nuspec -Version %VERSION% -outputdirectory Artifacts  || exit /B 1
-=======
-nuget pack NuSpec\Mapsui.Uwp.nuspec -Version %VERSION% -outputdirectory Artifacts  || exit /B 1
-nuget pack NuSpec\Mapsui.WinUI.nuspec -Version %VERSION% -outputdirectory Artifacts  || exit /B 1
->>>>>>> fbe52be5
+nuget pack NuSpec\Mapsui.WinUI.nuspec -Version %VERSION% -outputdirectory Artifacts  || exit /B 1