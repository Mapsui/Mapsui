﻿<Project Sdk="Uno.Sdk">
  <PropertyGroup>
    <TargetFrameworks>net8.0;net8.0-ios;net8.0-maccatalyst;net8.0-android;net8.0-windows10.0.19041;net8.0-browserwasm;net8.0-desktop;net9.0;net9.0-ios;net9.0-maccatalyst;net9.0-android;net9.0-browserwasm;net9.0-windows10.0.19041;net9.0-desktop</TargetFrameworks>
    <UnoSingleProject>true</UnoSingleProject>
    <OutputType>Library</OutputType>
    <!-- Ensures the .xr.xml files are generated in a proper layout folder -->
    <GenerateLibraryLayout>true</GenerateLibraryLayout>
    <ImplicitUsings>enable</ImplicitUsings>
    <Nullable>enable</Nullable>
    <RootNamespace>Mapsui.UI.WinUI</RootNamespace>
    <DefineConstants>__WINUI__</DefineConstants>
    <PackageId>Mapsui.Uno.WinUI</PackageId>
    <Description>Uno map components based on the Mapsui library</Description>
    <PackageTags>$(PackageTags) uno.winui</PackageTags>
    <IsPackable>true</IsPackable>

    <!--
      UnoFeatures let's you quickly add and manage implicit package references based on the features you want to use.
      https://aka.platform.uno/singleproject-features
    -->
    <UnoFeatures>
      SkiaRenderer;
    </UnoFeatures>
    <AllowUnsafeBlocks>true</AllowUnsafeBlocks>
<<<<<<< HEAD
    <DefineConstants Condition="
                     $([MSBuild]::GetTargetPlatformIdentifier('$(TargetFramework)')) != '' and
                     $([MSBuild]::GetTargetPlatformIdentifier('$(TargetFramework)')) != 'windows' and
                     ($([MSBuild]::GetTargetPlatformIdentifier('$(TargetFramework)')) == 'desktop' or $(UnoFeatures.Contains('SkiaRenderer')))">$(DefineConstants);__UNO_SKIA__</DefineConstants>
	</PropertyGroup>
=======
  </PropertyGroup>
>>>>>>> 9b30ac8a

  <ItemGroup Condition="$([MSBuild]::GetTargetPlatformIdentifier('$(TargetFramework)')) == 'windows'">
    <!--
    If you encounter this error message:

      error NETSDK1148: A referenced assembly was compiled using a newer version of Microsoft.Windows.SDK.NET.dll.
      Please update to a newer .NET SDK in order to reference this assembly.

    This means that the two packages below must be aligned with the "build" version number of
    the "Microsoft.Windows.SDK.BuildTools" package above, and the "revision" version number
    must be the highest found in https://www.nuget.org/packages/Microsoft.Windows.SDK.NET.Ref.
    -->
    <!-- <FrameworkReference Update="Microsoft.Windows.SDK.NET.Ref" RuntimeFrameworkVersion="10.0.22621.28" />
    <FrameworkReference Update="Microsoft.Windows.SDK.NET.Ref" TargetingPackVersion="10.0.22621.28" /> -->
  </ItemGroup>

  <!--Harfbuzz Sharp references Workaround for this issue-->
  <!--https://github.com/mono/SkiaSharp/issues/1725-->
  <ItemGroup Condition="$(TargetFramework.Contains('browserwasm'))">
    <PackageReference Include="HarfBuzzSharp.NativeAssets.WebAssembly" />
    <PackageReference Include="SkiaSharp.NativeAssets.WebAssembly" />
  </ItemGroup>

  <ItemGroup Condition="!$(TargetFramework.Contains('windows'))">
    <PackageReference Include="SkiaSharp.Views.Uno.WinUI" />
  </ItemGroup>

  <ItemGroup Condition="$(TargetFramework.Contains('windows'))">
    <PackageReference Include="SkiaSharp.Views.WinUI" />
  </ItemGroup>

  <ItemGroup>
    <ProjectReference Include="..\Mapsui.Rendering.Skia\Mapsui.Rendering.Skia.csproj" />
    <ProjectReference Include="..\Mapsui.Tiling\Mapsui.Tiling.csproj" />
    <ProjectReference Include="..\Mapsui\Mapsui.csproj" />
  </ItemGroup>

  <ItemGroup>
    <Compile Include="..\Mapsui.UI.WinUI\Extensions\PointExtensions.cs" Link="Extensions\PointExtensions.cs" />
    <Compile Include="..\Mapsui.UI.WinUI\Extensions\PointerPointExtensions.cs" Link="Extensions\PointerPointExtensions.cs" />
    <Compile Include="..\Mapsui.UI.WinUI\MapControl.cs" Link="MapControl.cs" />
    <Compile Include="..\Mapsui.UI.WinUI\SKSwapChainPanel.cs" Link="SKSwapChainPanel.cs" />
  </ItemGroup>

  <Import Project="..\Mapsui.UI.Shared\Mapsui.UI.Shared.projitems" Label="Shared" />
</Project><|MERGE_RESOLUTION|>--- conflicted
+++ resolved
@@ -22,15 +22,12 @@
       SkiaRenderer;
     </UnoFeatures>
     <AllowUnsafeBlocks>true</AllowUnsafeBlocks>
-<<<<<<< HEAD
     <DefineConstants Condition="
                      $([MSBuild]::GetTargetPlatformIdentifier('$(TargetFramework)')) != '' and
                      $([MSBuild]::GetTargetPlatformIdentifier('$(TargetFramework)')) != 'windows' and
                      ($([MSBuild]::GetTargetPlatformIdentifier('$(TargetFramework)')) == 'desktop' or $(UnoFeatures.Contains('SkiaRenderer')))">$(DefineConstants);__UNO_SKIA__</DefineConstants>
 	</PropertyGroup>
-=======
-  </PropertyGroup>
->>>>>>> 9b30ac8a
+
 
   <ItemGroup Condition="$([MSBuild]::GetTargetPlatformIdentifier('$(TargetFramework)')) == 'windows'">
     <!--
