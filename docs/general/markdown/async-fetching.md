# Asynchronous Data Fetching

## Some background

<<<<<<< HEAD
To get smooth performance while panning and zooming data needs to be fetched on a background thread. Even if it is fetched on a background thread it will use resources which could be noticeable in the responsiveness of the map. The asynchronous data fetching of Mapsui tries to take this into account to optimize the user experience.
=======
To get smooth performance while panning and zooming, data needs to be fetched on a background thread. Even if it is fetched on a background thread, it will use resources which could be noticeable in the UI thread if not managed efficiently.
>>>>>>> bed6464e

## ChangeType 

*(ChangeType was introduced in V3; in V2 the majorType boolean had this purpose)*

When calling the RefreshData method on the layers, we pass in a ChangeType parameter which could be:

- Continuous - During dragging, pinch zoom, or animations.
- Discrete - On zoom in/out button press, on touch up, or at the end of an animation.

The layers themselves decide how to respond to the refresh call. For different data types, different strategies are used.

## TileLayer data fetching
The diagram below shows how the TileLayer's data fetcher works. The data fetcher runs on a background thread. The UI and Fetcher communicate through non-blocking messages. Whenever the user pans or zooms, the UI sends a message to the fetcher.

### Read/Write cache
For rendering, the cache is only read. For data fetching, the cache is primarily written to, but it also needs to read the cache in order to know which data is already available and does not need to be fetched again.

### Strategies
Both the fetcher and the renderer can use some smart tricks to optimize the experience, for example:

- The fetcher can pre-fetch tiles that are not directly needed but could be in the future.
- The renderer could search for alternative tiles (higher or lower levels) when the optimal tiles are not available. 

The implementation of these strategies can be overridden by the user by implementing interfaces that can be passed into the TileLayer constructor.

- The **IDataFetchStrategy** *(IFetchStrategy in V2)* determines which tiles are fetched from the data source to be stored in the cache. There is a DataFetchStrategy default implementation and a MinimalDataFetchStrategy implementation.
- The **IRenderFetchStrategy** *(IRenderGetStrategy in V2)* determines which tiles are fetched from the cache to use for rendering. There is a RenderFetchStrategy default implementation and a MinimalRenderFetchStrategy implementation.

Those strategies should be tuned to support each other. For instance, in the current implementation, the renderer uses higher level tiles when the optimal tiles are not available, and the fetcher pre-fetches tiles that are likely to be requested soon.

![mapsui async fetching architecture](images/brutile_fetcher.png)

## Data fetching in other layers
Other layers like the Layer and ImageLayer have their own implementation. They use a delay mechanism in fetching new data and ignore ChangeType.Continuous.<|MERGE_RESOLUTION|>--- conflicted
+++ resolved
@@ -2,11 +2,7 @@
 
 ## Some background
 
-<<<<<<< HEAD
 To get smooth performance while panning and zooming data needs to be fetched on a background thread. Even if it is fetched on a background thread it will use resources which could be noticeable in the responsiveness of the map. The asynchronous data fetching of Mapsui tries to take this into account to optimize the user experience.
-=======
-To get smooth performance while panning and zooming, data needs to be fetched on a background thread. Even if it is fetched on a background thread, it will use resources which could be noticeable in the UI thread if not managed efficiently.
->>>>>>> bed6464e
 
 ## ChangeType 
 
