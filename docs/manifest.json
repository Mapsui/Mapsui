{
  "homepages": [],
  "source_base_path": "C:/projects/mapsui-373p1/docfx/mapsui",
  "xrefmap": "xrefmap.yml",
  "files": [
    {
      "type": "Conceptual",
      "source_relative_path": "api/index.md",
      "output": {
        ".html": {
          "relative_path": "api/index.html",
<<<<<<< HEAD
          "hash": "eXhfQrWJRhECelJEG0tS5g=="
        }
      },
      "is_incremental": true,
      "version": ""
    },
    {
      "log_codes": [
        "EmptyTocItemName"
      ],
      "type": "Toc",
      "source_relative_path": "api/toc.yml",
      "output": {
        ".html": {
          "relative_path": "api/toc.html",
          "hash": "3HHd9h8E8GY9MArlTOC9JA=="
=======
          "hash": "paqT+HqlnRC1fMOjhwj82Q=="
>>>>>>> ca036d75
        }
      },
      "is_incremental": false,
      "version": ""
    },
    {
      "log_codes": [
        "InvalidFileLink"
      ],
      "type": "Conceptual",
      "source_relative_path": "documentation/Async-Fetching.md",
      "output": {
        ".html": {
          "relative_path": "documentation/Async-Fetching.html",
          "hash": "KdCeUuqOevaT66bGcVCXyw=="
        }
      },
      "is_incremental": true,
      "version": ""
    },
    {
      "type": "Conceptual",
      "source_relative_path": "documentation/Contributors-Guidelines.md",
      "output": {
        ".html": {
          "relative_path": "documentation/Contributors-Guidelines.html",
          "hash": "u9jLfk/uzS2/k8fXyoELbg=="
        }
      },
      "is_incremental": true,
      "version": ""
    },
    {
      "type": "Conceptual",
      "source_relative_path": "documentation/Development-constraints.md",
      "output": {
        ".html": {
          "relative_path": "documentation/Development-constraints.html",
          "hash": "DPex9VlkY1VgQRJ4pkM0xg=="
        }
      },
      "is_incremental": true,
      "version": ""
    },
    {
      "type": "Conceptual",
      "source_relative_path": "documentation/Home.md",
      "output": {
        ".html": {
          "relative_path": "documentation/Home.html",
          "hash": "rXfuJBZ7DAukHPVj1Ls+Ig=="
        }
      },
      "is_incremental": true,
      "version": ""
    },
    {
      "type": "Conceptual",
      "source_relative_path": "documentation/How-to-work-with-Mapsui.md",
      "output": {
        ".html": {
          "relative_path": "documentation/How-to-work-with-Mapsui.html",
          "hash": "KDgjGwRO7QjJTocULSL08Q=="
        }
      },
      "is_incremental": true,
      "version": ""
    },
    {
      "type": "Conceptual",
      "source_relative_path": "documentation/Mapsui-2.0.md",
      "output": {
        ".html": {
          "relative_path": "documentation/Mapsui-2.0.html",
          "hash": "wcEgPb8XPHIltwv8knuIbQ=="
        }
      },
      "is_incremental": true,
      "version": ""
    },
    {
      "type": "Conceptual",
      "source_relative_path": "documentation/Mapsui-Components.md",
      "output": {
        ".html": {
          "relative_path": "documentation/Mapsui-Components.html",
          "hash": "bKLAGum0my4EzvKuwlIWVw=="
        }
      },
      "is_incremental": true,
      "version": ""
    },
    {
      "type": "Conceptual",
      "source_relative_path": "documentation/NuGet-of-latest-build.md",
      "output": {
        ".html": {
          "relative_path": "documentation/NuGet-of-latest-build.html",
          "hash": "60AoRSZBEqDoT4PA6WrkOg=="
        }
      },
      "is_incremental": true,
      "version": ""
    },
    {
      "type": "Conceptual",
      "source_relative_path": "documentation/Renderers.md",
      "output": {
        ".html": {
          "relative_path": "documentation/Renderers.html",
          "hash": "vEt4YZ/V8xS5ihqgv5PQPA=="
        }
      },
      "is_incremental": true,
      "version": ""
    },
    {
      "type": "Conceptual",
      "source_relative_path": "documentation/Rendering-Tests.md",
      "output": {
        ".html": {
          "relative_path": "documentation/Rendering-Tests.html",
          "hash": "4SMUFBGyEwSGAUuDkJpRJg=="
        }
      },
      "is_incremental": true,
      "version": ""
    },
    {
      "type": "Conceptual",
      "source_relative_path": "documentation/Roadmap.md",
      "output": {
        ".html": {
          "relative_path": "documentation/Roadmap.html",
          "hash": "BNDv6xwsjQfBccErtcdAOA=="
        }
      },
      "is_incremental": true,
      "version": ""
    },
    {
      "type": "Conceptual",
      "source_relative_path": "documentation/documentation.md",
      "output": {
        ".html": {
          "relative_path": "documentation/documentation.html",
          "hash": "LysJei89cQQJLV6JaqbyIA=="
        }
      },
      "is_incremental": true,
      "version": ""
    },
    {
      "type": "Conceptual",
      "source_relative_path": "documentation/getting-started-android.md",
      "output": {
        ".html": {
          "relative_path": "documentation/getting-started-android.html",
          "hash": "Nj/vHz6gpS2bp7SQhA77OA=="
        }
      },
      "is_incremental": true,
      "version": ""
    },
    {
      "type": "Conceptual",
      "source_relative_path": "documentation/getting-started-wpf.md",
      "output": {
        ".html": {
          "relative_path": "documentation/getting-started-wpf.html",
          "hash": "axwdhI4PBO3kVm/ZyUrRSw=="
        }
      },
      "is_incremental": true,
      "version": ""
    },
    {
      "type": "Conceptual",
      "source_relative_path": "documentation/samples.md",
      "output": {
        ".html": {
          "relative_path": "documentation/samples.html",
          "hash": "241G2Ko2ImmnklPC9eibOQ=="
        }
      },
      "is_incremental": false,
      "version": ""
    },
    {
      "type": "Conceptual",
      "source_relative_path": "documentation/skia-scale.md",
      "output": {
        ".html": {
          "relative_path": "documentation/skia-scale.html",
          "hash": "MXkEj6c5DwfvFd0qMdTB4g=="
        }
      },
      "is_incremental": true,
      "version": ""
    },
    {
      "type": "Toc",
      "source_relative_path": "documentation/toc.md",
      "output": {
        ".html": {
          "relative_path": "documentation/toc.html",
          "hash": "i3NdWJvwB8nuHzDL8vEddQ=="
        }
      },
      "is_incremental": false,
      "version": ""
    },
    {
      "type": "Conceptual",
      "source_relative_path": "index.md",
      "output": {
        ".html": {
          "relative_path": "index.html",
          "hash": "QHksF9WNAwpWoPrug+jgew=="
        }
      },
      "is_incremental": true,
      "version": ""
    },
    {
      "type": "Toc",
      "source_relative_path": "toc.yml",
      "output": {
        ".html": {
          "relative_path": "toc.html",
          "hash": "Nz01Z24OqM2F35/0a98VDA=="
        }
      },
      "is_incremental": false,
      "version": ""
    }
  ],
  "incremental_info": [
    {
      "status": {
<<<<<<< HEAD
        "can_incremental": true,
=======
        "can_incremental": false,
        "details": "Cannot build incrementally because last build info is missing.",
>>>>>>> ca036d75
        "incrementalPhase": "build"
      },
      "processors": {
        "TocDocumentProcessor": {
          "can_incremental": false,
          "details": "Processor TocDocumentProcessor cannot support incremental build because the processor doesn't implement ISupportIncrementalDocumentProcessor interface.",
          "incrementalPhase": "build"
        },
        "ConceptualDocumentProcessor": {
          "can_incremental": true,
          "incrementalPhase": "build"
        }
      }
    },
    {
      "status": {
        "can_incremental": false,
        "details": "Cannot support incremental post processing, the reason is: last post processor info is null.",
        "incrementalPhase": "postProcessing"
      },
      "processors": {}
    }
  ],
  "version_info": {},
  "groups": [
    {
      "xrefmap": "xrefmap.yml"
    }
  ]
}<|MERGE_RESOLUTION|>--- conflicted
+++ resolved
@@ -9,26 +9,7 @@
       "output": {
         ".html": {
           "relative_path": "api/index.html",
-<<<<<<< HEAD
-          "hash": "eXhfQrWJRhECelJEG0tS5g=="
-        }
-      },
-      "is_incremental": true,
-      "version": ""
-    },
-    {
-      "log_codes": [
-        "EmptyTocItemName"
-      ],
-      "type": "Toc",
-      "source_relative_path": "api/toc.yml",
-      "output": {
-        ".html": {
-          "relative_path": "api/toc.html",
-          "hash": "3HHd9h8E8GY9MArlTOC9JA=="
-=======
           "hash": "paqT+HqlnRC1fMOjhwj82Q=="
->>>>>>> ca036d75
         }
       },
       "is_incremental": false,
@@ -46,7 +27,7 @@
           "hash": "KdCeUuqOevaT66bGcVCXyw=="
         }
       },
-      "is_incremental": true,
+      "is_incremental": false,
       "version": ""
     },
     {
@@ -58,7 +39,7 @@
           "hash": "u9jLfk/uzS2/k8fXyoELbg=="
         }
       },
-      "is_incremental": true,
+      "is_incremental": false,
       "version": ""
     },
     {
@@ -70,7 +51,7 @@
           "hash": "DPex9VlkY1VgQRJ4pkM0xg=="
         }
       },
-      "is_incremental": true,
+      "is_incremental": false,
       "version": ""
     },
     {
@@ -82,7 +63,7 @@
           "hash": "rXfuJBZ7DAukHPVj1Ls+Ig=="
         }
       },
-      "is_incremental": true,
+      "is_incremental": false,
       "version": ""
     },
     {
@@ -94,7 +75,7 @@
           "hash": "KDgjGwRO7QjJTocULSL08Q=="
         }
       },
-      "is_incremental": true,
+      "is_incremental": false,
       "version": ""
     },
     {
@@ -106,7 +87,7 @@
           "hash": "wcEgPb8XPHIltwv8knuIbQ=="
         }
       },
-      "is_incremental": true,
+      "is_incremental": false,
       "version": ""
     },
     {
@@ -118,7 +99,7 @@
           "hash": "bKLAGum0my4EzvKuwlIWVw=="
         }
       },
-      "is_incremental": true,
+      "is_incremental": false,
       "version": ""
     },
     {
@@ -130,7 +111,7 @@
           "hash": "60AoRSZBEqDoT4PA6WrkOg=="
         }
       },
-      "is_incremental": true,
+      "is_incremental": false,
       "version": ""
     },
     {
@@ -142,7 +123,7 @@
           "hash": "vEt4YZ/V8xS5ihqgv5PQPA=="
         }
       },
-      "is_incremental": true,
+      "is_incremental": false,
       "version": ""
     },
     {
@@ -154,7 +135,7 @@
           "hash": "4SMUFBGyEwSGAUuDkJpRJg=="
         }
       },
-      "is_incremental": true,
+      "is_incremental": false,
       "version": ""
     },
     {
@@ -166,7 +147,7 @@
           "hash": "BNDv6xwsjQfBccErtcdAOA=="
         }
       },
-      "is_incremental": true,
+      "is_incremental": false,
       "version": ""
     },
     {
@@ -178,7 +159,7 @@
           "hash": "LysJei89cQQJLV6JaqbyIA=="
         }
       },
-      "is_incremental": true,
+      "is_incremental": false,
       "version": ""
     },
     {
@@ -190,7 +171,7 @@
           "hash": "Nj/vHz6gpS2bp7SQhA77OA=="
         }
       },
-      "is_incremental": true,
+      "is_incremental": false,
       "version": ""
     },
     {
@@ -202,7 +183,7 @@
           "hash": "axwdhI4PBO3kVm/ZyUrRSw=="
         }
       },
-      "is_incremental": true,
+      "is_incremental": false,
       "version": ""
     },
     {
@@ -226,7 +207,7 @@
           "hash": "MXkEj6c5DwfvFd0qMdTB4g=="
         }
       },
-      "is_incremental": true,
+      "is_incremental": false,
       "version": ""
     },
     {
@@ -250,7 +231,7 @@
           "hash": "QHksF9WNAwpWoPrug+jgew=="
         }
       },
-      "is_incremental": true,
+      "is_incremental": false,
       "version": ""
     },
     {
@@ -269,12 +250,8 @@
   "incremental_info": [
     {
       "status": {
-<<<<<<< HEAD
-        "can_incremental": true,
-=======
         "can_incremental": false,
         "details": "Cannot build incrementally because last build info is missing.",
->>>>>>> ca036d75
         "incrementalPhase": "build"
       },
       "processors": {
@@ -284,7 +261,7 @@
           "incrementalPhase": "build"
         },
         "ConceptualDocumentProcessor": {
-          "can_incremental": true,
+          "can_incremental": false,
           "incrementalPhase": "build"
         }
       }
