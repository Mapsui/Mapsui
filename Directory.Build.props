--- conflicted
+++ resolved
@@ -1,12 +1,7 @@
 ﻿<Project DefaultTargets="Build" xmlns="http://schemas.microsoft.com/developer/msbuild/2003">
 
   <PropertyGroup>
-<<<<<<< HEAD
-    <VersionScriptPath>$(MSBuildThisFileDirectory)\Scripts\GetVersionFromGitTag.ps1</VersionScriptPath>
-    <VersionFromGitFile>$(MSBuildThisFileDirectory)\version-from-git-tag.txt</VersionFromGitFile>
-=======
-    <Version>5.0.0-beta.4</Version>
->>>>>>> f682aff2
+    <Version>5.0.0-beta.1</Version>
     <NeutralLanguage>en-US</NeutralLanguage>
     <Copyright>Copyright © Mapsui Developers 2018-$([System.DateTime]::Now.ToString(yyyy))</Copyright>
     <PackageLicenseExpression>MIT</PackageLicenseExpression>
@@ -23,18 +18,11 @@
     <!--Default to not packable and override in projects that do need to be packed.-->
     <!--Disable Run Api Compat Task causes Build failure on github actions with visual studio 2022 17.5 and .net Compilers Toolset 4.6-->
     <RunApiCompat>false</RunApiCompat>
-<<<<<<< HEAD
     <Nullable>enable</Nullable>
     <IsAotCompatible Condition="$([MSBuild]::IsTargetFrameworkCompatible('$(TargetFramework)', 'net8.0'))">true</IsAotCompatible>
-    <GenerateDocumentationFile>True</GenerateDocumentationFile>
-    <NoWarn>$(NoWarn),1573,1591,1712</NoWarn>
-=======
-	  <Nullable>enable</Nullable>
-    <IsAotCompatible Condition="$([MSBuild]::IsTargetFrameworkCompatible('$(TargetFramework)', 'net8.0'))">true</IsAotCompatible>
-	  <GenerateDocumentationFile>True</GenerateDocumentationFile>
-	  <NoWarn>$(NoWarn),1573,1591,1712</NoWarn>
+	<GenerateDocumentationFile>True</GenerateDocumentationFile>
+	<NoWarn>$(NoWarn),1573,1591,1712</NoWarn>
     <MauiVersion>9.0.10</MauiVersion>
->>>>>>> f682aff2
   </PropertyGroup>
 
   <Target Name="SetVersionFromFile" BeforeTargets="PrepareForBuild" Condition="">
@@ -55,21 +43,12 @@
 
   <!-- Common Project Properties -->
   <PropertyGroup>
-<<<<<<< HEAD
-    <CodeAnalysisIgnoreGeneratedCode>true</CodeAnalysisIgnoreGeneratedCode>
-    <EnforceCodeStyleInBuild>true</EnforceCodeStyleInBuild>
-    <LangVersion>12.0</LangVersion>
-    <NoWarn>$(NoWarn);NU1008;NU1701</NoWarn>
-    <!-- Enable Windows Targeting on non Windows platforms -->
-    <EnableWindowsTargeting Condition="'$(OS)' != 'Windows_NT'">true</EnableWindowsTargeting>
-=======
 	  <CodeAnalysisIgnoreGeneratedCode>true</CodeAnalysisIgnoreGeneratedCode>
 	  <EnforceCodeStyleInBuild>true</EnforceCodeStyleInBuild>
 	  <LangVersion>13.0</LangVersion>
       <NoWarn>$(NoWarn);NU1008;NU1701</NoWarn>
       <!-- Enable Windows Targeting on non Windows platforms -->
       <EnableWindowsTargeting Condition="'$(OS)' != 'Windows_NT'">true</EnableWindowsTargeting>
->>>>>>> f682aff2
   </PropertyGroup>
 
   <ItemGroup>
