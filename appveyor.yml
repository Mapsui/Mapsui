version: '{build}'

skip_commits:
  files:
    - docs/**/*
    - docfx/**/*
    - logo/**/*
    - '**/*.md'
image: Visual Studio 2022
assembly_info:
  patch: true
  file: '**\AssemblyInfo.*'
  assembly_version: '{version}'
  assembly_file_version: '{version}'
  assembly_informational_version: '{version}'
environment:
  version-short: 4.0.0  
nuget:
  disable_publish_on_pr: true
cache:
- '%USERPROFILE%\.nuget\packages\Microsoft** -> **.sln, **.csproj'  # preserve nuget folder (packages) unless the solution or projects change
- '%USERPROFILE%\.nuget\packages\SkiaSharp** -> **.sln, **.csproj'  # preserve nuget folder (packages) unless the solution or projects change 
- '%USERPROFILE%\.nuget\packages\System** -> **.sln, **.csproj'  # preserve nuget folder (packages) unless the solution or projects change
- '%USERPROFILE%\.nuget\packages\Xamarin** -> **.sln, **.csproj'  # preserve nuget folder (packages) unless the solution or projects change 
install:
<<<<<<< HEAD
- ps: Invoke-WebRequest 'https://dot.net/v1/dotnet-install.ps1' -OutFile 'dotnet-install.ps1';
- ps: ./dotnet-install.ps1 -Version 6.0.403 -InstallDir "dotnetcli"
=======
# already installed
# - ps: Invoke-WebRequest 'https://dot.net/v1/dotnet-install.ps1' -OutFile 'dotnet-install.ps1';
# - ps: ./dotnet-install.ps1 -Version 6.0.402 -InstallDir "dotnetcli"
>>>>>>> 8d9a2a9b
- cmd: dotnet workload install maui macos android ios maccatalyst
- cmd: '"C:/Program Files (x86)/Android/android-sdk/tools/bin/sdkmanager.bat" "platforms;android-31"'
before_build:
- cmd: .nuget\nuget restore mapsui.sln -Verbosity quiet
build:
  project: Mapsui.sln
  verbosity: minimal
before_package:
- cmd: ''
after_build:
- cmd: ''
after_test:
- cmd: Scripts\buildpack %version-short%-build.%APPVEYOR_BUILD_NUMBER%
artifacts:
- path: Artifacts\*.*
  name: mapsuipackage
deploy:
- provider: NuGet
  api_key:
    secure: RI7FmOMHYqZPtJNhuBD/dxzizoFBECO++GnXPQVBqMmIIkL4ZYCPMGGFP3hTQC2Q
  skip_symbols: true
  artifact: mapsuipackage-nu-even-niet
configuration: Release
platform: AnyCPU<|MERGE_RESOLUTION|>--- conflicted
+++ resolved
@@ -23,14 +23,9 @@
 - '%USERPROFILE%\.nuget\packages\System** -> **.sln, **.csproj'  # preserve nuget folder (packages) unless the solution or projects change
 - '%USERPROFILE%\.nuget\packages\Xamarin** -> **.sln, **.csproj'  # preserve nuget folder (packages) unless the solution or projects change 
 install:
-<<<<<<< HEAD
-- ps: Invoke-WebRequest 'https://dot.net/v1/dotnet-install.ps1' -OutFile 'dotnet-install.ps1';
-- ps: ./dotnet-install.ps1 -Version 6.0.403 -InstallDir "dotnetcli"
-=======
 # already installed
 # - ps: Invoke-WebRequest 'https://dot.net/v1/dotnet-install.ps1' -OutFile 'dotnet-install.ps1';
-# - ps: ./dotnet-install.ps1 -Version 6.0.402 -InstallDir "dotnetcli"
->>>>>>> 8d9a2a9b
+# - ps: ./dotnet-install.ps1 -Version 6.0.403 -InstallDir "dotnetcli"
 - cmd: dotnet workload install maui macos android ios maccatalyst
 - cmd: '"C:/Program Files (x86)/Android/android-sdk/tools/bin/sdkmanager.bat" "platforms;android-31"'
 before_build:
