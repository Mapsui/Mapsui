--- conflicted
+++ resolved
@@ -24,13 +24,8 @@
 - '%USERPROFILE%\.nuget\packages\Xamarin** -> **.sln, **.csproj'  # preserve nuget folder (packages) unless the solution or projects change 
 install:
 - ps: Invoke-WebRequest 'https://dot.net/v1/dotnet-install.ps1' -OutFile 'dotnet-install.ps1';
-<<<<<<< HEAD
-- ps: ./dotnet-install.ps1 -Version 6.0.402 -InstallDir "dotnetcli"
+- ps: ./dotnet-install.ps1 -Version 7.0.100 -InstallDir "dotnetcli"
 - cmd: dotnet workload install maui macos android ios maccatalyst wasm-tools
-=======
-- ps: ./dotnet-install.ps1 -Version 7.0.100 -InstallDir "dotnetcli"
-- cmd: dotnet workload install maui macos android ios maccatalyst
->>>>>>> f6f323df
 - cmd: '"C:/Program Files (x86)/Android/android-sdk/tools/bin/sdkmanager.bat" "platforms;android-31"'
 before_build:
 - cmd: .nuget\nuget restore mapsui.sln -Verbosity quiet
