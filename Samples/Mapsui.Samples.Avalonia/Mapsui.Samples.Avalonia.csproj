--- conflicted
+++ resolved
@@ -1,13 +1,10 @@
 ﻿<Project Sdk="Microsoft.NET.Sdk">
 
   <PropertyGroup>
-<<<<<<< HEAD
 		<OutputType>WinExe</OutputType>
 		<TargetFramework>net6.0</TargetFramework>
-=======
     <OutputType>WinExe</OutputType>
     <TargetFramework>net6.0</TargetFramework>
->>>>>>> db4b64f1
     <Nullable>enable</Nullable>
   </PropertyGroup>
 
