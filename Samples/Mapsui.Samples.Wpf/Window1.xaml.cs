--- conflicted
+++ resolved
@@ -28,11 +28,6 @@
         InitializeComponent();
 
         Encoding.RegisterProvider(CodePagesEncodingProvider.Instance);
-
-<<<<<<< HEAD
-=======
-        MapControl.FeatureInfo += MapControlFeatureInfo;
->>>>>>> b3756770
         MapControl.Map.Navigator.RotationLock = false;
         MapControl.UnSnapRotationDegrees = 30;
         MapControl.ReSnapRotationDegrees = 5;
