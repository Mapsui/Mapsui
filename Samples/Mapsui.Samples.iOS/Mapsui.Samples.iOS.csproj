﻿<Project Sdk="Microsoft.NET.Sdk">
  <PropertyGroup>
    <TargetFramework>net6.0-ios13.6</TargetFramework>
    <OutputType>Exe</OutputType>
    <Nullable>enable</Nullable>
    <ImplicitUsings>true</ImplicitUsings>
    <SupportedOSPlatformVersion>11.2</SupportedOSPlatformVersion>
  </PropertyGroup>
  <ItemGroup>
    <ProjectReference Include="..\..\Mapsui.Rendering.Skia\Mapsui.Rendering.Skia.csproj" />
    <ProjectReference Include="..\..\Mapsui.UI.iOS\Mapsui.UI.iOS.csproj" />
    <ProjectReference Include="..\..\Mapsui\Mapsui.csproj" />
    <ProjectReference Include="..\Mapsui.Samples.Common\Mapsui.Samples.Common.csproj" />
  </ItemGroup>
  <ItemGroup>
<<<<<<< HEAD
    <PackageReference Include="BruTile.MbTiles" Version="4.0.0">
=======
    <BootstrapperPackage Include="Microsoft.Net.Framework.3.5.SP1">
      <Visible>False</Visible>
      <ProductName>.NET Framework 3.5 SP1</ProductName>
      <Install>true</Install>
    </BootstrapperPackage>
  </ItemGroup>
  <ItemGroup>
    <PackageReference Include="BruTile.MbTiles">
      <Version>4.0.0</Version>
    </PackageReference>
    <PackageReference Include="Itinero">
      <Version>1.5.0</Version>
    </PackageReference>
    <PackageReference Include="Microsoft.NETCore.Platforms">
      <Version>3.1.0</Version>
    </PackageReference>
    <PackageReference Include="Microsoft.Win32.Primitives">
      <Version>4.3.0</Version>
    </PackageReference>
    <PackageReference Include="NETStandard.Library">
      <Version>2.0.3</Version>
    </PackageReference>
    <PackageReference Include="SkiaSharp">
      <Version>2.80.3</Version>
    </PackageReference>
    <PackageReference Include="SkiaSharp.Views">
      <Version>2.80.3</Version>
    </PackageReference>
    <PackageReference Include="Svg.Skia">
      <Version>0.5.7.1</Version>
    </PackageReference>
    <PackageReference Include="System.AppContext">
      <Version>4.3.0</Version>
    </PackageReference>
    <PackageReference Include="System.Collections">
      <Version>4.3.0</Version>
    </PackageReference>
    <PackageReference Include="System.Console">
      <Version>4.3.1</Version>
    </PackageReference>
    <PackageReference Include="System.Diagnostics.Debug">
      <Version>4.3.0</Version>
    </PackageReference>
    <PackageReference Include="System.Diagnostics.Tools">
      <Version>4.3.0</Version>
    </PackageReference>
    <PackageReference Include="System.Diagnostics.Tracing">
      <Version>4.3.0</Version>
    </PackageReference>
    <PackageReference Include="System.Globalization">
      <Version>4.3.0</Version>
    </PackageReference>
    <PackageReference Include="System.Globalization.Calendars">
      <Version>4.3.0</Version>
    </PackageReference>
    <PackageReference Include="System.IO">
      <Version>4.3.0</Version>
    </PackageReference>
    <PackageReference Include="System.IO.Compression">
      <Version>4.3.0</Version>
    </PackageReference>
    <PackageReference Include="System.IO.Compression.ZipFile">
      <Version>4.3.0</Version>
    </PackageReference>
    <PackageReference Include="System.IO.FileSystem">
      <Version>4.3.0</Version>
    </PackageReference>
    <PackageReference Include="System.IO.FileSystem.Primitives">
      <Version>4.3.0</Version>
    </PackageReference>
    <PackageReference Include="System.Linq">
      <Version>4.3.0</Version>
    </PackageReference>
    <PackageReference Include="System.Linq.Expressions">
      <Version>4.3.0</Version>
    </PackageReference>
    <PackageReference Include="System.Memory">
      <Version>4.5.4</Version>
    </PackageReference>
    <PackageReference Include="System.Net.Http">
      <Version>4.3.4</Version>
    </PackageReference>
    <PackageReference Include="System.Net.Primitives">
      <Version>4.3.1</Version>
    </PackageReference>
    <PackageReference Include="System.Net.Sockets">
      <Version>4.3.0</Version>
    </PackageReference>
    <PackageReference Include="System.ObjectModel">
      <Version>4.3.0</Version>
    </PackageReference>
    <PackageReference Include="System.Reflection">
      <Version>4.3.0</Version>
    </PackageReference>
    <PackageReference Include="System.Reflection.Extensions">
      <Version>4.3.0</Version>
    </PackageReference>
    <PackageReference Include="System.Reflection.Primitives">
      <Version>4.3.0</Version>
    </PackageReference>
    <PackageReference Include="System.Reflection.TypeExtensions">
      <Version>4.7.0</Version>
    </PackageReference>
    <PackageReference Include="System.Resources.ResourceManager">
      <Version>4.3.0</Version>
    </PackageReference>
    <PackageReference Include="System.Runtime">
      <Version>4.3.1</Version>
    </PackageReference>
    <PackageReference Include="System.Runtime.Extensions">
      <Version>4.3.1</Version>
    </PackageReference>
    <PackageReference Include="System.Runtime.Handles">
      <Version>4.3.0</Version>
    </PackageReference>
    <PackageReference Include="System.Runtime.InteropServices">
      <Version>4.3.0</Version>
    </PackageReference>
    <PackageReference Include="System.Runtime.InteropServices.RuntimeInformation">
      <Version>4.3.0</Version>
    </PackageReference>
    <PackageReference Include="System.Runtime.Numerics">
      <Version>4.3.0</Version>
    </PackageReference>
    <PackageReference Include="System.Security.Cryptography.Algorithms">
      <Version>4.3.1</Version>
    </PackageReference>
    <PackageReference Include="System.Security.Cryptography.Encoding">
      <Version>4.3.0</Version>
    </PackageReference>
    <PackageReference Include="System.Security.Cryptography.Primitives">
      <Version>4.3.0</Version>
    </PackageReference>
    <PackageReference Include="System.Security.Cryptography.X509Certificates">
      <Version>4.3.2</Version>
    </PackageReference>
    <PackageReference Include="System.Text.Encoding">
      <Version>4.3.0</Version>
    </PackageReference>
    <PackageReference Include="System.Text.Encoding.Extensions">
      <Version>4.3.0</Version>
    </PackageReference>
    <PackageReference Include="System.Text.RegularExpressions">
      <Version>4.3.1</Version>
    </PackageReference>
    <PackageReference Include="System.Threading">
      <Version>4.3.0</Version>
    </PackageReference>
    <PackageReference Include="System.Threading.Tasks">
      <Version>4.3.0</Version>
>>>>>>> 2340faae
    </PackageReference>
    <PackageReference Include="Itinero" Version="1.5.0">
    </PackageReference>
    <PackageReference Include="SkiaSharp" Version="2.88.0-preview.209">
    </PackageReference>
    <PackageReference Include="SkiaSharp.Views" Version="2.88.0-preview.209">
    </PackageReference>
    <PackageReference Include="SkiaSharp.HarfBuzz" Version=" 2.88.0-preview.209" />
    <PackageReference Include="SkiaSharp.NativeAssets.iOS" Version=" 2.88.0-preview.209" />
    <PackageReference Include="Svg.Skia" Version="0.5.12" />
  </ItemGroup>
</Project><|MERGE_RESOLUTION|>--- conflicted
+++ resolved
@@ -13,9 +13,7 @@
     <ProjectReference Include="..\Mapsui.Samples.Common\Mapsui.Samples.Common.csproj" />
   </ItemGroup>
   <ItemGroup>
-<<<<<<< HEAD
     <PackageReference Include="BruTile.MbTiles" Version="4.0.0">
-=======
     <BootstrapperPackage Include="Microsoft.Net.Framework.3.5.SP1">
       <Visible>False</Visible>
       <ProductName>.NET Framework 3.5 SP1</ProductName>
@@ -166,7 +164,6 @@
     </PackageReference>
     <PackageReference Include="System.Threading.Tasks">
       <Version>4.3.0</Version>
->>>>>>> 2340faae
     </PackageReference>
     <PackageReference Include="Itinero" Version="1.5.0">
     </PackageReference>
