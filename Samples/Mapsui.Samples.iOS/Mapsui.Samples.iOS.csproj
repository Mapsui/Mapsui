﻿<Project Sdk="Microsoft.NET.Sdk">
  <PropertyGroup>
    <TargetFramework>net6.0-ios13.6</TargetFramework>
    <OutputType>Exe</OutputType>
    <Nullable>enable</Nullable>
    <ImplicitUsings>true</ImplicitUsings>
    <SupportedOSPlatformVersion>11.2</SupportedOSPlatformVersion>
  </PropertyGroup>
  <ItemGroup>
    <ProjectReference Include="..\..\Mapsui.Rendering.Skia\Mapsui.Rendering.Skia.csproj" />
    <ProjectReference Include="..\..\Mapsui.UI.iOS\Mapsui.UI.iOS.csproj" />
    <ProjectReference Include="..\..\Mapsui\Mapsui.csproj" />
    <ProjectReference Include="..\Mapsui.Samples.Common\Mapsui.Samples.Common.csproj" />
  </ItemGroup>
  <ItemGroup>
<<<<<<< HEAD
    <PackageReference Include="BruTile.MbTiles">
      <Version>4.0.0</Version>
    </PackageReference>
    <PackageReference Include="Itinero">
      <Version>1.5.0</Version>
    </PackageReference>
    <PackageReference Include="Microsoft.NETCore.Platforms">
      <Version>3.1.0</Version>
    </PackageReference>
    <PackageReference Include="Microsoft.Win32.Primitives">
      <Version>4.3.0</Version>
    </PackageReference>
    <PackageReference Include="NETStandard.Library">
      <Version>2.0.3</Version>
    </PackageReference>
    <PackageReference Include="SkiaSharp">
      <Version>2.88.0-preview.209</Version>
    </PackageReference>
    <PackageReference Include="SkiaSharp.Views">
      <Version>2.88.0-preview.209</Version>
    </PackageReference>
    <PackageReference Include="Svg.Skia">
      <Version>0.5.12</Version>
    </PackageReference>
    <PackageReference Include="System.AppContext">
      <Version>4.3.0</Version>
    </PackageReference>
    <PackageReference Include="System.Collections">
      <Version>4.3.0</Version>
    </PackageReference>
    <PackageReference Include="System.Console">
      <Version>4.3.1</Version>
    </PackageReference>
    <PackageReference Include="System.Diagnostics.Debug">
      <Version>4.3.0</Version>
    </PackageReference>
    <PackageReference Include="System.Diagnostics.Tools">
      <Version>4.3.0</Version>
    </PackageReference>
    <PackageReference Include="System.Diagnostics.Tracing">
      <Version>4.3.0</Version>
    </PackageReference>
    <PackageReference Include="System.Globalization">
      <Version>4.3.0</Version>
    </PackageReference>
    <PackageReference Include="System.Globalization.Calendars">
      <Version>4.3.0</Version>
    </PackageReference>
    <PackageReference Include="System.IO">
      <Version>4.3.0</Version>
    </PackageReference>
    <PackageReference Include="System.IO.Compression">
      <Version>4.3.0</Version>
    </PackageReference>
    <PackageReference Include="System.IO.Compression.ZipFile">
      <Version>4.3.0</Version>
    </PackageReference>
    <PackageReference Include="System.IO.FileSystem">
      <Version>4.3.0</Version>
    </PackageReference>
    <PackageReference Include="System.IO.FileSystem.Primitives">
      <Version>4.3.0</Version>
    </PackageReference>
    <PackageReference Include="System.Linq">
      <Version>4.3.0</Version>
    </PackageReference>
    <PackageReference Include="System.Linq.Expressions">
      <Version>4.3.0</Version>
    </PackageReference>
    <PackageReference Include="System.Memory">
      <Version>4.5.4</Version>
    </PackageReference>
    <PackageReference Include="System.Net.Http">
      <Version>4.3.4</Version>
    </PackageReference>
    <PackageReference Include="System.Net.Primitives">
      <Version>4.3.1</Version>
    </PackageReference>
    <PackageReference Include="System.Net.Sockets">
      <Version>4.3.0</Version>
    </PackageReference>
    <PackageReference Include="System.ObjectModel">
      <Version>4.3.0</Version>
    </PackageReference>
    <PackageReference Include="System.Reflection">
      <Version>4.3.0</Version>
    </PackageReference>
    <PackageReference Include="System.Reflection.Extensions">
      <Version>4.3.0</Version>
    </PackageReference>
    <PackageReference Include="System.Reflection.Primitives">
      <Version>4.3.0</Version>
    </PackageReference>
    <PackageReference Include="System.Reflection.TypeExtensions">
      <Version>4.7.0</Version>
    </PackageReference>
    <PackageReference Include="System.Resources.ResourceManager">
      <Version>4.3.0</Version>
    </PackageReference>
    <PackageReference Include="System.Runtime">
      <Version>4.3.1</Version>
    </PackageReference>
    <PackageReference Include="System.Runtime.Extensions">
      <Version>4.3.1</Version>
    </PackageReference>
    <PackageReference Include="System.Runtime.Handles">
      <Version>4.3.0</Version>
    </PackageReference>
    <PackageReference Include="System.Runtime.InteropServices">
      <Version>4.3.0</Version>
    </PackageReference>
    <PackageReference Include="System.Runtime.InteropServices.RuntimeInformation">
      <Version>4.3.0</Version>
    </PackageReference>
    <PackageReference Include="System.Runtime.Numerics">
      <Version>4.3.0</Version>
    </PackageReference>
    <PackageReference Include="System.Security.Cryptography.Algorithms">
      <Version>4.3.1</Version>
    </PackageReference>
    <PackageReference Include="System.Security.Cryptography.Encoding">
      <Version>4.3.0</Version>
    </PackageReference>
    <PackageReference Include="System.Security.Cryptography.Primitives">
      <Version>4.3.0</Version>
    </PackageReference>
    <PackageReference Include="System.Security.Cryptography.X509Certificates">
      <Version>4.3.2</Version>
    </PackageReference>
    <PackageReference Include="System.Text.Encoding">
      <Version>4.3.0</Version>
    </PackageReference>
    <PackageReference Include="System.Text.Encoding.Extensions">
      <Version>4.3.0</Version>
    </PackageReference>
    <PackageReference Include="System.Text.RegularExpressions">
      <Version>4.3.1</Version>
    </PackageReference>
    <PackageReference Include="System.Threading">
      <Version>4.3.0</Version>
    </PackageReference>
    <PackageReference Include="System.Threading.Tasks">
      <Version>4.3.0</Version>
    </PackageReference>
    <PackageReference Include="System.Threading.Timer">
      <Version>4.3.0</Version>
    </PackageReference>
    <PackageReference Include="System.Xml.ReaderWriter">
      <Version>4.3.1</Version>
    </PackageReference>
    <PackageReference Include="System.Xml.XDocument">
      <Version>4.3.0</Version>
    </PackageReference>
=======
    <PackageReference Include="BruTile.MbTiles" Version="4.0.0" />
    <PackageReference Include="Itinero" Version="1.5.0" />
    <PackageReference Include="SkiaSharp" Version="2.88.0-preview.209" />
    <PackageReference Include="SkiaSharp.Views" Version="2.88.0-preview.209" />
    <PackageReference Include="SkiaSharp.HarfBuzz" Version=" 2.88.0-preview.209" />
    <PackageReference Include="SkiaSharp.NativeAssets.iOS" Version=" 2.88.0-preview.209" />
    <PackageReference Include="Svg.Skia" Version="0.5.12" />
>>>>>>> 13abb5d5
  </ItemGroup>
</Project><|MERGE_RESOLUTION|>--- conflicted
+++ resolved
@@ -13,7 +13,6 @@
     <ProjectReference Include="..\Mapsui.Samples.Common\Mapsui.Samples.Common.csproj" />
   </ItemGroup>
   <ItemGroup>
-<<<<<<< HEAD
     <PackageReference Include="BruTile.MbTiles">
       <Version>4.0.0</Version>
     </PackageReference>
@@ -167,7 +166,6 @@
     <PackageReference Include="System.Xml.XDocument">
       <Version>4.3.0</Version>
     </PackageReference>
-=======
     <PackageReference Include="BruTile.MbTiles" Version="4.0.0" />
     <PackageReference Include="Itinero" Version="1.5.0" />
     <PackageReference Include="SkiaSharp" Version="2.88.0-preview.209" />
@@ -175,6 +173,5 @@
     <PackageReference Include="SkiaSharp.HarfBuzz" Version=" 2.88.0-preview.209" />
     <PackageReference Include="SkiaSharp.NativeAssets.iOS" Version=" 2.88.0-preview.209" />
     <PackageReference Include="Svg.Skia" Version="0.5.12" />
->>>>>>> 13abb5d5
   </ItemGroup>
 </Project>