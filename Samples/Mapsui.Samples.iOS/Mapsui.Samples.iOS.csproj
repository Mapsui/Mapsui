﻿<Project Sdk="Microsoft.NET.Sdk">
  <PropertyGroup>
    <TargetFramework>net6.0-ios13.6</TargetFramework>
    <OutputType>Exe</OutputType>
    <Nullable>enable</Nullable>
    <ImplicitUsings>true</ImplicitUsings>
    <SupportedOSPlatformVersion>11.2</SupportedOSPlatformVersion>
  </PropertyGroup>
  <ItemGroup>
<<<<<<< HEAD
    <ProjectReference Include="..\..\Mapsui.Geometries\Mapsui.Geometries.csproj" />
    <ProjectReference Include="..\..\Mapsui.GeometryLayers\Mapsui.GeometryLayers.csproj" />
    <ProjectReference Include="..\..\Mapsui.Rendering.Skia\Mapsui.Rendering.Skia.csproj" />
    <ProjectReference Include="..\..\Mapsui.UI.iOS\Mapsui.UI.iOS.csproj" />
    <ProjectReference Include="..\..\Mapsui\Mapsui.csproj" />
    <ProjectReference Include="..\Mapsui.Samples.Common\Mapsui.Samples.Common.csproj" />
=======
    <ProjectReference Include="..\..\Mapsui.Rendering.Skia\Mapsui.Rendering.Skia.csproj">
      <Project>{DEA6E9AE-2B6A-4E83-83B7-E9DF0E492301}</Project>
      <Name>Mapsui.Rendering.Skia</Name>
    </ProjectReference>
    <ProjectReference Include="..\..\Mapsui.UI.iOS\Mapsui.UI.iOS.csproj">
      <Project>{e71f3053-056c-4381-9638-048ed73bdff6}</Project>
      <Name>Mapsui.UI.iOS</Name>
      <IsAppExtension>false</IsAppExtension>
      <IsWatchApp>false</IsWatchApp>
    </ProjectReference>
    <ProjectReference Include="..\..\Mapsui\Mapsui.csproj">
      <Project>{d74c052a-c07e-4b37-a898-134218aca5c9}</Project>
      <Name>Mapsui</Name>
    </ProjectReference>
    <ProjectReference Include="..\Mapsui.Samples.Common\Mapsui.Samples.Common.csproj">
      <Project>{508ae811-a03a-4138-8ccc-abde03c67010}</Project>
      <Name>Mapsui.Samples.Common</Name>
    </ProjectReference>
  </ItemGroup>
  <ItemGroup>
    <BootstrapperPackage Include="Microsoft.Net.Framework.3.5.SP1">
      <Visible>False</Visible>
      <ProductName>.NET Framework 3.5 SP1</ProductName>
      <Install>true</Install>
    </BootstrapperPackage>
>>>>>>> 72df4f26
  </ItemGroup>
  <ItemGroup>
    <PackageReference Include="BruTile.MbTiles">
      <Version>4.0.0</Version>
    </PackageReference>
    <PackageReference Include="Itinero">
      <Version>1.5.0</Version>
    </PackageReference>
    <PackageReference Include="SkiaSharp">
      <Version>2.88.0-preview.179</Version>
    </PackageReference>
    <PackageReference Include="SkiaSharp.Views">
      <Version>2.88.0-preview.179</Version>
    </PackageReference>
    <PackageReference Include="SkiaSharp.HarfBuzz" Version="2.88.0-preview.179" />
    <PackageReference Include="SkiaSharp.NativeAssets.iOS" Version="2.88.0-preview.179" />
    <PackageReference Include="Svg.Skia" Version="0.5.12" />
  </ItemGroup>
</Project><|MERGE_RESOLUTION|>--- conflicted
+++ resolved
@@ -7,14 +7,12 @@
     <SupportedOSPlatformVersion>11.2</SupportedOSPlatformVersion>
   </PropertyGroup>
   <ItemGroup>
-<<<<<<< HEAD
     <ProjectReference Include="..\..\Mapsui.Geometries\Mapsui.Geometries.csproj" />
     <ProjectReference Include="..\..\Mapsui.GeometryLayers\Mapsui.GeometryLayers.csproj" />
     <ProjectReference Include="..\..\Mapsui.Rendering.Skia\Mapsui.Rendering.Skia.csproj" />
     <ProjectReference Include="..\..\Mapsui.UI.iOS\Mapsui.UI.iOS.csproj" />
     <ProjectReference Include="..\..\Mapsui\Mapsui.csproj" />
     <ProjectReference Include="..\Mapsui.Samples.Common\Mapsui.Samples.Common.csproj" />
-=======
     <ProjectReference Include="..\..\Mapsui.Rendering.Skia\Mapsui.Rendering.Skia.csproj">
       <Project>{DEA6E9AE-2B6A-4E83-83B7-E9DF0E492301}</Project>
       <Name>Mapsui.Rendering.Skia</Name>
@@ -40,7 +38,6 @@
       <ProductName>.NET Framework 3.5 SP1</ProductName>
       <Install>true</Install>
     </BootstrapperPackage>
->>>>>>> 72df4f26
   </ItemGroup>
   <ItemGroup>
     <PackageReference Include="BruTile.MbTiles">
