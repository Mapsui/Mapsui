--- conflicted
+++ resolved
@@ -5,11 +5,8 @@
 using Mapsui.Layers;
 using Mapsui.Providers;
 using Mapsui.Nts.Providers.Shapefile;
-<<<<<<< HEAD
 using Mapsui.Rendering;
-=======
 using Mapsui.Projections;
->>>>>>> 7f72bfaf
 using Mapsui.Styles;
 using Mapsui.Styles.Thematics;
 using Mapsui.UI;
@@ -47,16 +44,12 @@
                 CRS = "EPSG:3857",
             };
 
-<<<<<<< HEAD
-            map.Layers.Add(new RasterizingTileLayer(CreateCountryLayer(projectedCountrySource), persistentCache: new SqlitePersistentCache("countries"), renderFormat: RenderFormat.Png));
-=======
             map.Layers.Add(new RasterizingTileLayer(CreateCountryLayer(projectedCountrySource), persistentCache: new SqlitePersistentCache("countries")));
             map.Layers.Add(new RasterizingTileLayer(CreateCityLayer(projectedCitySource)));
             map.Layers.Add(new RasterizingTileLayer(CreateCountryLabelLayer(projectedCountrySource)));
             map.Layers.Add(new RasterizingTileLayer(CreateCityLabelLayer(projectedCitySource)));
             var home =  Mercator.FromLonLat(15, 54);
             map.Home = n => n.NavigateTo(home, map.Resolutions[5]);
->>>>>>> 7f72bfaf
 
             return map;
         }
