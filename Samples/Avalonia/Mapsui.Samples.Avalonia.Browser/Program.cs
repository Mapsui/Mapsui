﻿using System.Runtime.Versioning;
using System.Threading.Tasks;
using Avalonia;
using Avalonia.ReactiveUI;
using Mapsui.Samples.Avalonia;

[assembly: SupportedOSPlatform("browser")]

internal partial class Program
{
    private static async Task Main(string[] args) => BuildAvaloniaApp()
<<<<<<< HEAD
            .WithInterFont()
            .UseReactiveUI();
=======
        .WithInterFont()
        .UseReactiveUI();
>>>>>>> ccc3edf4

    public static AppBuilder BuildAvaloniaApp()
        => AppBuilder.Configure<App>();
}<|MERGE_RESOLUTION|>--- conflicted
+++ resolved
@@ -1,6 +1,7 @@
 ﻿using System.Runtime.Versioning;
 using System.Threading.Tasks;
 using Avalonia;
+using Avalonia.Browser;
 using Avalonia.ReactiveUI;
 using Mapsui.Samples.Avalonia;
 
@@ -9,13 +10,8 @@
 internal partial class Program
 {
     private static async Task Main(string[] args) => BuildAvaloniaApp()
-<<<<<<< HEAD
-            .WithInterFont()
-            .UseReactiveUI();
-=======
         .WithInterFont()
         .UseReactiveUI();
->>>>>>> ccc3edf4
 
     public static AppBuilder BuildAvaloniaApp()
         => AppBuilder.Configure<App>();
