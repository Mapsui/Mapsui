<Project>
  <PropertyGroup>
<<<<<<< HEAD
    <AvaloniaVersion>11.1.0-rc2</AvaloniaVersion>
=======
    <AvaloniaVersion>11.1.0</AvaloniaVersion>
>>>>>>> ccc3edf4
	<IsPackable>false</IsPackable> <!--Default to not packable and override in projects that do need to be packed.-->
	<Nullable>enable</Nullable> <!--This is in the root Directory.Build.props but apparently needs repeating. Probably a bug in the tooling. -->
  </PropertyGroup>
</Project><|MERGE_RESOLUTION|>--- conflicted
+++ resolved
@@ -1,10 +1,6 @@
 <Project>
   <PropertyGroup>
-<<<<<<< HEAD
-    <AvaloniaVersion>11.1.0-rc2</AvaloniaVersion>
-=======
     <AvaloniaVersion>11.1.0</AvaloniaVersion>
->>>>>>> ccc3edf4
 	<IsPackable>false</IsPackable> <!--Default to not packable and override in projects that do need to be packed.-->
 	<Nullable>enable</Nullable> <!--This is in the root Directory.Build.props but apparently needs repeating. Probably a bug in the tooling. -->
   </PropertyGroup>
