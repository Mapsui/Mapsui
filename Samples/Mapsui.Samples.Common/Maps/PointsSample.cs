--- conflicted
+++ resolved
@@ -54,16 +54,10 @@
 
         public static ILayer CreateRandomPointLayer(BoundingBox envelope, int count = 25, IStyle style = null)
         {
-            var color = Color.White;
-            color.A = 127;
             return new Layer
             {
                 DataSource = new MemoryProvider(GenerateRandomPoints(envelope, count)),
-<<<<<<< HEAD
-                Style = style ?? new VectorStyle { Fill = new Brush(color) }
-=======
                 Style = style ?? new VectorStyle { Fill = new Brush(Color.White), Outline = new Pen { Color = Color.Black, PenStyle = PenStyle.Dash } }
->>>>>>> 64befddf
             };
         }
     }
