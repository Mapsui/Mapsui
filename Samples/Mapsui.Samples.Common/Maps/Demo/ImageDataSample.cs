--- conflicted
+++ resolved
@@ -77,13 +77,7 @@
         using SKBitmap bitmap = new SKBitmap(dataPointsInX, dataPointsInY);
         for (int row = 0; row < dataPointsInY; row++)
             for (int col = 0; col < dataPointsInX; col++)
-<<<<<<< HEAD
-            {
                 bitmap.SetPixel(col, row, getColorForDataPoint(col, row));
-            }
-=======
-                bitmap.SetPixel(col, row, getColorForDataPoint(col, row));
->>>>>>> 0007ba22
 
         using var data = bitmap.Encode(SKEncodedImageFormat.Png, 100);
         return data.ToArray();
