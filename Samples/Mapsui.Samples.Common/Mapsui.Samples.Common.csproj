--- conflicted
+++ resolved
@@ -135,12 +135,9 @@
   <ItemGroup>
     <EmbeddedResource Include="Images\Pin.svg" />
   </ItemGroup>
-<<<<<<< HEAD
   <ItemGroup>
     <EmbeddedResource Include="Images\Ghostscript_Tiger.svg" />
   </ItemGroup>
-=======
->>>>>>> f238c2c0
   <Import Project="$(MSBuildExtensionsPath32)\Microsoft\Portable\$(TargetFrameworkVersion)\Microsoft.Portable.CSharp.targets" />
   <!-- To modify your build process, add your task inside one of the targets below and uncomment it. 
        Other similar extension points exist, see Microsoft.Common.targets.
