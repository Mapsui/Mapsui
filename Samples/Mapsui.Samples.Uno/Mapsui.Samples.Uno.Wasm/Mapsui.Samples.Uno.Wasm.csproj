﻿<Project Sdk="Microsoft.NET.Sdk.Web">
  <PropertyGroup>
    <OutputType>Exe</OutputType>
    <TargetFramework>net6.0</TargetFramework>
    <DefineConstants>$(DefineConstants);__WASM__</DefineConstants>
    <NoWarn>NU1701</NoWarn>
    <WasmShellILLinkerEnabled>true</WasmShellILLinkerEnabled>
    <WasmShellForceDisableWSL Condition="'$(OS)' != 'Unix' and ('$(CI)' == 'true' or '$(BUILD_BUILDID)' != '')">true</WasmShellForceDisableWSL>
    <GenerateAssemblyInfo>false</GenerateAssemblyInfo>
  </PropertyGroup>
  <PropertyGroup Condition="'$(Configuration)'=='Debug'">
    <MonoRuntimeDebuggerEnabled>true</MonoRuntimeDebuggerEnabled>
    <DefineConstants>$(DefineConstants);TRACE;DEBUG</DefineConstants>
    <DebugType>portable</DebugType>
    <DebugSymbols>true</DebugSymbols>
    <!--
		IL Linking is disabled in Debug configuration.
		When building in Release, see https://platform.uno/docs/articles/features/using-il-linker-webassembly.html
		-->
    <WasmShellILLinkerEnabled>false</WasmShellILLinkerEnabled>    
    <WasmShellMonoRuntimeExecutionMode>Interpreter</WasmShellMonoRuntimeExecutionMode>
  </PropertyGroup>
  <PropertyGroup Condition="'$(Configuration)'=='Release'">
    <WasmShellMonoRuntimeExecutionMode>FullAOT</WasmShellMonoRuntimeExecutionMode>
  </PropertyGroup>
  <ItemGroup>
    <Content Include="Assets\SplashScreen.png" />
  </ItemGroup>
  <ItemGroup>
    <UpToDateCheckInput Include="..\Mapsui.Samples.Uno.Shared\**\*.xaml" />
  </ItemGroup>
  <ItemGroup>
    <EmbeddedResource Include="WasmCSS\Fonts.css" />
    <EmbeddedResource Include="WasmScripts\AppManifest.js" />
  </ItemGroup>
  <ItemGroup>
    <LinkerDescriptor Include="LinkerConfig.xml" />
  </ItemGroup>
  <ItemGroup>
    <!--
		This item group is required by the project template because of the
		new SDK-Style project, otherwise some files are not added automatically.

		You can safely remove this ItemGroup completely.
		-->
    <None Include="Program.cs" />
    <None Include="LinkerConfig.xml" />
    <None Include="wwwroot\web.config" />
  </ItemGroup>
  <ItemGroup>
<<<<<<< HEAD
    <PackageReference Include="Microsoft.Windows.Compatibility" />
    <PackageReference Include="Microsoft.Extensions.Logging" />
    <PackageReference Include="Uno.Extensions.Logging.WebAssembly.Console" />
    <PackageReference Include="Uno.UI.WebAssembly" />
    <PackageReference Include="Uno.UI.RemoteControl" Condition="'$(Configuration)'=='Debug'" />
    <PackageReference Include="Uno.UI.Adapter.Microsoft.Extensions.Logging" />
    <PackageReference Include="Uno.Wasm.Bootstrap" />
    <PackageReference Include="Uno.Wasm.Bootstrap.DevServer" />
    <PackageReference Include="SkiaSharp.Views.Uno" />
    <PackageReference Include="SkiaSharp.NativeAssets.WebAssembly" />
=======
    <PackageReference Include="Microsoft.Windows.Compatibility" Version="5.0.0" />
    <PackageReference Include="Microsoft.Extensions.Logging" Version="5.0.0" />
    <PackageReference Include="Uno.Extensions.Logging.WebAssembly.Console" Version="1.3.0" />
    <PackageReference Include="Uno.UI.WebAssembly" Version="4.3.6" />
    <PackageReference Include="Uno.UI.RemoteControl" Version="4.3.6" Condition="'$(Configuration)'=='Debug'" />
    <PackageReference Include="Uno.UI.Adapter.Microsoft.Extensions.Logging" Version="4.3.6" />
    <PackageReference Include="Uno.Wasm.Bootstrap" Version="3.3.1" />
    <PackageReference Include="Uno.Wasm.Bootstrap.DevServer" Version="3.3.1" />
    <PackageReference Include="SkiaSharp.Views.Uno" Version="2.88.0" />
    <PackageReference Include="SkiaSharp.NativeAssets.WebAssembly" Version="2.88.0" />
>>>>>>> 000b46c8
  </ItemGroup>

  <!--Harfbuzz Sharp references Workaround for this issue-->
  <!--https://github.com/mono/SkiaSharp/issues/1725-->
  <ItemGroup>
    <PackageReference Include="HarfBuzzSharp" />
    <PackageReference Include="HarfBuzzSharp.NativeAssets.WebAssembly" />
    <NativeFileReference Include="$(HarfBuzzSharpStaticLibraryPath)\2.8.2\*.a" />
  </ItemGroup>

  <ItemGroup>    
    <ProjectReference Include="..\..\..\Mapsui.Nts\Mapsui.Nts.csproj" />
    <ProjectReference Include="..\..\..\Mapsui.Tiling\Mapsui.Tiling.csproj" />
    <ProjectReference Include="..\..\..\Mapsui.Rendering.Skia\Mapsui.Rendering.Skia.csproj" />
    <ProjectReference Include="..\..\..\Mapsui.UI.Uno\Mapsui.UI.Uno.csproj" />
    <ProjectReference Include="..\..\..\Mapsui\Mapsui.csproj" />
    <ProjectReference Include="..\..\Mapsui.Samples.Common\Mapsui.Samples.Common.csproj" />
    <ProjectReference Include="..\..\Mapsui.Samples.CustomWidget\Mapsui.Samples.CustomWidget.csproj" />
  </ItemGroup>

  <Import Project="..\Mapsui.Samples.Uno.Shared\Mapsui.Samples.Uno.Shared.projitems" Label="Shared" />

</Project><|MERGE_RESOLUTION|>--- conflicted
+++ resolved
@@ -48,7 +48,6 @@
     <None Include="wwwroot\web.config" />
   </ItemGroup>
   <ItemGroup>
-<<<<<<< HEAD
     <PackageReference Include="Microsoft.Windows.Compatibility" />
     <PackageReference Include="Microsoft.Extensions.Logging" />
     <PackageReference Include="Uno.Extensions.Logging.WebAssembly.Console" />
@@ -59,7 +58,6 @@
     <PackageReference Include="Uno.Wasm.Bootstrap.DevServer" />
     <PackageReference Include="SkiaSharp.Views.Uno" />
     <PackageReference Include="SkiaSharp.NativeAssets.WebAssembly" />
-=======
     <PackageReference Include="Microsoft.Windows.Compatibility" Version="5.0.0" />
     <PackageReference Include="Microsoft.Extensions.Logging" Version="5.0.0" />
     <PackageReference Include="Uno.Extensions.Logging.WebAssembly.Console" Version="1.3.0" />
@@ -70,7 +68,6 @@
     <PackageReference Include="Uno.Wasm.Bootstrap.DevServer" Version="3.3.1" />
     <PackageReference Include="SkiaSharp.Views.Uno" Version="2.88.0" />
     <PackageReference Include="SkiaSharp.NativeAssets.WebAssembly" Version="2.88.0" />
->>>>>>> 000b46c8
   </ItemGroup>
 
   <!--Harfbuzz Sharp references Workaround for this issue-->
