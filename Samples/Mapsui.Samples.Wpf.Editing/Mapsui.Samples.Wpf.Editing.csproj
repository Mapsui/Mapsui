﻿<?xml version="1.0" encoding="utf-8"?>
<Project ToolsVersion="15.0" xmlns="http://schemas.microsoft.com/developer/msbuild/2003">
  <Import Project="$(MSBuildExtensionsPath)\$(MSBuildToolsVersion)\Microsoft.Common.props" Condition="Exists('$(MSBuildExtensionsPath)\$(MSBuildToolsVersion)\Microsoft.Common.props')" />
  <PropertyGroup>
    <Configuration Condition=" '$(Configuration)' == '' ">Debug</Configuration>
    <Platform Condition=" '$(Platform)' == '' ">AnyCPU</Platform>
    <ProjectGuid>{16D71D4F-1D3F-483E-9C6C-A3A25B6A20A9}</ProjectGuid>
    <OutputType>WinExe</OutputType>
    <RootNamespace>Mapsui.Samples.Wpf.Editing</RootNamespace>
    <AssemblyName>Mapsui.Samples.Wpf.Editing</AssemblyName>
    <TargetFrameworkVersion>v4.7</TargetFrameworkVersion>
    <FileAlignment>512</FileAlignment>
    <ProjectTypeGuids>{60dc8134-eba5-43b8-bcc9-bb4bc16c2548};{FAE04EC0-301F-11D3-BF4B-00C04F79EFBC}</ProjectTypeGuids>
    <WarningLevel>4</WarningLevel>
    <AutoGenerateBindingRedirects>true</AutoGenerateBindingRedirects>
    <NuGetPackageImportStamp>
    </NuGetPackageImportStamp>
    <TargetFrameworkProfile />
  </PropertyGroup>
  <PropertyGroup Condition=" '$(Configuration)|$(Platform)' == 'Debug|AnyCPU' ">
    <PlatformTarget>AnyCPU</PlatformTarget>
    <DebugSymbols>true</DebugSymbols>
    <DebugType>full</DebugType>
    <Optimize>false</Optimize>
    <OutputPath>bin\Debug\</OutputPath>
    <DefineConstants>DEBUG;TRACE</DefineConstants>
    <ErrorReport>prompt</ErrorReport>
    <WarningLevel>4</WarningLevel>
  </PropertyGroup>
  <PropertyGroup Condition=" '$(Configuration)|$(Platform)' == 'Release|AnyCPU' ">
    <PlatformTarget>AnyCPU</PlatformTarget>
    <DebugType>pdbonly</DebugType>
    <Optimize>true</Optimize>
    <OutputPath>bin\Release\</OutputPath>
    <DefineConstants>TRACE</DefineConstants>
    <ErrorReport>prompt</ErrorReport>
    <WarningLevel>4</WarningLevel>
  </PropertyGroup>
  <ItemGroup>
    <Reference Include="BruTile, Version=2.0.1.0, Culture=neutral, processorArchitecture=MSIL">
      <HintPath>..\..\packages\BruTile.2.0.1\lib\net45\BruTile.dll</HintPath>
    </Reference>
    <Reference Include="Newtonsoft.Json, Version=11.0.0.0, Culture=neutral, PublicKeyToken=30ad4fe6b2a6aeed, processorArchitecture=MSIL">
      <HintPath>..\..\packages\Newtonsoft.Json.11.0.2\lib\net45\Newtonsoft.Json.dll</HintPath>
    </Reference>
    <Reference Include="SkiaSharp, Version=1.60.0.0, Culture=neutral, PublicKeyToken=0738eb9f132ed756, processorArchitecture=MSIL">
      <HintPath>..\..\packages\SkiaSharp.1.60.3\lib\net45\SkiaSharp.dll</HintPath>
    </Reference>
    <Reference Include="SkiaSharp.Extended.Svg, Version=1.60.0.0, Culture=neutral, PublicKeyToken=0738eb9f132ed756, processorArchitecture=MSIL">
      <HintPath>..\..\packages\SkiaSharp.Svg.1.60.0\lib\netstandard2.0\SkiaSharp.Extended.Svg.dll</HintPath>
    </Reference>
    <Reference Include="SkiaSharp.Views.Desktop, Version=1.60.0.0, Culture=neutral, PublicKeyToken=0738eb9f132ed756, processorArchitecture=MSIL">
      <HintPath>..\..\packages\SkiaSharp.Views.1.60.3\lib\net45\SkiaSharp.Views.Desktop.dll</HintPath>
    </Reference>
    <Reference Include="SkiaSharp.Views.Gtk, Version=1.60.0.0, Culture=neutral, PublicKeyToken=0738eb9f132ed756, processorArchitecture=MSIL">
      <HintPath>..\..\packages\SkiaSharp.Views.1.60.3\lib\net45\SkiaSharp.Views.Gtk.dll</HintPath>
    </Reference>
    <Reference Include="SkiaSharp.Views.WPF, Version=1.60.0.0, Culture=neutral, PublicKeyToken=0738eb9f132ed756, processorArchitecture=MSIL">
      <HintPath>..\..\packages\SkiaSharp.Views.1.60.3\lib\net45\SkiaSharp.Views.WPF.dll</HintPath>
    </Reference>
    <Reference Include="System" />
    <Reference Include="System.Data" />
    <Reference Include="System.Runtime.Extensions, Version=4.1.1.0, Culture=neutral, PublicKeyToken=b03f5f7f11d50a3a, processorArchitecture=MSIL">
      <HintPath>..\..\packages\System.Runtime.Extensions.4.3.0\lib\net462\System.Runtime.Extensions.dll</HintPath>
      <Private>True</Private>
      <Private>True</Private>
    </Reference>
<<<<<<< HEAD
    <Reference Include="System.ValueTuple, Version=4.0.3.0, Culture=neutral, PublicKeyToken=cc7b13ffcd2ddd51, processorArchitecture=MSIL">
      <HintPath>..\..\packages\System.ValueTuple.4.5.0\lib\net47\System.ValueTuple.dll</HintPath>
    </Reference>
=======
>>>>>>> 00857b50
    <Reference Include="System.Xml" />
    <Reference Include="Microsoft.CSharp" />
    <Reference Include="System.Core" />
    <Reference Include="System.Xml.Linq" />
    <Reference Include="System.Data.DataSetExtensions" />
    <Reference Include="System.Net.Http" />
    <Reference Include="System.Xaml">
      <RequiredTargetFramework>4.0</RequiredTargetFramework>
    </Reference>
    <Reference Include="WindowsBase" />
    <Reference Include="PresentationCore" />
    <Reference Include="PresentationFramework" />
  </ItemGroup>
  <ItemGroup>
    <ApplicationDefinition Include="App.xaml">
      <Generator>MSBuild:Compile</Generator>
      <SubType>Designer</SubType>
    </ApplicationDefinition>
    <Compile Include="AllSamples.cs" />
    <Compile Include="Editing\AddInfo.cs" />
    <Compile Include="Editing\DragInfo.cs" />
    <Compile Include="Editing\EditHelper.cs" />
    <Compile Include="Editing\EditManager.cs" />
    <Compile Include="Editing\Geomorpher.cs" />
    <Compile Include="Editing\RotateInfo.cs" />
    <Compile Include="Editing\ScaleInfo.cs" />
    <Compile Include="EditManipulation.cs" />
    <Compile Include="ExtensionMethods\IGeometryExtensions.cs" />
    <Compile Include="ExtensionMethods\InfoEventArgsExtensions.cs" />
    <Compile Include="LayerList.xaml.cs">
      <DependentUpon>LayerList.xaml</DependentUpon>
    </Compile>
    <Compile Include="LayerListItem.xaml.cs">
      <DependentUpon>LayerListItem.xaml</DependentUpon>
    </Compile>
    <Compile Include="Layers\VertexOnlyLayer.cs" />
    <Compile Include="Samples\EditingSample.cs" />
    <Compile Include="Utilities\Animation.cs" />
    <Compile Include="Utilities\LimitedQueue.cs" />
    <Compile Include="Utilities\LogModel.cs" />
    <Page Include="LayerList.xaml">
      <Generator>MSBuild:Compile</Generator>
      <SubType>Designer</SubType>
    </Page>
    <Page Include="LayerListItem.xaml">
      <Generator>MSBuild:Compile</Generator>
      <SubType>Designer</SubType>
    </Page>
    <Page Include="MainWindow.xaml">
      <Generator>MSBuild:Compile</Generator>
      <SubType>Designer</SubType>
    </Page>
    <Compile Include="App.xaml.cs">
      <DependentUpon>App.xaml</DependentUpon>
      <SubType>Code</SubType>
    </Compile>
    <Compile Include="ExtensionMethods\FeatureExtensions.cs" />
    <Compile Include="MainWindow.xaml.cs">
      <DependentUpon>MainWindow.xaml</DependentUpon>
      <SubType>Code</SubType>
    </Compile>
  </ItemGroup>
  <ItemGroup>
    <Compile Include="Properties\AssemblyInfo.cs">
      <SubType>Code</SubType>
    </Compile>
    <Compile Include="Properties\Resources.Designer.cs">
      <AutoGen>True</AutoGen>
      <DesignTime>True</DesignTime>
      <DependentUpon>Resources.resx</DependentUpon>
    </Compile>
    <Compile Include="Properties\Settings.Designer.cs">
      <AutoGen>True</AutoGen>
      <DependentUpon>Settings.settings</DependentUpon>
      <DesignTimeSharedInput>True</DesignTimeSharedInput>
    </Compile>
    <EmbeddedResource Include="Properties\Resources.resx">
      <Generator>ResXFileCodeGenerator</Generator>
      <LastGenOutput>Resources.Designer.cs</LastGenOutput>
    </EmbeddedResource>
    <None Include="app.config" />
    <None Include="packages.config">
      <SubType>Designer</SubType>
    </None>
    <None Include="Properties\Settings.settings">
      <Generator>SettingsSingleFileGenerator</Generator>
      <LastGenOutput>Settings.Designer.cs</LastGenOutput>
    </None>
  </ItemGroup>
  <ItemGroup>
    <ProjectReference Include="..\..\Mapsui.Geometries\Mapsui.Geometries.csproj">
      <Project>{ee55b62d-ffa2-4c24-a4ad-7a47ace55ce5}</Project>
      <Name>Mapsui.Geometries</Name>
    </ProjectReference>
    <ProjectReference Include="..\..\Mapsui.Rendering.Skia\Mapsui.Rendering.Skia.csproj">
      <Project>{ae632270-38ca-4203-93a5-8612629cd944}</Project>
      <Name>Mapsui.Rendering.Skia</Name>
    </ProjectReference>
    <ProjectReference Include="..\..\Mapsui.Rendering.Xaml\Mapsui.Rendering.Xaml.csproj">
      <Project>{5dc32b05-0b6e-478f-a9fb-57762aa2f814}</Project>
      <Name>Mapsui.Rendering.Xaml</Name>
    </ProjectReference>
    <ProjectReference Include="..\..\Mapsui.UI.Wpf\Mapsui.UI.Wpf.csproj">
      <Project>{ae693902-feda-4034-a7c5-9aa9872f7878}</Project>
      <Name>Mapsui.UI.Wpf</Name>
    </ProjectReference>
    <ProjectReference Include="..\..\Mapsui\Mapsui.csproj">
      <Project>{d74c052a-c07e-4b37-a898-134218aca5c9}</Project>
      <Name>Mapsui</Name>
    </ProjectReference>
  </ItemGroup>
  <Import Project="$(MSBuildToolsPath)\Microsoft.CSharp.targets" />
  <Import Project="..\..\packages\SkiaSharp.1.60.3\build\net45\SkiaSharp.targets" Condition="Exists('..\..\packages\SkiaSharp.1.60.3\build\net45\SkiaSharp.targets')" />
  <Target Name="EnsureNuGetPackageBuildImports" BeforeTargets="PrepareForBuild">
    <PropertyGroup>
      <ErrorText>This project references NuGet package(s) that are missing on this computer. Use NuGet Package Restore to download them.  For more information, see http://go.microsoft.com/fwlink/?LinkID=322105. The missing file is {0}.</ErrorText>
    </PropertyGroup>
    <Error Condition="!Exists('..\..\packages\SkiaSharp.1.60.3\build\net45\SkiaSharp.targets')" Text="$([System.String]::Format('$(ErrorText)', '..\..\packages\SkiaSharp.1.60.3\build\net45\SkiaSharp.targets'))" />
  </Target>
</Project><|MERGE_RESOLUTION|>--- conflicted
+++ resolved
@@ -65,12 +65,9 @@
       <Private>True</Private>
       <Private>True</Private>
     </Reference>
-<<<<<<< HEAD
     <Reference Include="System.ValueTuple, Version=4.0.3.0, Culture=neutral, PublicKeyToken=cc7b13ffcd2ddd51, processorArchitecture=MSIL">
       <HintPath>..\..\packages\System.ValueTuple.4.5.0\lib\net47\System.ValueTuple.dll</HintPath>
     </Reference>
-=======
->>>>>>> 00857b50
     <Reference Include="System.Xml" />
     <Reference Include="Microsoft.CSharp" />
     <Reference Include="System.Core" />
