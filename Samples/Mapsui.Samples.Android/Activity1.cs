--- conflicted
+++ resolved
@@ -36,11 +36,7 @@
             MbTilesSample.MbTilesLocation = MbTilesLocationOnAndroid;
             
             var mapControl = FindViewById<MapControl>(Resource.Id.mapcontrol);
-<<<<<<< HEAD
-            mapControl.Map = CirclesSample.CreateMap();
-=======
             mapControl.Map = OpacityStyleSample.CreateMap();
->>>>>>> 9bfbe134
             mapControl.Map.Info+= MapOnInfo;
             mapControl.Map.Viewport.ViewportChanged += ViewportOnViewportChanged;
             mapControl.AllowPinchRotation = true;
