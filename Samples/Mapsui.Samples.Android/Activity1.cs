--- conflicted
+++ resolved
@@ -36,11 +36,7 @@
             MbTilesSample.MbTilesLocation = MbTilesLocationOnAndroid;
 
             var mapControl = FindViewById<MapControl>(Resource.Id.mapcontrol);
-<<<<<<< HEAD
-            mapControl.Map = AtlasSample.CreateMap();
-=======
             mapControl.Map = PolygonSample.CreateMap();
->>>>>>> 5e83a9f2
             mapControl.Map.Info+= MapOnInfo;
             mapControl.Map.Viewport.ViewportChanged += ViewportOnViewportChanged;
             mapControl.RotationLock = true;
