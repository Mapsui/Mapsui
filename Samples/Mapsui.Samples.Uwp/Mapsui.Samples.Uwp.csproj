﻿<?xml version="1.0" encoding="utf-8"?>
<Project ToolsVersion="14.0" DefaultTargets="Build" xmlns="http://schemas.microsoft.com/developer/msbuild/2003">
  <Import Project="$(MSBuildExtensionsPath)\$(MSBuildToolsVersion)\Microsoft.Common.props" Condition="Exists('$(MSBuildExtensionsPath)\$(MSBuildToolsVersion)\Microsoft.Common.props')" />
  <PropertyGroup>
    <Configuration Condition=" '$(Configuration)' == '' ">Debug</Configuration>
    <Platform Condition=" '$(Platform)' == '' ">x86</Platform>
    <ProjectGuid>{CA0C7AF3-03ED-42D0-A001-001E8EE095E6}</ProjectGuid>
    <OutputType>AppContainerExe</OutputType>
    <AppDesignerFolder>Properties</AppDesignerFolder>
    <RootNamespace>Mapsui.Samples.Uwp</RootNamespace>
    <AssemblyName>Mapsui.Samples.Uwp</AssemblyName>
    <DefaultLanguage>en-US</DefaultLanguage>
    <TargetPlatformIdentifier>UAP</TargetPlatformIdentifier>
<<<<<<< HEAD
    <TargetPlatformVersion>10.0.17134.0</TargetPlatformVersion>
    <TargetPlatformMinVersion>10.0.10586.0</TargetPlatformMinVersion>
=======
    <TargetPlatformVersion>10.0.16299.0</TargetPlatformVersion>
    <TargetPlatformMinVersion>10.0.16299.0</TargetPlatformMinVersion>
>>>>>>> 00857b50
    <MinimumVisualStudioVersion>14</MinimumVisualStudioVersion>
    <FileAlignment>512</FileAlignment>
    <ProjectTypeGuids>{A5A43C5B-DE2A-4C0C-9213-0A381AF9435A};{FAE04EC0-301F-11D3-BF4B-00C04F79EFBC}</ProjectTypeGuids>
    <PackageCertificateThumbprint>54BCB849A6F9A808953D659614E175F6DCCF80F6</PackageCertificateThumbprint>
    <PackageCertificateKeyFile>Mapsui.Samples.Uwp_TemporaryKey.pfx</PackageCertificateKeyFile>
    <RuntimeIdentifiers>win10-arm;win10-arm-aot;win10-x86;win10-x86-aot;win10-x64;win10-x64-aot</RuntimeIdentifiers>
  </PropertyGroup>
  <PropertyGroup Condition="'$(Configuration)|$(Platform)' == 'Debug|x86'">
    <DebugSymbols>true</DebugSymbols>
    <OutputPath>bin\x86\Debug\</OutputPath>
    <DefineConstants>DEBUG;TRACE;NETFX_CORE;WINDOWS_UWP</DefineConstants>
    <NoWarn>;2008</NoWarn>
    <DebugType>full</DebugType>
    <PlatformTarget>x86</PlatformTarget>
    <UseVSHostingProcess>false</UseVSHostingProcess>
    <ErrorReport>prompt</ErrorReport>
    <Prefer32Bit>true</Prefer32Bit>
  </PropertyGroup>
  <PropertyGroup Condition="'$(Configuration)|$(Platform)' == 'Release|x86'">
    <OutputPath>bin\x86\Release\</OutputPath>
    <DefineConstants>TRACE;NETFX_CORE;WINDOWS_UWP</DefineConstants>
    <Optimize>true</Optimize>
    <NoWarn>;2008</NoWarn>
    <DebugType>pdbonly</DebugType>
    <PlatformTarget>x86</PlatformTarget>
    <UseVSHostingProcess>false</UseVSHostingProcess>
    <ErrorReport>prompt</ErrorReport>
    <Prefer32Bit>true</Prefer32Bit>
    <UseDotNetNativeToolchain>true</UseDotNetNativeToolchain>
  </PropertyGroup>
  <PropertyGroup Condition="'$(Configuration)|$(Platform)' == 'Debug|ARM'">
    <DebugSymbols>true</DebugSymbols>
    <OutputPath>bin\ARM\Debug\</OutputPath>
    <DefineConstants>DEBUG;TRACE;NETFX_CORE;WINDOWS_UWP</DefineConstants>
    <NoWarn>;2008</NoWarn>
    <DebugType>full</DebugType>
    <PlatformTarget>ARM</PlatformTarget>
    <UseVSHostingProcess>false</UseVSHostingProcess>
    <ErrorReport>prompt</ErrorReport>
    <Prefer32Bit>true</Prefer32Bit>
  </PropertyGroup>
  <PropertyGroup Condition="'$(Configuration)|$(Platform)' == 'Release|ARM'">
    <OutputPath>bin\ARM\Release\</OutputPath>
    <DefineConstants>TRACE;NETFX_CORE;WINDOWS_UWP</DefineConstants>
    <Optimize>true</Optimize>
    <NoWarn>;2008</NoWarn>
    <DebugType>pdbonly</DebugType>
    <PlatformTarget>ARM</PlatformTarget>
    <UseVSHostingProcess>false</UseVSHostingProcess>
    <ErrorReport>prompt</ErrorReport>
    <Prefer32Bit>true</Prefer32Bit>
    <UseDotNetNativeToolchain>true</UseDotNetNativeToolchain>
  </PropertyGroup>
  <PropertyGroup Condition="'$(Configuration)|$(Platform)' == 'Debug|x64'">
    <DebugSymbols>true</DebugSymbols>
    <OutputPath>bin\x64\Debug\</OutputPath>
    <DefineConstants>DEBUG;TRACE;NETFX_CORE;WINDOWS_UWP</DefineConstants>
    <NoWarn>;2008</NoWarn>
    <DebugType>full</DebugType>
    <PlatformTarget>x64</PlatformTarget>
    <UseVSHostingProcess>false</UseVSHostingProcess>
    <ErrorReport>prompt</ErrorReport>
    <Prefer32Bit>true</Prefer32Bit>
  </PropertyGroup>
  <PropertyGroup Condition="'$(Configuration)|$(Platform)' == 'Release|x64'">
    <OutputPath>bin\x64\Release\</OutputPath>
    <DefineConstants>TRACE;NETFX_CORE;WINDOWS_UWP</DefineConstants>
    <Optimize>true</Optimize>
    <NoWarn>;2008</NoWarn>
    <DebugType>pdbonly</DebugType>
    <PlatformTarget>x64</PlatformTarget>
    <UseVSHostingProcess>false</UseVSHostingProcess>
    <ErrorReport>prompt</ErrorReport>
    <Prefer32Bit>true</Prefer32Bit>
    <UseDotNetNativeToolchain>true</UseDotNetNativeToolchain>
  </PropertyGroup>
  <ItemGroup>
    <!-- A reference to the entire .Net Framework and Windows SDK are automatically included -->
    <None Include="Mapsui.Samples.Uwp_TemporaryKey.pfx" />
  </ItemGroup>
  <ItemGroup>
    <Compile Include="App.xaml.cs">
      <DependentUpon>App.xaml</DependentUpon>
    </Compile>
    <Compile Include="ExtensionMethods\FeatureExtensions.cs" />
    <Compile Include="MainPage.xaml.cs">
      <DependentUpon>MainPage.xaml</DependentUpon>
    </Compile>
    <Compile Include="Properties\AssemblyInfo.cs" />
  </ItemGroup>
  <ItemGroup>
    <AppxManifest Include="Package.appxmanifest">
      <SubType>Designer</SubType>
    </AppxManifest>
  </ItemGroup>
  <ItemGroup>
    <Content Include="Properties\Default.rd.xml" />
    <Content Include="Assets\LockScreenLogo.scale-200.png" />
    <Content Include="Assets\SplashScreen.scale-200.png" />
    <Content Include="Assets\Square150x150Logo.scale-200.png" />
    <Content Include="Assets\Square44x44Logo.scale-200.png" />
    <Content Include="Assets\Square44x44Logo.targetsize-24_altform-unplated.png" />
    <Content Include="Assets\StoreLogo.png" />
    <Content Include="Assets\Wide310x150Logo.scale-200.png" />
  </ItemGroup>
  <ItemGroup>
    <ApplicationDefinition Include="App.xaml">
      <Generator>MSBuild:Compile</Generator>
      <SubType>Designer</SubType>
    </ApplicationDefinition>
    <Page Include="MainPage.xaml">
      <Generator>MSBuild:Compile</Generator>
      <SubType>Designer</SubType>
    </Page>
  </ItemGroup>
  <ItemGroup>
    <ProjectReference Include="..\..\Mapsui.Geometries\Mapsui.Geometries.csproj">
      <Project>{ee55b62d-ffa2-4c24-a4ad-7a47ace55ce5}</Project>
      <Name>Mapsui.Geometries</Name>
    </ProjectReference>
    <ProjectReference Include="..\..\Mapsui.Rendering.Skia\Mapsui.Rendering.Skia.csproj">
      <Project>{ae632270-38ca-4203-93a5-8612629cd944}</Project>
      <Name>Mapsui.Rendering.Skia</Name>
    </ProjectReference>
    <ProjectReference Include="..\..\Mapsui.UI.Uwp\Mapsui.UI.Uwp.csproj">
      <Project>{29e628d1-8e8a-49c5-b0f9-555c0f68572a}</Project>
      <Name>Mapsui.UI.Uwp</Name>
    </ProjectReference>
    <ProjectReference Include="..\..\Mapsui\Mapsui.csproj">
      <Project>{d74c052a-c07e-4b37-a898-134218aca5c9}</Project>
      <Name>Mapsui</Name>
    </ProjectReference>
    <ProjectReference Include="..\..\Tests\Mapsui.Tests.Common\Mapsui.Tests.Common.csproj">
      <Project>{81bb36d2-4d01-44e3-9024-e7cbd10da316}</Project>
      <Name>Mapsui.Tests.Common</Name>
    </ProjectReference>
    <ProjectReference Include="..\Mapsui.Samples.Common\Mapsui.Samples.Common.csproj">
      <Project>{508ae811-a03a-4138-8ccc-abde03c67010}</Project>
      <Name>Mapsui.Samples.Common</Name>
    </ProjectReference>
  </ItemGroup>
  <ItemGroup>
    <PackageReference Include="BruTile">
<<<<<<< HEAD
      <Version>2.0.0</Version>
    </PackageReference>
    <PackageReference Include="Microsoft.NETCore.UniversalWindowsPlatform">
      <Version>6.0.8</Version>
    </PackageReference>
    <PackageReference Include="SkiaSharp">
      <Version>1.60.0</Version>
    </PackageReference>
    <PackageReference Include="SkiaSharp.Views">
      <Version>1.60.0</Version>
    </PackageReference>
    <PackageReference Include="SQLitePCLRaw.bundle_green">
      <Version>1.1.9</Version>
    </PackageReference>
    <PackageReference Include="System.ValueTuple">
      <Version>4.4.0</Version>
=======
      <Version>2.0.1</Version>
    </PackageReference>
    <PackageReference Include="Microsoft.NETCore.UniversalWindowsPlatform">
      <Version>6.1.7</Version>
    </PackageReference>
    <PackageReference Include="SkiaSharp">
      <Version>1.60.3</Version>
    </PackageReference>
    <PackageReference Include="SkiaSharp.Views">
      <Version>1.60.3</Version>
    </PackageReference>
    <PackageReference Include="SQLitePCLRaw.bundle_green">
      <Version>1.1.11</Version>
>>>>>>> 00857b50
    </PackageReference>
  </ItemGroup>
  <PropertyGroup Condition=" '$(VisualStudioVersion)' == '' or '$(VisualStudioVersion)' &lt; '14.0' ">
    <VisualStudioVersion>14.0</VisualStudioVersion>
  </PropertyGroup>
  <PropertyGroup>
    <SignAssembly>false</SignAssembly>
  </PropertyGroup>
  <PropertyGroup>
    <AssemblyOriginatorKeyFile>
    </AssemblyOriginatorKeyFile>
  </PropertyGroup>
  <PropertyGroup>
    <DelaySign>false</DelaySign>
  </PropertyGroup>
  <Import Project="$(MSBuildExtensionsPath)\Microsoft\WindowsXaml\v$(VisualStudioVersion)\Microsoft.Windows.UI.Xaml.CSharp.targets" />
  <!-- To modify your build process, add your task inside one of the targets below and uncomment it. 
       Other similar extension points exist, see Microsoft.Common.targets.
  <Target Name="BeforeBuild">
  </Target>
  <Target Name="AfterBuild">
  </Target>
  -->
</Project><|MERGE_RESOLUTION|>--- conflicted
+++ resolved
@@ -11,13 +11,10 @@
     <AssemblyName>Mapsui.Samples.Uwp</AssemblyName>
     <DefaultLanguage>en-US</DefaultLanguage>
     <TargetPlatformIdentifier>UAP</TargetPlatformIdentifier>
-<<<<<<< HEAD
     <TargetPlatformVersion>10.0.17134.0</TargetPlatformVersion>
     <TargetPlatformMinVersion>10.0.10586.0</TargetPlatformMinVersion>
-=======
     <TargetPlatformVersion>10.0.16299.0</TargetPlatformVersion>
     <TargetPlatformMinVersion>10.0.16299.0</TargetPlatformMinVersion>
->>>>>>> 00857b50
     <MinimumVisualStudioVersion>14</MinimumVisualStudioVersion>
     <FileAlignment>512</FileAlignment>
     <ProjectTypeGuids>{A5A43C5B-DE2A-4C0C-9213-0A381AF9435A};{FAE04EC0-301F-11D3-BF4B-00C04F79EFBC}</ProjectTypeGuids>
@@ -161,7 +158,6 @@
   </ItemGroup>
   <ItemGroup>
     <PackageReference Include="BruTile">
-<<<<<<< HEAD
       <Version>2.0.0</Version>
     </PackageReference>
     <PackageReference Include="Microsoft.NETCore.UniversalWindowsPlatform">
@@ -178,7 +174,6 @@
     </PackageReference>
     <PackageReference Include="System.ValueTuple">
       <Version>4.4.0</Version>
-=======
       <Version>2.0.1</Version>
     </PackageReference>
     <PackageReference Include="Microsoft.NETCore.UniversalWindowsPlatform">
@@ -192,7 +187,6 @@
     </PackageReference>
     <PackageReference Include="SQLitePCLRaw.bundle_green">
       <Version>1.1.11</Version>
->>>>>>> 00857b50
     </PackageReference>
   </ItemGroup>
   <PropertyGroup Condition=" '$(VisualStudioVersion)' == '' or '$(VisualStudioVersion)' &lt; '14.0' ">
