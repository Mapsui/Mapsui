--- conflicted
+++ resolved
@@ -33,8 +33,6 @@
   </PropertyGroup>
 
   <!--workaround for Uno.Resizetizer uses a newer skiasharp version then maui resizetizer -->
-<<<<<<< HEAD
-=======
   <ItemGroup>
     <PackageReference Include="Uno.Resizetizer" VersionOverride="1.5.2">
       <PrivateAssets>all</PrivateAssets>
@@ -42,7 +40,6 @@
     </PackageReference>
   </ItemGroup>
 
->>>>>>> 742fa709
   <ItemGroup>
     <PackageReference Include="Uno.Resizetizer" VersionOverride="1.5.2">
       <PrivateAssets>all</PrivateAssets>
