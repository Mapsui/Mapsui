--- conflicted
+++ resolved
@@ -34,11 +34,6 @@
   </PropertyGroup>
 
   <!--workaround for Uno.Resizetizer uses a newer skiasharp version then maui resizetizer -->
-<<<<<<< HEAD
-
-  <!--workaround for Uno.Resizetizer uses a newer skiasharp version then maui resizetizer -->
-=======
->>>>>>> 1975634b
   <ItemGroup>
     <PackageReference Include="Uno.Resizetizer" VersionOverride="1.5.2">
       <PrivateAssets>all</PrivateAssets>
@@ -46,13 +41,10 @@
     </PackageReference>
   </ItemGroup>
 
-<<<<<<< HEAD
   <ItemGroup Condition="$(TargetFramework.Contains('desktop'))">
     <PackageReference Include="SkiaSharp.Skottie"/>
   </ItemGroup>
 
-=======
->>>>>>> 1975634b
   <ItemGroup>
     <PackageReference Include="SkiaSharp.Views.Uno.WinUI"/>
     <ProjectReference Include="..\..\..\Mapsui.UI.Uno.WinUI\Mapsui.UI.Uno.WinUI.csproj" />
