﻿using System;
using System.Reflection;
using Mapsui.Samples.Common;
using Mapsui.Samples.Common.PersistentCaches;
using Mapsui.Styles;
using Mapsui.UI;
using Mapsui.UI.Maui;
using Microsoft.Maui.Graphics;
using Microsoft.Maui;
using Mapsui.Manipulations;
using BruTile.Predefined;
using Mapsui.Tiling.Layers;
using Mapsui.Tiling.Fetcher;
using Color = Microsoft.Maui.Graphics.Color;

namespace Mapsui.Samples.Maui;

public class PinSample : IMapViewSample
{
    int _markerNum = 1;
    readonly Random _random = new(4);

    public string Name => "Add Pin Sample";

    public string Category => "MapView";

    public bool UpdateLocation => true;

    public bool OnTap(object? sender, EventArgs args)
    {
        // The namespace prefix is somehow necessary on Linux.
        var mapClickedArgs = (MapClickedEventArgs)args;

        if (sender is not UI.Maui.MapView mapView)
            return false;

        var assembly = typeof(AllSamples).GetTypeInfo().Assembly;
        foreach (var str in assembly.GetManifestResourceNames())
            System.Diagnostics.Debug.WriteLine(str);

        var position = mapClickedArgs.Point;
        switch (mapClickedArgs.TapType)
        {
            case TapType.Single:
                var pin = new Pin(mapView)
                {
                    Label = $"PinType.Pin {_markerNum++}",
                    Position = position,
                    Address = position.ToString(),
                    Type = PinType.Pin,
                    Color = new Color(_random.Next(0, 256) / 256.0f, _random.Next(0, 256) / 256.0f, _random.Next(0, 256) / 256.0f),
                    Transparency = 0.5f,
                    Scale = _random.Next(50, 130) / 100f,
                    RotateWithMap = true,
                };
                pin.Callout.Anchor = new Point(0, pin.Height * pin.Scale);
                pin.Callout.RectRadius = _random.Next(0, 10);
                pin.Callout.TailHeight = _random.Next(5, 20);
                pin.Callout.TailWidth = _random.Next(0, 20);
                pin.Callout.TailAlignment = (TailAlignment)_random.Next(0, 4);
                pin.Callout.TailPosition = _random.Next(0, 100) / 100.0;
                pin.Callout.StrokeWidth = _random.Next(0, 10);
                pin.Callout.Padding = new Thickness(_random.Next(0, 20), _random.Next(0, 20));
                pin.Callout.BackgroundColor = Colors.White;
                pin.Callout.RotateWithMap = true;
                pin.Callout.IsClosableByClick = true;
                pin.Callout.Color = pin.Color;
                if (_random.Next(0, 3) < 2)
                {
                    pin.Callout.Type = CalloutType.Detail;
                    pin.Callout.TitleFontSize = _random.Next(15, 30);
                    pin.Callout.TitleTextAlignment = TextAlignment.Center;
                    pin.Callout.SubtitleFontSize = pin.Callout.TitleFontSize - 5;
                    pin.Callout.TitleFontColor = new Color(_random.Next(0, 256) / 256.0f, _random.Next(0, 256) / 256.0f, _random.Next(0, 256) / 256.0f);
                    pin.Callout.SubtitleFontColor = pin.Color;
                    pin.Callout.SubtitleTextAlignment = TextAlignment.Center;
                    pin.Callout.Spacing = _random.Next(0, 10);
                    pin.Callout.MaxWidth = _random.Next(100, 200);
                }
                else
                {
                    pin.Callout.Type = CalloutType.Detail;
                    pin.Callout.ContentId = "1";
                }
                pin.Callout.CalloutClicked += (s, e) =>
                {
                    if (e.TapType == TapType.Double)
                    {
                        // Double click on callout moves pin
                        var p = e.Callout?.Pin;
                        if (p != null)
                        {
                            p.Position = new Position(p.Position.Latitude + 0.01, p.Position.Longitude);
                            e.Handled = true;
                        }

                        return;
                    }
                    if (e.Callout != null && e.Callout.Title != "You clicked me!")
                    {
                        e.Callout.Type = CalloutType.Single;
                        e.Callout.Title = "You clicked me!";
                        e.Handled = true;
                    }
                };
                mapView.Pins.Add(pin);
                pin.ShowCallout();
                break;
            case TapType.Double:
                var resourceName = "embedded://Mapsui.Samples.Common.Images.Ghostscript_Tiger.svg";
                mapView.Pins.Add(new Pin(mapView)
                {
                    Label = $"PinType.Svg {_markerNum++}",
<<<<<<< HEAD
                    Position = mapClickedArgs.Point,
=======
                    Position = position,
>>>>>>> 1a755318
                    Type = PinType.ImageSource,
                    Scale = 0.1f,
                    RotateWithMap = true,
                    ImageSource = resourceName
                });

                break;
        }

        return true;
    }

    public void Setup(IMapControl mapControl) => mapControl.Map = CreateMap();

    public static Map CreateMap()
    {
        var map = new Map();

        map.Layers.Add(CreateLayer());
        map.Navigator.CenterOnAndZoomTo(new MPoint(1059114.80157058, 5179580.75916194), map.Navigator.Resolutions[14]);
        map.BackColor = Styles.Color.FromString("#000613");

        return map;
    }

    private static TileLayer CreateLayer()
    {
        var apiKey = "Enter your api key here"; // Contact Microsoft about how to use this
        var tileSource = KnownTileSources.Create(KnownTileSource.BingHybrid, apiKey, BingHybrid.DefaultCache);
        return new TileLayer(tileSource, dataFetchStrategy: new DataFetchStrategy()) // DataFetchStrategy prefetches tiles from higher levels
        {
            Name = "Bing Aerial",
        };
    }
}<|MERGE_RESOLUTION|>--- conflicted
+++ resolved
@@ -1,4 +1,5 @@
 ﻿using System;
+using System.IO;
 using System.Reflection;
 using Mapsui.Samples.Common;
 using Mapsui.Samples.Common.PersistentCaches;
@@ -111,11 +112,7 @@
                 mapView.Pins.Add(new Pin(mapView)
                 {
                     Label = $"PinType.Svg {_markerNum++}",
-<<<<<<< HEAD
-                    Position = mapClickedArgs.Point,
-=======
                     Position = position,
->>>>>>> 1a755318
                     Type = PinType.ImageSource,
                     Scale = 0.1f,
                     RotateWithMap = true,
