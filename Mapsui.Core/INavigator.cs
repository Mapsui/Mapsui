--- conflicted
+++ resolved
@@ -122,10 +122,8 @@
         /// </summary>
         void StopRunningAnimation();
 
-<<<<<<< HEAD
+        void FlyTo(MPoint center, double maxResolution, long duration = 2000);
+
         bool UpdateAnimations();
-=======
-        void FlyTo(MPoint center, double maxResolution, long duration = 2000);
->>>>>>> 238827eb
     }
 }