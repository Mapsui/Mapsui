<Project>
  <PropertyGroup>
    <ManagePackageVersionsCentrally>true</ManagePackageVersionsCentrally>
    <!--This should be enabled because this reduces the number of nuget packages that get donwloded without
    this the several versions of a nuget package are downloaded causing the builds to be slower-->
    <CentralPackageTransitivePinningEnabled>true</CentralPackageTransitivePinningEnabled>
  </PropertyGroup>
  <ItemGroup>
    <PackageVersion Include="Avalonia" Version="[11.1.0,12.0.0)" />
    <PackageVersion Include="Avalonia.Skia" Version="[11.1.0,12.0.0)" />
    <PackageVersion Include="Avalonia.Desktop" Version="[11.1.0,12.0.0)" />
    <PackageVersion Include="Avalonia.Browser" Version="[11.1.0,12.0.0)" />
    <PackageVersion Include="Avalonia.Android" Version="[11.1.0,12.0.0)" />
    <PackageVersion Include="Avalonia.iOS" Version="[11.1.0,12.0.0)" />
    <PackageVersion Include="Avalonia.Diagnostics" Version="[11.1.0,12.0.0)" />
    <PackageVersion Include="Avalonia.ReactiveUI" Version="[11.1.0,12.0.0)" />
    <PackageVersion Include="Avalonia.Themes.Fluent" Version="[11.1.0,12.0.0)" />
    <PackageVersion Include="Avalonia.Fonts.Inter" Version="[11.1.0,12.0.0)" />
    <PackageVersion Include="BenchmarkDotNet" Version="[0.13.9,1.0.0)" />
    <PackageVersion Include="BitMiracle.LibTiff.NET" Version="[2.4.649,3.0.0)" />
    <PackageVersion Include="BruTile" Version="[6.0.0-beta.3,7.0)" />
    <PackageVersion Include="BruTile.MbTiles" Version="[6.0.0-beta.3,7.0)" />
    <PackageVersion Include="coverlet.collector" Version="6.0.2" />
    <PackageVersion Include="DotSpatial.Projections" Version="[4.0.656,5.0.0)" />
    <PackageVersion Include="CommunityToolkit.Maui.Markup" Version="[1.0.0,2.0.0)" />
    <PackageVersion Include="CommunityToolkit.Mvvm" Version="[7.1.2,8.0.0)" />
    <PackageVersion Include="DotNext.Threading" Version="[4.9.0,5.0.0)" />
    <PackageVersion Include="Eto.Forms" Version="[2.8.0,3.0.0)" />
    <PackageVersion Include="Eto.Platform.Wpf" Version="[2.8.0,3.0.0)" />
    <PackageVersion Include="Eto.Platform.Windows" Version="[2.8.0,3.0.0)" />
    <PackageVersion Include="Eto.Platform.Mac64" Version="[2.8.0,3.0.0)" />
    <PackageVersion Include="Eto.Platform.XamMac2" Version="[2.8.0,3.0.0)" />
    <PackageVersion Include="Eto.Platform.Gtk" Version="[2.8.0,3.0.0)" />
    <PackageVersion Include="Eto.SkiaDraw" Version="[0.2.0,0.3.0)" />
     <PackageVersion Include="HarfBuzzSharp" Version="8.3.0-preview.4.1" />
    <PackageVersion Include="HarfBuzzSharp.NativeAssets.WebAssembly" Version="8.3.0-preview.4.1" />
    <PackageVersion Include="IDisposableAnalyzers" Version="[4.0.8,5.0.0)" />
    <PackageVersion Include="Mapsui.Android" Version="5.0.0-beta.1" />
    <PackageVersion Include="Mapsui.ArcGIS" Version="5.0.0-beta.1" />
    <PackageVersion Include="Mapsui.Avalonia" Version="5.0.0-beta.1" />
    <PackageVersion Include="Mapsui.Blazor" Version="5.0.0-beta.1" />
    <PackageVersion Include="Mapsui.Eto" Version="5.0.0-beta.1" />
    <PackageVersion Include="Mapsui.Extensions" Version="5.0.0-beta.1" />
    <PackageVersion Include="Mapsui.iOS" Version="5.0.0-beta.1" />
    <PackageVersion Include="Mapsui.Maui" Version="5.0.0-beta.1" />
    <PackageVersion Include="Mapsui.Nts" Version="5.0.0-beta.1" />
    <PackageVersion Include="Mapsui" Version="5.0.0-beta.1" />
    <PackageVersion Include="Mapsui.Rendering.Skia" Version="5.0.0-beta.1" />
    <PackageVersion Include="Mapsui.Tiling" Version="5.0.0-beta.1" />
    <PackageVersion Include="Mapsui.Uno.WinUI" Version="5.0.0-beta.1" />
    <PackageVersion Include="Mapsui.WinUI" Version="5.0.0-beta.1" />
    <PackageVersion Include="Mapsui.Wpf" Version="5.0.0-beta.1" />
    <PackageVersion Include="Microsoft.CodeCoverage" Version="17.11.1" />
    <PackageVersion Include="Microsoft.Extensions.Logging.Console" Version="[8.0.0,9.0.0)" />
    <PackageVersion Include="Microsoft.NET.Test.Sdk" Version="17.11.1" />
    <PackageVersion Include="Microsoft.NETCore.UniversalWindowsPlatform" Version="[6.2.14,7.0.0)" />
    <PackageVersion Include="Microsoft.UI.Xaml" Version="[2.6.2,3.0.0)" />
    <PackageVersion Include="Microsoft.VisualStudio.Threading.Analyzers" Version="[17.10.48,18.0.0)" />
    <PackageVersion Include="Microsoft.WindowsAppSDK" Version="1.5.240627000" />
    <PackageVersion Include="Microsoft.Windows.CsWin32" Version="[0.3.106,1.0.0)" />
    <PackageVersion Include="Microsoft.Windows.CsWinRT" Version="[2.0.0,3.0.0)" />
    <PackageVersion Include="Microsoft.Windows.SDK.BuildTools" Version="10.0.26031-preview" />
    <PackageVersion Include="NetTopologySuite" Version="[2.5.0,3.0.0)" />
    <PackageVersion Include="NetTopologySuite.IO.GeoJSON4STJ" Version="[4.0.0,5.0.0)" />
<<<<<<< HEAD
    <PackageVersion Include="NUnit" Version="[4.0.1,5.0.0)" />
    <PackageVersion Include="NUnit3TestAdapter" Version="[4.5.0,5.0.0)" />
    <PackageVersion Include="SkiaSharp" Version="3.0.0-preview.4.1" />
    <PackageVersion Include="SkiaSharp.HarfBuzz" Version="3.0.0-preview.4.1" />
    <PackageVersion Include="SkiaSharp.NativeAssets.Linux" Version="3.0.0-preview.4.1" />
    <PackageVersion Include="SkiaSharp.NativeAssets.iOS" Version="3.0.0-preview.4.1" />
    <PackageVersion Include="SkiaSharp.NativeAssets.WebAssembly" Version="3.0.0-preview.4.1" />
    <PackageVersion Include="SkiaSharp.Skottie" Version="3.0.0-preview.4.1" />
    <PackageVersion Include="SkiaSharp.Views" Version="3.0.0-preview.4.1" />
    <PackageVersion Include="SkiaSharp.Views.Blazor" Version="3.0.0-preview.4.1" />
    <PackageVersion Include="SkiaSharp.Views.Maui.Controls" Version="3.0.0-preview.4.1" />
    <PackageVersion Include="SkiaSharp.Views.Uno" Version="3.0.0-preview.4.1" />
    <PackageVersion Include="SkiaSharp.Views.Uno.WinUI" Version="3.0.0-preview.4.1" />
    <PackageVersion Include="SkiaSharp.Views.WinUI" Version="3.0.0-preview.4.1" />
    <PackageVersion Include="SkiaSharp.Views.WPF" Version="3.0.0-preview.4.1" />
    <PackageVersion Include="SkiaSharp.Views.WindowsForms" Version="3.0.0-preview.4.1" />
=======
    <PackageVersion Include="NUnit" Version="4.2.2" />
    <PackageVersion Include="NUnit3TestAdapter" Version="4.6.0" />
    <PackageVersion Include="SkiaSharp" Version="2.88.8" />
    <PackageVersion Include="SkiaSharp.HarfBuzz" Version="2.88.8" />
    <PackageVersion Include="SkiaSharp.NativeAssets.Linux" Version="2.88.8" />
    <PackageVersion Include="SkiaSharp.NativeAssets.iOS" Version="2.88.8" />
    <PackageVersion Include="SkiaSharp.NativeAssets.WebAssembly" Version="2.88.8" />
    <PackageVersion Include="SkiaSharp.Skottie" Version="2.88.8" />
    <PackageVersion Include="SkiaSharp.Views" Version="2.88.8" />
    <PackageVersion Include="SkiaSharp.Views.Blazor" Version="2.88.8" />
    <PackageVersion Include="SkiaSharp.Views.Maui.Controls" Version="2.88.8" />
    <PackageVersion Include="SkiaSharp.Views.Uno" Version="2.88.8" />
    <PackageVersion Include="SkiaSharp.Views.Uno.WinUI" Version="2.88.8" />
    <PackageVersion Include="SkiaSharp.Views.WinUI" Version="2.88.8" />
    <PackageVersion Include="SkiaSharp.Views.WPF" Version="2.88.8" />
    <PackageVersion Include="SkiaSharp.Views.WindowsForms" Version="2.88.8" />
>>>>>>> 1703bc80
    <PackageVersion Include="sqlite-net-pcl" Version="[1.9.172,2.0.0)" />
    <PackageVersion Include="SQLitePCLRaw.bundle_green" Version="[2.1.6,3.0.0)" />
    <PackageVersion Include="Svg.Skia" Version="2.0.0" />  
    <PackageVersion Include="Topten.RichTextKit" Version="0.4.167" />
    <PackageVersion Include="System.Text.Json" Version="[8.0.4,9.0.0)" />
  </ItemGroup>
</Project><|MERGE_RESOLUTION|>--- conflicted
+++ resolved
@@ -62,9 +62,8 @@
     <PackageVersion Include="Microsoft.Windows.SDK.BuildTools" Version="10.0.26031-preview" />
     <PackageVersion Include="NetTopologySuite" Version="[2.5.0,3.0.0)" />
     <PackageVersion Include="NetTopologySuite.IO.GeoJSON4STJ" Version="[4.0.0,5.0.0)" />
-<<<<<<< HEAD
-    <PackageVersion Include="NUnit" Version="[4.0.1,5.0.0)" />
-    <PackageVersion Include="NUnit3TestAdapter" Version="[4.5.0,5.0.0)" />
+    <PackageVersion Include="NUnit" Version="4.2.2" />
+    <PackageVersion Include="NUnit3TestAdapter" Version="4.6.0" />
     <PackageVersion Include="SkiaSharp" Version="3.0.0-preview.4.1" />
     <PackageVersion Include="SkiaSharp.HarfBuzz" Version="3.0.0-preview.4.1" />
     <PackageVersion Include="SkiaSharp.NativeAssets.Linux" Version="3.0.0-preview.4.1" />
@@ -79,24 +78,6 @@
     <PackageVersion Include="SkiaSharp.Views.WinUI" Version="3.0.0-preview.4.1" />
     <PackageVersion Include="SkiaSharp.Views.WPF" Version="3.0.0-preview.4.1" />
     <PackageVersion Include="SkiaSharp.Views.WindowsForms" Version="3.0.0-preview.4.1" />
-=======
-    <PackageVersion Include="NUnit" Version="4.2.2" />
-    <PackageVersion Include="NUnit3TestAdapter" Version="4.6.0" />
-    <PackageVersion Include="SkiaSharp" Version="2.88.8" />
-    <PackageVersion Include="SkiaSharp.HarfBuzz" Version="2.88.8" />
-    <PackageVersion Include="SkiaSharp.NativeAssets.Linux" Version="2.88.8" />
-    <PackageVersion Include="SkiaSharp.NativeAssets.iOS" Version="2.88.8" />
-    <PackageVersion Include="SkiaSharp.NativeAssets.WebAssembly" Version="2.88.8" />
-    <PackageVersion Include="SkiaSharp.Skottie" Version="2.88.8" />
-    <PackageVersion Include="SkiaSharp.Views" Version="2.88.8" />
-    <PackageVersion Include="SkiaSharp.Views.Blazor" Version="2.88.8" />
-    <PackageVersion Include="SkiaSharp.Views.Maui.Controls" Version="2.88.8" />
-    <PackageVersion Include="SkiaSharp.Views.Uno" Version="2.88.8" />
-    <PackageVersion Include="SkiaSharp.Views.Uno.WinUI" Version="2.88.8" />
-    <PackageVersion Include="SkiaSharp.Views.WinUI" Version="2.88.8" />
-    <PackageVersion Include="SkiaSharp.Views.WPF" Version="2.88.8" />
-    <PackageVersion Include="SkiaSharp.Views.WindowsForms" Version="2.88.8" />
->>>>>>> 1703bc80
     <PackageVersion Include="sqlite-net-pcl" Version="[1.9.172,2.0.0)" />
     <PackageVersion Include="SQLitePCLRaw.bundle_green" Version="[2.1.6,3.0.0)" />
     <PackageVersion Include="Svg.Skia" Version="2.0.0" />  
