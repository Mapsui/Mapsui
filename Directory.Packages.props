<Project>
  <PropertyGroup>
    <ManagePackageVersionsCentrally>true</ManagePackageVersionsCentrally>
    <!--This should be enabled because this reduces the number of nuget packages that get donwloded without
    this the several versions of a nuget package are downloaded causing the builds to be slower-->
    <CentralPackageTransitivePinningEnabled>true</CentralPackageTransitivePinningEnabled>
  </PropertyGroup>
  <ItemGroup>
    <PackageVersion Include="Appveyor.TestLogger" Version="[2.0.0,3.0.0)" />
    <PackageVersion Include="Avalonia" Version="[11.0.0,12.0.0)" />
    <PackageVersion Include="Avalonia.Skia" Version="[11.0.0,12.0.0)" />
    <PackageVersion Include="Avalonia.Desktop" Version="[11.0.0,12.0.0)" />
    <PackageVersion Include="Avalonia.Browser" Version="[11.0.0,12.0.0)" />
    <PackageVersion Include="Avalonia.Android" Version="[11.0.0,12.0.0)" />
    <PackageVersion Include="Avalonia.iOS" Version="[11.0.0,12.0.0)" />
    <PackageVersion Include="Avalonia.Diagnostics" Version="[11.0.0,12.0.0)" />
    <PackageVersion Include="Avalonia.ReactiveUI" Version="[11.0.0,12.0.0)" />
    <PackageVersion Include="Avalonia.Themes.Fluent" Version="[11.0.0,12.0.0)" />
    <PackageVersion Include="Avalonia.Fonts.Inter" Version="[11.0.0,12.0.0)" />
    <PackageVersion Include="BenchmarkDotNet" Version="[0.13.6,1.0.0)" />
    <PackageVersion Include="BitMiracle.LibTiff.NET" Version="[2.4.649,3.0.0)" />
    <PackageVersion Include="BrotliSharpLib" Version="[0.3.3,1.0.0)" />
    <PackageVersion Include="BruTile" Version="[5.0.5,6.0)" />
    <PackageVersion Include="BruTile.MbTiles" Version="[5.0.5,6.0)" />
    <PackageVersion Include="coverlet.collector" Version="[3.0.2,4.0.0)" />
    <PackageVersion Include="DotSpatial.Projections" Version="[4.0.656,5.0.0)" />
    <PackageVersion Include="CommandLineParser" Version="[2.9.1,3.0.0)" />
    <PackageVersion Include="CommunityToolkit.Maui.Markup" Version="[1.0.0,2.0.0)" />
    <PackageVersion Include="CommunityToolkit.Mvvm" Version="[7.1.2,8.0.0)" />
    <PackageVersion Include="DotNext.Threading" Version="[4.9.0,5.0.0)" />
    <PackageVersion Include="Eto.Forms" Version="[2.6.0,3.0.0)" />
    <PackageVersion Include="Eto.Platform.Wpf" Version="[2.6.0,3.0.0)" />
    <PackageVersion Include="Eto.Platform.Windows" Version="[2.6.0,3.0.0)" />
    <PackageVersion Include="Eto.Platform.Mac64" Version="[2.6.0,3.0.0)" />
    <PackageVersion Include="Eto.Platform.XamMac2" Version="[2.6.0,3.0.0)" />
    <PackageVersion Include="Eto.Platform.Gtk" Version="[2.6.0,3.0.0)" />
    <PackageVersion Include="Eto.SkiaDraw" Version="[0.2.0,0.3.0)" />
    <PackageVersion Include="HarfBuzzSharp" Version="[7.3.0,8.0.0.0)" />
    <PackageVersion Include="HarfBuzzSharp.NativeAssets.WebAssembly" Version="[7.3.0,8.0.0.0)" />
    <PackageVersion Include="IDisposableAnalyzers" Version="[4.0.6,5.0.0)" />
    <PackageVersion Include="Mapsui.Android" Version="4.0.0-beta.8" />
    <PackageVersion Include="Mapsui.ArcGIS" Version="4.0.0-beta.8" />
    <PackageVersion Include="Mapsui.Avalonia" Version="4.0.0-beta.8" />
    <PackageVersion Include="Mapsui.Avalonia.V0" Version="4.0.0-beta.8" />
    <PackageVersion Include="Mapsui.Blazor" Version="4.0.0-beta.8" />
    <PackageVersion Include="Mapsui.Eto" Version="4.0.0-beta.8" />
    <PackageVersion Include="Mapsui.Extensions" Version="4.0.0-beta.8" />
    <PackageVersion Include="Mapsui.Forms" Version="4.0.0-beta.8" />
    <PackageVersion Include="Mapsui.iOS" Version="4.0.0-beta.8" />
    <PackageVersion Include="Mapsui.Maui" Version="4.0.0-beta.8" />
    <PackageVersion Include="Mapsui.Nts" Version="4.0.0-beta.8" />
    <PackageVersion Include="Mapsui" Version="4.0.0-beta.8" />
    <PackageVersion Include="Mapsui.Rendering.Skia" Version="4.0.0-beta.8" />
    <PackageVersion Include="Mapsui.Tiling" Version="4.0.0-beta.8" />
    <PackageVersion Include="Mapsui.Uno" Version="4.0.0-beta.8" />
    <PackageVersion Include="Mapsui.Uno.WinUI" Version="4.0.0-beta.8" />
    <PackageVersion Include="Mapsui.WinUI" Version="4.0.0-beta.8" />
    <PackageVersion Include="Mapsui.Wpf" Version="4.0.0-beta.8" />
    <PackageVersion Include="Microsoft.Bcl.AsyncInterfaces" Version="[7.0.0,8.0.0)" />
    <PackageVersion Include="Microsoft.CodeCoverage" Version="[16.11.0,17.0.0)" />
    <PackageVersion Include="Microsoft.Extensions.Logging.Console" Version="[7.0.0,8.0.0)" />
    <PackageVersion Include="Microsoft.NET.Test.Sdk" Version="[16.9.4,17.0.0)" />
    <PackageVersion Include="Microsoft.NETCore.UniversalWindowsPlatform" Version="[6.2.14,7.0.0)" />
    <PackageVersion Include="Microsoft.UI.Xaml" Version="[2.6.2,3.0.0)" />
    <PackageVersion Include="Microsoft.VisualStudio.Threading.Analyzers" Version="[17.6.40,18.0.0)" />
    <PackageVersion Include="Microsoft.Windows.CsWin32" Version="[0.1.588-beta,1.0.0)" />
    <PackageVersion Include="Microsoft.Windows.CsWinRT" Version="[2.0.0,3.0.0)" />
    <PackageVersion Include="NeoSmart.AsyncLock" Version="[3.2.1,4.0.0)" />
    <PackageVersion Include="NetTopologySuite" Version="[2.5.0,3.0.0)" />
    <PackageVersion Include="NetTopologySuite.IO.GeoJSON4STJ" Version="[4.0.0,5.0.0)" />
    <PackageVersion Include="Newtonsoft.Json" Version="[13.0.2,14.0.0)" />
    <PackageVersion Include="NUnit" Version="[3.13.3,4.0.0)" />
    <PackageVersion Include="NUnit3TestAdapter" Version="[4.4.2,5.0.0)" />
    <PackageVersion Include="OpenTK" Version="[3.1.0,4.0.0)" />
    <PackageVersion Include="OpenTK.GLControl" Version="[3.1.0,4.0.0)" />
    <PackageVersion Include="Plugin.CurrentActivity" Version="[2.1.0.4,3.0.0.0)" />
    <PackageVersion Include="SkiaSharp" Version="[2.88.6 ,3.0.0)" />
    <PackageVersion Include="SkiaSharp.HarfBuzz" Version="[2.88.6 ,3.0.0)" />
    <PackageVersion Include="SkiaSharp.NativeAssets.Linux" Version="[2.88.6 ,3.0.0)" />
    <PackageVersion Include="SkiaSharp.NativeAssets.iOS" Version="[2.88.6 ,3.0.0)" />
    <PackageVersion Include="SkiaSharp.NativeAssets.WebAssembly" Version="[2.88.6 ,3.0.0)" />
    <PackageVersion Include="SkiaSharp.Skottie" Version="[2.88.6 ,3.0.0)" />
    <PackageVersion Include="SkiaSharp.Views" Version="[2.88.6 ,3.0.0)" />
    <PackageVersion Include="SkiaSharp.Views.Blazor" Version="[2.88.6 ,3.0.0)" />
    <PackageVersion Include="SkiaSharp.Views.Forms" Version="[2.88.6 ,3.0.0)" />
    <PackageVersion Include="SkiaSharp.Views.Maui.Controls" Version="[2.88.6 ,3.0.0)" />
    <PackageVersion Include="SkiaSharp.Views.Maui.Controls.Compatibility" Version="[2.88.6 ,3.0.0)" />
    <PackageVersion Include="SkiaSharp.Views.Uno" Version="[2.88.6 ,3.0.0)" />
    <PackageVersion Include="SkiaSharp.Views.Uno.WinUI" Version="[2.88.6 ,3.0.0)" />
    <PackageVersion Include="SkiaSharp.Views.WinUI" Version="[2.88.6 ,3.0.0)" />
    <PackageVersion Include="SkiaSharp.Views.WPF" Version="[2.88.6 ,3.0.0)" />
    <PackageVersion Include="SkiaSharp.Views.Forms.WPF" Version="[2.88.6 ,3.0.0)" />
    <PackageVersion Include="SkiaSharp.Views.WindowsForms" Version="[2.88.6 ,3.0.0)" />
    <PackageVersion Include="sqlite-net-pcl" Version="[1.8.116,2.0.0)" />
    <PackageVersion Include="SQLitePCLRaw.bundle_green" Version="[2.1.6,3.0.0)" />
<<<<<<< HEAD
    <PackageVersion Include="Svg.Skia" Version="[1.0.0,2.0.0)" />
=======
    <PackageVersion Include="Svg.Skia" Version="[1.0.0.2,2.0.0)" />
    <PackageVersion Include="System.Drawing.Common" Version="[7.0.0,8.0.0)" />
>>>>>>> 9e2eb3bd
    <PackageVersion Include="System.Linq.Async" Version="[6.0.1,7.0.0)" />
    <PackageVersion Include="System.Text.Encoding.CodePages" Version="[7.0.0,8.0.0)" />
    <PackageVersion Include="System.Memory" Version="[4.5.5,5.0.0)" />
    <PackageVersion Include="Topten.RichTextKit" Version="[0.4.166,1.0.0)" />
    <PackageVersion Include="Uno.Core" Version="[4.0.1,5.0.0)" />
    <PackageVersion Include="Uno.Extensions.Logging.OSLog" Version="[1.6.0,2.0.0)" />
    <PackageVersion Include="Uno.Extensions.Logging.WebAssembly.Console" Version="[1.6.0,2.0.0)" />
    <PackageVersion Include="Uno.Core.Extensions.Logging.Singleton" Version="[4.0.1,5.0.0)" />
    <PackageVersion Include="Uno.UniversalImageLoader" Version="[1.9.36,2.0.0)" />
    <PackageVersion Include="Uno.UI" Version="[5.0.0-dev.3182,6.0.0)" />
    <PackageVersion Include="Uno.UI.Adapter.Microsoft.Extensions.Logging" Version="[5.0.0-dev.3182,6.0.0)" />
    <PackageVersion Include="Uno.UI.RemoteControl" Version="[5.0.0-dev.3182,6.0.0)" />
    <PackageVersion Include="Uno.Resizetizer" Version="[1.0.4, 2.0.0)" />
    <PackageVersion Include="Uno.UI.Skia.Gtk" Version="[5.0.0-dev.3182,6.0.0)" />
    <PackageVersion Include="Uno.UI.Skia.Linux.FrameBuffer" Version="[5.0.0-dev.3182,6.0.0)" />
    <PackageVersion Include="Uno.UI.Skia.Tizen" Version="[5.0.0-dev.3182,6.0.0)" />
    <PackageVersion Include="Uno.UI.Skia.Wpf" Version="[5.0.0-dev.3182,6.0.0)" />
    <PackageVersion Include="Uno.UI.WebAssembly" Version="[5.0.0-dev.3182,6.0.0)" />
    <PackageVersion Include="Uno.Wasm.Bootstrap" Version="[7.0.24,8.0.0)" />
    <PackageVersion Include="Uno.Wasm.Bootstrap.DevServer" Version="[7.0.24,8.0.0)" />
    <PackageVersion Include="Uno.WinUI" Version="[5.0.0-dev.3182,6.0.0)" />
    <PackageVersion Include="Uno.WinUI.Skia.Gtk" Version="[5.0.0-dev.3182,6.0.0)" />
    <PackageVersion Include="Uno.WinUI.Skia.Linux.FrameBuffer" Version="[5.0.0-dev.3182,6.0.0)" />
    <PackageVersion Include="Uno.WinUI.Skia.Wpf" Version="[5.0.0-dev.3182,6.0.0)" />
    <PackageVersion Include="Uno.WinUI.RemoteControl" Version="[5.0.0-dev.3182,6.0.0)" />
    <PackageVersion Include="Uno.WinUI.WebAssembly" Version="[5.0.0-dev.3182,6.0.0)" />
    <PackageVersion Include="Xam.Plugin.Geolocator" Version="[5.0.0-beta,6.0.0)" />
    <PackageVersion Include="Xamarin.Essentials" Version="[1.7.0,2.0.0)" />
    <PackageVersion Include="Xamarin.Forms" Version="[5.0.0.2545,6.0.0.0)" />
    <PackageVersion Include="Xamarin.Forms.Platform.WPF" Version="[5.0.0.2545,6.0.0.0)" />
  </ItemGroup>
</Project><|MERGE_RESOLUTION|>--- conflicted
+++ resolved
@@ -93,12 +93,7 @@
     <PackageVersion Include="SkiaSharp.Views.WindowsForms" Version="[2.88.6 ,3.0.0)" />
     <PackageVersion Include="sqlite-net-pcl" Version="[1.8.116,2.0.0)" />
     <PackageVersion Include="SQLitePCLRaw.bundle_green" Version="[2.1.6,3.0.0)" />
-<<<<<<< HEAD
-    <PackageVersion Include="Svg.Skia" Version="[1.0.0,2.0.0)" />
-=======
     <PackageVersion Include="Svg.Skia" Version="[1.0.0.2,2.0.0)" />
-    <PackageVersion Include="System.Drawing.Common" Version="[7.0.0,8.0.0)" />
->>>>>>> 9e2eb3bd
     <PackageVersion Include="System.Linq.Async" Version="[6.0.1,7.0.0)" />
     <PackageVersion Include="System.Text.Encoding.CodePages" Version="[7.0.0,8.0.0)" />
     <PackageVersion Include="System.Memory" Version="[4.5.5,5.0.0)" />
