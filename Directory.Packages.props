--- conflicted
+++ resolved
@@ -63,25 +63,6 @@
     <PackageVersion Include="Newtonsoft.Json" Version="[13.0.2,14.0.0)" />
     <PackageVersion Include="NUnit" Version="[4.0.1,5.0.0)" />
     <PackageVersion Include="NUnit3TestAdapter" Version="[4.5.0,5.0.0)" />
-<<<<<<< HEAD
-    <PackageVersion Include="SkiaSharp" Version="[2.88.6,3.0.0)" />
-    <PackageVersion Include="SkiaSharp.HarfBuzz" Version="[2.88.6,3.0.0)" />
-    <PackageVersion Include="SkiaSharp.NativeAssets.Linux" Version="[2.88.6,3.0.0)" />
-    <PackageVersion Include="SkiaSharp.NativeAssets.iOS" Version="[2.88.6,3.0.0)" />
-    <PackageVersion Include="SkiaSharp.NativeAssets.WebAssembly" Version="[2.88.6,3.0.0)" />
-    <PackageVersion Include="SkiaSharp.Skottie" Version="[2.88.6,3.0.0)" />
-    <PackageVersion Include="SkiaSharp.Views" Version="[2.88.6,3.0.0)" />
-    <PackageVersion Include="SkiaSharp.Views.Blazor" Version="[2.88.6,3.0.0)" />
-    <PackageVersion Include="SkiaSharp.Views.Maui.Controls" Version="[2.88.6,3.0.0)" />
-    <PackageVersion Include="SkiaSharp.Views.Maui.Controls.Compatibility" Version="[2.88.6,3.0.0)" />
-    <PackageVersion Include="SkiaSharp.Views.Uno.WinUI" Version="[2.88.6,3.0.0)" />
-    <PackageVersion Include="SkiaSharp.Views.WinUI" Version="[2.88.6,3.0.0)" />
-    <PackageVersion Include="SkiaSharp.Views.WPF" Version="[2.88.6,3.0.0)" />
-    <PackageVersion Include="SkiaSharp.Views.Forms.WPF" Version="[2.88.6,3.0.0)" />
-=======
-    <PackageVersion Include="OpenTK" Version="[3.1.0,4.0.0)" />
-    <PackageVersion Include="OpenTK.GLControl" Version="[3.1.0,4.0.0)" />
-    <PackageVersion Include="Plugin.CurrentActivity" Version="[2.1.0.4,3.0.0.0)" />
     <PackageVersion Include="SkiaSharp" Version="[2.88.7,3.0.0)" />
     <PackageVersion Include="SkiaSharp.HarfBuzz" Version="[2.88.7,3.0.0)" />
     <PackageVersion Include="SkiaSharp.NativeAssets.Linux" Version="[2.88.7,3.0.0)" />
@@ -99,7 +80,6 @@
     <PackageVersion Include="SkiaSharp.Views.WPF" Version="[2.88.7,3.0.0)" />
     <PackageVersion Include="SkiaSharp.Views.Forms.WPF" Version="[2.88.7,3.0.0)" />
     <PackageVersion Include="SkiaSharp.Views.WindowsForms" Version="[2.88.7,3.0.0)" />
->>>>>>> fa683225
     <PackageVersion Include="sqlite-net-pcl" Version="[1.8.116,2.0.0)" />
     <PackageVersion Include="SQLitePCLRaw.bundle_green" Version="[2.1.6,3.0.0)" />
     <PackageVersion Include="Svg.Skia" Version="[1.0.0.7,2.0.0)" />
