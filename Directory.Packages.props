<Project>
  <PropertyGroup>
    <ManagePackageVersionsCentrally>true</ManagePackageVersionsCentrally>
    <!--This should be enabled because this reduces the number of nuget packages that get donwloded without
    this the several versions of a nuget package are downloaded causing the builds to be slower-->
    <CentralPackageTransitivePinningEnabled>true</CentralPackageTransitivePinningEnabled>
  </PropertyGroup>
  <ItemGroup>
    <PackageVersion Include="Avalonia" Version="[11.1.0,12.0.0)" />
    <PackageVersion Include="Avalonia.Skia" Version="[11.1.0,12.0.0)" />
    <PackageVersion Include="Avalonia.Desktop" Version="[11.1.0,12.0.0)" />
    <PackageVersion Include="Avalonia.Browser" Version="[11.1.0,12.0.0)" />
    <PackageVersion Include="Avalonia.Android" Version="[11.1.0,12.0.0)" />
    <PackageVersion Include="Avalonia.iOS" Version="[11.1.0,12.0.0)" />
    <PackageVersion Include="Avalonia.Diagnostics" Version="[11.1.0,12.0.0)" />
    <PackageVersion Include="Avalonia.ReactiveUI" Version="[11.1.0,12.0.0)" />
    <PackageVersion Include="Avalonia.Themes.Fluent" Version="[11.1.0,12.0.0)" />
    <PackageVersion Include="Avalonia.Fonts.Inter" Version="[11.1.0,12.0.0)" />
    <PackageVersion Include="BenchmarkDotNet" Version="[0.13.9,1.0.0)" />
    <PackageVersion Include="BitMiracle.LibTiff.NET" Version="[2.4.649,3.0.0)" />
    <PackageVersion Include="BruTile" Version="[6.0.0-beta.3,7.0)" />
    <PackageVersion Include="BruTile.MbTiles" Version="[6.0.0-beta.3,7.0)" />
    <PackageVersion Include="coverlet.collector" Version="6.0.2" />
    <PackageVersion Include="DotSpatial.Projections" Version="[4.0.656,5.0.0)" />
    <PackageVersion Include="CommunityToolkit.Maui.Markup" Version="[1.0.0,2.0.0)" />
    <PackageVersion Include="CommunityToolkit.Mvvm" Version="[7.1.2,8.0.0)" />
    <PackageVersion Include="DotNext.Threading" Version="[4.9.0,5.0.0)" />
    <PackageVersion Include="Eto.Forms" Version="[2.8.0,3.0.0)" />
    <PackageVersion Include="Eto.Platform.Wpf" Version="[2.8.0,3.0.0)" />
    <PackageVersion Include="Eto.Platform.Windows" Version="[2.8.0,3.0.0)" />
    <PackageVersion Include="Eto.Platform.Mac64" Version="[2.8.0,3.0.0)" />
    <PackageVersion Include="Eto.Platform.XamMac2" Version="[2.8.0,3.0.0)" />
    <PackageVersion Include="Eto.Platform.Gtk" Version="[2.8.0,3.0.0)" />
    <PackageVersion Include="Eto.SkiaDraw" Version="[0.2.0,0.3.0)" />
     <PackageVersion Include="HarfBuzzSharp" Version="8.3.0-preview.4.1" />
    <PackageVersion Include="HarfBuzzSharp.NativeAssets.WebAssembly" Version="8.3.0-preview.4.1" />
    <PackageVersion Include="IDisposableAnalyzers" Version="[4.0.8,5.0.0)" />
    <PackageVersion Include="Mapsui.Android" Version="5.0.0-beta.1" />
    <PackageVersion Include="Mapsui.ArcGIS" Version="5.0.0-beta.1" />
    <PackageVersion Include="Mapsui.Avalonia" Version="5.0.0-beta.1" />
    <PackageVersion Include="Mapsui.Blazor" Version="5.0.0-beta.1" />
    <PackageVersion Include="Mapsui.Eto" Version="5.0.0-beta.1" />
    <PackageVersion Include="Mapsui.Extensions" Version="5.0.0-beta.1" />
    <PackageVersion Include="Mapsui.iOS" Version="5.0.0-beta.1" />
    <PackageVersion Include="Mapsui.Maui" Version="5.0.0-beta.1" />
    <PackageVersion Include="Mapsui.Nts" Version="5.0.0-beta.1" />
    <PackageVersion Include="Mapsui" Version="5.0.0-beta.1" />
    <PackageVersion Include="Mapsui.Rendering.Skia" Version="5.0.0-beta.1" />
    <PackageVersion Include="Mapsui.Tiling" Version="5.0.0-beta.1" />
    <PackageVersion Include="Mapsui.Uno.WinUI" Version="5.0.0-beta.1" />
    <PackageVersion Include="Mapsui.WinUI" Version="5.0.0-beta.1" />
    <PackageVersion Include="Mapsui.Wpf" Version="5.0.0-beta.1" />
    <PackageVersion Include="Microsoft.CodeCoverage" Version="17.11.1" />
    <PackageVersion Include="Microsoft.Extensions.Logging.Console" Version="[8.0.0,9.0.0)" />
    <PackageVersion Include="Microsoft.NET.Test.Sdk" Version="17.11.1" />
    <PackageVersion Include="Microsoft.NETCore.UniversalWindowsPlatform" Version="[6.2.14,7.0.0)" />
    <PackageVersion Include="Microsoft.UI.Xaml" Version="[2.6.2,3.0.0)" />
    <PackageVersion Include="Microsoft.VisualStudio.Threading.Analyzers" Version="[17.10.48,18.0.0)" />
    <PackageVersion Include="Microsoft.WindowsAppSDK" Version="1.5.240627000" />
    <PackageVersion Include="Microsoft.Windows.CsWin32" Version="[0.3.106,1.0.0)" />
    <PackageVersion Include="Microsoft.Windows.CsWinRT" Version="[2.0.0,3.0.0)" />
    <PackageVersion Include="Microsoft.Windows.SDK.BuildTools" Version="10.0.26031-preview" />
    <PackageVersion Include="NetTopologySuite" Version="[2.5.0,3.0.0)" />
    <PackageVersion Include="NetTopologySuite.IO.GeoJSON4STJ" Version="[4.0.0,5.0.0)" />
    <PackageVersion Include="NUnit" Version="4.2.2" />
    <PackageVersion Include="NUnit3TestAdapter" Version="4.6.0" />
    <PackageVersion Include="SkiaSharp" Version="3.0.0-preview.4.1" />
    <PackageVersion Include="SkiaSharp.HarfBuzz" Version="3.0.0-preview.4.1" />
    <PackageVersion Include="SkiaSharp.NativeAssets.Linux" Version="3.0.0-preview.4.1" />
    <PackageVersion Include="SkiaSharp.NativeAssets.iOS" Version="3.0.0-preview.4.1" />
    <PackageVersion Include="SkiaSharp.NativeAssets.WebAssembly" Version="3.0.0-preview.4.1" />
    <PackageVersion Include="SkiaSharp.Skottie" Version="3.0.0-preview.4.1" />
    <PackageVersion Include="SkiaSharp.Views" Version="3.0.0-preview.4.1" />
    <PackageVersion Include="SkiaSharp.Views.Blazor" Version="3.0.0-preview.4.1" />
    <PackageVersion Include="SkiaSharp.Views.Maui.Controls" Version="3.0.0-preview.4.1" />
    <PackageVersion Include="SkiaSharp.Views.Uno" Version="3.0.0-preview.4.1" />
    <PackageVersion Include="SkiaSharp.Views.Uno.WinUI" Version="3.0.0-preview.4.1" />
    <PackageVersion Include="SkiaSharp.Views.WinUI" Version="3.0.0-preview.4.1" />
    <PackageVersion Include="SkiaSharp.Views.WPF" Version="3.0.0-preview.4.1" />
    <PackageVersion Include="SkiaSharp.Views.WindowsForms" Version="3.0.0-preview.4.1" />
    <PackageVersion Include="sqlite-net-pcl" Version="[1.9.172,2.0.0)" />
    <PackageVersion Include="SQLitePCLRaw.bundle_green" Version="[2.1.6,3.0.0)" />
<<<<<<< HEAD
    <PackageVersion Include="Svg.Skia" Version="2.0.0" />  
=======
    <PackageVersion Include="Svg.Skia" Version="2.0.0" />
    <PackageVersion Include="System.Formats.Asn1" Version="8.0.1" />
    <PackageVersion Include="System.Private.Uri" Version="4.3.2" />
>>>>>>> 8effe80a
    <PackageVersion Include="Topten.RichTextKit" Version="0.4.167" />
    <PackageVersion Include="System.Text.Json" Version="[8.0.4,9.0.0)" />
  </ItemGroup>
</Project><|MERGE_RESOLUTION|>--- conflicted
+++ resolved
@@ -80,13 +80,9 @@
     <PackageVersion Include="SkiaSharp.Views.WindowsForms" Version="3.0.0-preview.4.1" />
     <PackageVersion Include="sqlite-net-pcl" Version="[1.9.172,2.0.0)" />
     <PackageVersion Include="SQLitePCLRaw.bundle_green" Version="[2.1.6,3.0.0)" />
-<<<<<<< HEAD
-    <PackageVersion Include="Svg.Skia" Version="2.0.0" />  
-=======
     <PackageVersion Include="Svg.Skia" Version="2.0.0" />
     <PackageVersion Include="System.Formats.Asn1" Version="8.0.1" />
     <PackageVersion Include="System.Private.Uri" Version="4.3.2" />
->>>>>>> 8effe80a
     <PackageVersion Include="Topten.RichTextKit" Version="0.4.167" />
     <PackageVersion Include="System.Text.Json" Version="[8.0.4,9.0.0)" />
   </ItemGroup>
