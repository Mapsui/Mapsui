--- conflicted
+++ resolved
@@ -23,13 +23,8 @@
     <PackageVersion Include="coverlet.collector" Version="6.0.2" />
     <PackageVersion Include="DotSpatial.Projections" Version="[4.0.656,5.0.0)" />
     <PackageVersion Include="CommunityToolkit.Maui.Markup" Version="[1.0.0,2.0.0)" />
-<<<<<<< HEAD
     <PackageVersion Include="CommunityToolkit.Mvvm" Version="8.3.2" />
-    <PackageVersion Include="DotNext.Threading" Version="[4.9.0,5.0.0)" />
-=======
-    <PackageVersion Include="CommunityToolkit.Mvvm" Version="[7.1.2,8.0.0)" />
     <PackageVersion Include="DotNext.Threading" Version="5.15.0" />
->>>>>>> 2726ebd1
     <PackageVersion Include="Eto.Forms" Version="[2.8.0,3.0.0)" />
     <PackageVersion Include="Eto.Platform.Wpf" Version="[2.8.0,3.0.0)" />
     <PackageVersion Include="Eto.Platform.Windows" Version="[2.8.0,3.0.0)" />
