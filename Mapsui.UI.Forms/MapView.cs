﻿using Mapsui.Layers;
using Mapsui.Rendering;
using Mapsui.UI.Objects;
using Mapsui.Widgets;
using Mapsui.Extensions;
using Mapsui.Providers;
using Mapsui.Widgets.ButtonWidget;
using Mapsui.Utilities;
using SkiaSharp;
using Svg.Skia;
using System;
using System.Collections;
using System.Collections.Generic;
using System.Collections.ObjectModel;
using System.Collections.Specialized;
using System.ComponentModel;
using System.Linq;
using System.Resources;
using System.Runtime.CompilerServices;
using Mapsui.Fetcher;
#if __MAUI__
using Mapsui.UI.Maui.Extensions;
using Microsoft.Maui;
using Microsoft.Maui.Controls;
using Microsoft.Maui.Graphics;
using Microsoft.Maui.Layouts;
using SkiaSharp.Views;
using SkiaSharp.Views.Maui;
using SkiaSharp.Views.Maui.Controls;

using Rectangle = Microsoft.Maui.Graphics.Rectangle;
#else
using Mapsui.UI.Forms.Extensions;
using SkiaSharp.Views.Forms;
using Xamarin.Forms;
#endif

#if __MAUI__
namespace Mapsui.UI.Maui
#else
namespace Mapsui.UI.Forms
#endif
{
    /// <summary>
    /// Class, that uses the API of the original Xamarin.Forms MapView
    /// </summary>
    public class MapView : MapControl, INotifyPropertyChanged, IEnumerable<Pin>
    {
        private const string CalloutLayerName = "Callouts";
        private const string PinLayerName = "Pins";
        private const string DrawableLayerName = "Drawables";
        private readonly MemoryLayer _mapCalloutLayer;
        private readonly MemoryLayer _mapPinLayer;
        private readonly MemoryLayer _mapDrawableLayer;
        private ButtonWidget? _mapZoomInButton;
        private ButtonWidget? _mapZoomOutButton;
        private ButtonWidget? _mapMyLocationButton;
        private ButtonWidget? _mapNorthingButton;
        private readonly SKPicture _pictMyLocationNoCenter;
        private readonly SKPicture _pictMyLocationCenter;
        private readonly SKPicture _pictZoomIn;
        private readonly SKPicture _pictZoomOut;
        private readonly SKPicture _pictNorthing;

        readonly ObservableRangeCollection<Pin> _pins = new ObservableRangeCollection<Pin>();
        readonly ObservableRangeCollection<Drawable> _drawable = new ObservableRangeCollection<Drawable>();
        readonly ObservableRangeCollection<Callout> _callouts = new ObservableRangeCollection<Callout>();

        /// <summary>
        /// Initializes a new instance of the <see cref="T:Mapsui.UI.Forms.MapView"/> class.
        /// </summary>
        public MapView()
        {
            MyLocationEnabled = false;
            MyLocationFollow = false;

            IsClippedToBounds = true;
            UseDoubleTap = false;

            MyLocationLayer = new MyLocationLayer(this) { Enabled = true };
            _mapCalloutLayer = new MemoryLayer() { Name = CalloutLayerName, IsMapInfoLayer = true };
            _mapPinLayer = new MemoryLayer() { Name = PinLayerName, IsMapInfoLayer = true };
            _mapDrawableLayer = new MemoryLayer() { Name = DrawableLayerName, IsMapInfoLayer = true };

            // Get defaults from MapControl
            RotationLock = Map?.RotationLock ?? false;
            ZoomLock = Map?.ZoomLock ?? true;
            PanLock = Map?.PanLock ?? false;

            // Add some events to _mapControl
            Viewport.ViewportChanged += HandlerViewportChanged;
            Info += HandlerInfo;
            SingleTap += HandlerTap;
            DoubleTap += HandlerTap;
            LongTap += HandlerLongTap;
            SizeChanged += HandlerSizeChanged;

            TouchMove += (s, e) => {
                RunOnUIThread(() => MyLocationFollow = false);
            };

            // Add MapView layers to Map
            AddLayers();

            // Add some events to _mapControl.Map.Layers
            Map!.Layers.Changed += HandleLayersChanged;

            _pictMyLocationNoCenter = new SKSvg().Load(Utilities.EmbeddedResourceLoader.Load("Images.LocationNoCenter.svg", typeof(MapView))) ?? throw new MissingManifestResourceException("Images.LocationNoCenter.svg");
            _pictMyLocationCenter = new SKSvg().Load(Utilities.EmbeddedResourceLoader.Load("Images.LocationCenter.svg", typeof(MapView))) ?? throw new MissingManifestResourceException("Images.LocationCenter.svg");;

            _pictZoomIn = new SKSvg().Load(Utilities.EmbeddedResourceLoader.Load("Images.ZoomIn.svg", typeof(MapView))) ?? throw new MissingManifestResourceException("Images.ZoomIn.svg");;
            _pictZoomOut = new SKSvg().Load(Utilities.EmbeddedResourceLoader.Load("Images.ZoomOut.svg", typeof(MapView))) ?? throw new MissingManifestResourceException("Images.ZoomOut.svg");;
            _pictNorthing = new SKSvg().Load(Utilities.EmbeddedResourceLoader.Load("Images.RotationZero.svg", typeof(MapView))) ?? throw new MissingManifestResourceException("Images.RotationZero.svg");;

            CreateButtons();

            _pins.CollectionChanged += HandlerPinsOnCollectionChanged;
            _drawable.CollectionChanged += HandlerDrawablesOnCollectionChanged;

            _mapCalloutLayer.DataSource = new ObservableCollectionProvider<Callout, IGeometryFeature>(_callouts);
            _mapCalloutLayer.Style = null;  // We don't want a global style for this layer

            _mapPinLayer.DataSource = new ObservableCollectionProvider<Pin, IGeometryFeature>(_pins);
            _mapPinLayer.Style = null;  // We don't want a global style for this layer

            _mapDrawableLayer.DataSource = new ObservableCollectionProvider<Drawable, IGeometryFeature>(_drawable);
            _mapDrawableLayer.Style = null;  // We don't want a global style for this layer
        }

        #region Events

        ///<summary>
        /// Occurs when a pin clicked
        /// </summary>
        public event EventHandler<PinClickedEventArgs>? PinClicked;

        /// <summary>
        /// Occurs when selected pin changed
        /// </summary>
        public event EventHandler<SelectedPinChangedEventArgs>? SelectedPinChanged;

        /// <summary>
        /// Occurs when map clicked
        /// </summary>
        public event EventHandler<MapClickedEventArgs>? MapClicked;

        /// <summary>
        /// Occurs when map long clicked
        /// </summary>
        public event EventHandler<MapLongClickedEventArgs>? MapLongClicked;

        #endregion

        #region Bindings

        public static readonly BindableProperty SelectedPinProperty = BindableProperty.Create(nameof(SelectedPin), typeof(Pin), typeof(MapView), default(Pin), defaultBindingMode: BindingMode.TwoWay);
        public static readonly BindableProperty UniqueCalloutProperty = BindableProperty.Create(nameof(UniqueCallout), typeof(bool), typeof(MapView), false, defaultBindingMode: BindingMode.TwoWay);
        public static readonly BindableProperty MyLocationEnabledProperty = BindableProperty.Create(nameof(MyLocationEnabled), typeof(bool), typeof(MapView), false, defaultBindingMode: BindingMode.TwoWay);
        public static readonly BindableProperty MyLocationFollowProperty = BindableProperty.Create(nameof(MyLocationFollow), typeof(bool), typeof(MapView), false, defaultBindingMode: BindingMode.TwoWay);
        public static readonly BindableProperty UnSnapRotationDegreesProperty = BindableProperty.Create(nameof(UnSnapRotationDegreesProperty), typeof(double), typeof(MapView), default(double));
        public static readonly BindableProperty ReSnapRotationDegreesProperty = BindableProperty.Create(nameof(ReSnapRotationDegreesProperty), typeof(double), typeof(MapView), default(double));
        public static readonly BindableProperty RotationLockProperty = BindableProperty.Create(nameof(RotationLockProperty), typeof(bool), typeof(MapView), default(bool));
        public static readonly BindableProperty ZoomLockProperty = BindableProperty.Create(nameof(ZoomLockProperty), typeof(bool), typeof(MapView), default(bool));
        public static readonly BindableProperty PanLockProperty = BindableProperty.Create(nameof(PanLockProperty), typeof(bool), typeof(MapView), default(bool));
        public static readonly BindableProperty IsZoomButtonVisibleProperty = BindableProperty.Create(nameof(IsZoomButtonVisibleProperty), typeof(bool), typeof(MapView), true);
        public static readonly BindableProperty IsMyLocationButtonVisibleProperty = BindableProperty.Create(nameof(IsMyLocationButtonVisibleProperty), typeof(bool), typeof(MapView), true);
        public static readonly BindableProperty IsNorthingButtonVisibleProperty = BindableProperty.Create(nameof(IsNorthingButtonVisibleProperty), typeof(bool), typeof(MapView), true);
        public static readonly BindableProperty ButtonMarginProperty = BindableProperty.Create(nameof(ButtonMarginProperty), typeof(Thickness), typeof(MapView), new Thickness(20, 20));
        public static readonly BindableProperty ButtonSpacingProperty = BindableProperty.Create(nameof(ButtonSpacingProperty), typeof(double), typeof(MapView), 8.0);
        public static readonly BindableProperty ButtonSizeProperty = BindableProperty.Create(nameof(ButtonSizeProperty), typeof(double), typeof(MapView), 40.0);
        public static readonly BindableProperty UseDoubleTapProperty = BindableProperty.Create(nameof(UseDoubleTapProperty), typeof(bool), typeof(MapView), default(bool));
        public static readonly BindableProperty UseFlingProperty = BindableProperty.Create(nameof(UseFlingProperty), typeof(bool), typeof(MapView), true);

        #endregion

        #region Properties

        /// <summary>
        /// MyLocation layer
        /// </summary>
        public MyLocationLayer MyLocationLayer { get; }

        /// <summary>
        /// Should my location be visible on map
        /// </summary>
        /// <remarks>
        /// Needs a BeginInvokeOnMainThread to change MyLocationLayer.Enabled
        /// </remarks>
        public bool MyLocationEnabled
        {
            get { return (bool)GetValue(MyLocationEnabledProperty); }
            set { Device.BeginInvokeOnMainThread(() => SetValue(MyLocationEnabledProperty, value)); }
        }

        /// <summary>
        /// Should center of map follow my location
        /// </summary>
        public bool MyLocationFollow
        {
            get { return (bool)GetValue(MyLocationFollowProperty); }
            set { SetValue(MyLocationFollowProperty, value); }
        }

        /// <summary>
        /// Pins on map
        /// </summary>
        public IList<Pin> Pins => _pins;

        /// <summary>
        /// Selected pin
        /// </summary>
        public Pin? SelectedPin
        {
            get { return (Pin?)GetValue(SelectedPinProperty); }
            set { SetValue(SelectedPinProperty, value); }
        }

        /// <summary>
        /// Single or multiple callouts possible
        /// </summary>
        public bool UniqueCallout
        {
            get { return (bool)GetValue(UniqueCalloutProperty); }
            set { SetValue(UniqueCalloutProperty, value); }
        }

        /// <summary>
        /// List of drawables like polyline and polygon
        /// </summary>
        public IList<Drawable> Drawables => _drawable;

        /// <summary>
        /// Enable rotation with pinch gesture
        /// </summary>
        public bool RotationLock
        {
            get { return (bool)GetValue(RotationLockProperty); }
            set { SetValue(RotationLockProperty, value); }
        }

        /// <summary>
        /// Enable zooming
        /// </summary>
        public bool ZoomLock
        {
            get { return (bool)GetValue(ZoomLockProperty); }
            set { SetValue(ZoomLockProperty, value); }
        }

        /// <summary>
        /// Enable paning
        /// </summary>
        public bool PanLock
        {
            get { return (bool)GetValue(PanLockProperty); }
            set { SetValue(PanLockProperty, value); }
        }

        /// <summary>
        /// Enable zoom buttons
        /// </summary>
        public bool IsZoomButtonVisible
        {
            get { return (bool)GetValue(IsZoomButtonVisibleProperty); }
            set { SetValue(IsZoomButtonVisibleProperty, value); }
        }

        /// <summary>
        /// Enable My Location button
        /// </summary>
        public bool IsMyLocationButtonVisible
        {
            get { return (bool)GetValue(IsMyLocationButtonVisibleProperty); }
            set { SetValue(IsMyLocationButtonVisibleProperty, value); }
        }

        /// <summary>
        /// Enable Northing button
        /// </summary>
        public bool IsNorthingButtonVisible
        {
            get => (bool)GetValue(IsNorthingButtonVisibleProperty);
            set => SetValue(IsNorthingButtonVisibleProperty, value);
        }

        /// <summary>
        /// Margin for buttons
        /// </summary>
        public Thickness ButtonMargin
        {
            get => (Thickness)GetValue(ButtonMarginProperty);
            set => SetValue(ButtonMarginProperty, value);
        }

        /// <summary>
        /// Spacing between buttons
        /// </summary>
        public double ButtonSpacing
        {
            get => (double)GetValue(ButtonSpacingProperty);
            set => SetValue(ButtonSpacingProperty, value);
        }

        /// <summary>
        /// Size of buttons in x- and y-direction
        /// </summary>
        public double ButtonSize
        {
            get => (double)GetValue(ButtonSizeProperty);
            set => SetValue(ButtonSizeProperty, value);
        }

        #endregion

        internal void AddCallout(Callout callout)
        {
            if (!_callouts.Contains(callout))
            {
                if (UniqueCallout)
                    HideCallouts();

                _callouts.Add(callout);

                Refresh();
            }
        }

        internal void RemoveCallout(Callout? callout)
        {
            if (callout != null && _callouts.Contains(callout))
            {
                _callouts.Remove(callout);

                Refresh();
            }
        }

        internal bool IsCalloutVisible(Callout callout)
        {
            return _callouts.Contains(callout);
        }

        /// <summary>
        /// Hide all visible callouts
        /// </summary>
        public void HideCallouts()
        {
            _callouts.Clear();
        }

        IEnumerator IEnumerable.GetEnumerator()
        {
            return GetEnumerator();
        }

        public IEnumerator<Pin> GetEnumerator()
        {
            return _pins.GetEnumerator();
        }

        protected override void OnPropertyChanged([CallerMemberName] string propertyName = "")
        {
            base.OnPropertyChanged(propertyName);

            if (propertyName.Equals(nameof(MyLocationEnabledProperty)) || propertyName.Equals(nameof(MyLocationEnabled)))
            {
                MyLocationLayer.Enabled = MyLocationEnabled;
                Refresh();
            }

            if (propertyName.Equals(nameof(MyLocationFollowProperty)) || propertyName.Equals(nameof(MyLocationFollow)))
            {
                if (MyLocationFollow)
                {
                    _mapMyLocationButton!.Picture = _pictMyLocationCenter;
                    Navigator.CenterOn(MyLocationLayer.MyLocation.ToMapsui());
                }
                else
                {
                    _mapMyLocationButton!.Picture = _pictMyLocationNoCenter;
                }

                Refresh();
            }

            if (Map != null && (propertyName.Equals(nameof(RotationLockProperty)) || propertyName.Equals(nameof(RotationLock))))
                Map.RotationLock = RotationLock;

            if (Map != null && (propertyName.Equals(nameof(ZoomLockProperty)) || propertyName.Equals(nameof(ZoomLock))))
                Map.ZoomLock = ZoomLock;

            if (Map != null && (propertyName.Equals(nameof(PanLockProperty)) || propertyName.Equals(nameof(PanLock))))
                Map.PanLock = PanLock;

            if (propertyName.Equals(nameof(IsZoomButtonVisibleProperty)) || propertyName.Equals(nameof(IsZoomButtonVisible)))
            {
                _mapZoomInButton!.Enabled = IsZoomButtonVisible;
                _mapZoomOutButton!.Enabled = IsZoomButtonVisible;
                UpdateButtonPositions();
            }

            if (propertyName.Equals(nameof(IsMyLocationButtonVisibleProperty)) || propertyName.Equals(nameof(IsMyLocationButtonVisible)))
            {
                _mapMyLocationButton!.Enabled = IsMyLocationButtonVisible;
                UpdateButtonPositions();
            }

            if (propertyName.Equals(nameof(IsNorthingButtonVisibleProperty)) || propertyName.Equals(nameof(IsNorthingButtonVisible)))
            {
                _mapNorthingButton!.Enabled = IsNorthingButtonVisible;
                UpdateButtonPositions();
            }

            if (propertyName.Equals(nameof(ButtonMarginProperty)) || propertyName.Equals(nameof(ButtonMargin)))
            {
                UpdateButtonPositions();
            }

            if (propertyName.Equals(nameof(ButtonSpacingProperty)) || propertyName.Equals(nameof(ButtonSpacing)))
            {
                UpdateButtonPositions();
            }

            if (propertyName.Equals(nameof(ButtonSizeProperty)) || propertyName.Equals(nameof(ButtonSize)))
            {
                UpdateButtonPositions();
            }

            if (propertyName.Equals(nameof(Map)))
            {
                if (Map != null)
                {
                    // Remove MapView layers
                    RemoveLayers();

                    // Readd them, so that they always on top
                    AddLayers();

                    // Remove widget buttons and readd them
                    RemoveButtons();
                    CreateButtons();

                    // Add event handlers
                    Viewport.ViewportChanged += HandlerViewportChanged;
                    Info += HandlerInfo;
                }
            }
        }

        #region Handlers

        /// <summary>
        /// Viewport of map has changed
        /// </summary>
        /// <param name="sender">Viewport of this event</param>
        /// <param name="e">Event arguments containing what changed</param>
        private void HandlerViewportChanged(object sender, PropertyChangedEventArgs e)
        {
            if (e.PropertyName.Equals(nameof(Viewport.Rotation)))
            {
                MyLocationLayer.UpdateMyDirection(MyLocationLayer.Direction, Viewport.Rotation);

                // Update rotationButton
                _mapNorthingButton!.Rotation = (float)Viewport.Rotation;
            }

            if (e.PropertyName.Equals(nameof(Viewport.Center)))
            {
                if (MyLocationFollow && !Viewport.Center.Equals(MyLocationLayer.MyLocation.ToMapsui()))
                {
                    //_mapControl.Map.NavigateTo(_mapMyLocationLayer.MyLocation.ToMapsui());
                }
            }
        }

        private void HandleLayersChanged(object sender, LayerCollectionChangedEventArgs args)
        {
            var localRemovedLayers = args.RemovedLayers?.ToList() ?? new List<ILayer>();
            var localAddedLayers = args.AddedLayers?.ToList() ?? new List<ILayer>();

            if (localRemovedLayers.Contains(MyLocationLayer) || localRemovedLayers.Contains(_mapDrawableLayer) || localRemovedLayers.Contains(_mapPinLayer) || localRemovedLayers.Contains(_mapCalloutLayer) ||
                localAddedLayers.Contains(MyLocationLayer) || localAddedLayers.Contains(_mapDrawableLayer) || localAddedLayers.Contains(_mapPinLayer) || localAddedLayers.Contains(_mapCalloutLayer))
                return;

            // Remove MapView layers
            RemoveLayers();

            // Readd them, so that they always on top
            AddLayers();
        }

        private void HandlerPinsOnCollectionChanged(object sender, NotifyCollectionChangedEventArgs e)
        {
            if (e.NewItems != null && e.NewItems.Cast<Pin>().Any(pin => pin.Label == null))
                throw new ArgumentException("Pin must have a Label to be added to a map");

            if (e.OldItems != null)
            {
                foreach (var item in e.OldItems)
                {
                    // Remove old pins from layer
                    if (item is Pin pin)
                    {
                        pin.PropertyChanged -= HandlerPinPropertyChanged;

                        pin.HideCallout();

                        if (SelectedPin != null && SelectedPin.Equals(pin))
                            SelectedPin = null;
                    }
                }
            }

            if (e.NewItems != null)
            {
                foreach (var item in e.NewItems)
                {
                    if (item is Pin pin)
                    {
                        // Add new pins to layer, so set MapView
                        pin.MapView = this;
                        pin.PropertyChanged += HandlerPinPropertyChanged;
                    }
                }
            }

            Refresh();
        }

        private void HandlerDrawablesOnCollectionChanged(object sender, NotifyCollectionChangedEventArgs e)
        {
            // TODO: Do we need any information about this?
            if (e.OldItems != null)
            {
                foreach (var item in e.OldItems)
                {
                    // Remove old drawables from layer
                    if (item is INotifyPropertyChanged drawable)
                        drawable.PropertyChanged -= HandlerDrawablePropertyChanged;
                }
            }

            if (e.NewItems != null)
            {
                foreach (var item in e.NewItems)
                {
                    // Add new drawables to layer
                    if (item is INotifyPropertyChanged drawable)
                        drawable.PropertyChanged += HandlerDrawablePropertyChanged;
                }
            }

            Refresh();
        }

        private void HandlerInfo(object sender, MapInfoEventArgs e)
        {
            // Click on pin?
            if (e.MapInfo?.Layer == _mapPinLayer)
            {
                Pin? clickedPin = null;
                var pins = _pins.ToList();

                foreach (var pin in pins)
                {
                    if (pin.IsVisible && pin.Feature.Equals(e.MapInfo.Feature))
                    {
                        clickedPin = pin;
                        break;
                    }
                }

                if (clickedPin != null)
                {
                    SelectedPin = clickedPin;

                    SelectedPinChanged?.Invoke(this, new SelectedPinChangedEventArgs(SelectedPin));
<<<<<<< HEAD
                    var pinArgs = new PinClickedEventArgs(clickedPin, Viewport.ScreenToWorld(e.MapInfo.ScreenPosition).ToNative(), e.NumTaps);
=======

                    if (e.MapInfo!.ScreenPosition == null)
                        return;

                    var pinArgs = new PinClickedEventArgs(clickedPin, Viewport.ScreenToWorld(e.MapInfo!.ScreenPosition).ToForms(), e.NumTaps);
>>>>>>> 869439ec

                    PinClicked?.Invoke(this, pinArgs);

                    if (pinArgs.Handled)
                    {
                        e.Handled = true;
                        return;
                    }
                }
            }
            // Check for clicked callouts
            else if (e.MapInfo?.Layer == _mapCalloutLayer)
            {
                Callout? clickedCallout = null;
                var callouts = _callouts.ToList();

                foreach (var callout in callouts)
                {
                    if (callout.Feature.Equals(e.MapInfo.Feature))
                    {
                        clickedCallout = callout;
                        break;
                    }
                }

                if (e.MapInfo!.ScreenPosition == null)
                    return;

                var calloutArgs = new CalloutClickedEventArgs(clickedCallout,
<<<<<<< HEAD
                    Viewport.ScreenToWorld(e.MapInfo.ScreenPosition).ToNative(),
=======
                    Viewport.ScreenToWorld(e.MapInfo!.ScreenPosition).ToForms(),
>>>>>>> 869439ec
                    new Point(e.MapInfo.ScreenPosition.X, e.MapInfo.ScreenPosition.Y), e.NumTaps);

                clickedCallout?.HandleCalloutClicked(this, calloutArgs);

                e.Handled = calloutArgs.Handled;

                return;
            }
            // Check for clicked drawables
            else if (e.MapInfo?.Layer == _mapDrawableLayer)
            {
                Drawable? clickedDrawable = null;
                var drawables = _drawable.ToList();

                foreach (var drawable in drawables)
                {
                    if (drawable.IsClickable && drawable.Feature.Equals(e.MapInfo.Feature))
                    {
                        clickedDrawable = drawable;
                        break;
                    }
                }

                if (e.MapInfo!.ScreenPosition == null)
                    return;

                var drawableArgs = new DrawableClickedEventArgs(
<<<<<<< HEAD
                    Viewport.ScreenToWorld(e.MapInfo.ScreenPosition).ToNative(),
=======
                    Viewport.ScreenToWorld(e.MapInfo!.ScreenPosition).ToForms(),
>>>>>>> 869439ec
                    new Point(e.MapInfo.ScreenPosition.X, e.MapInfo.ScreenPosition.Y), e.NumTaps);

                clickedDrawable?.HandleClicked(drawableArgs);

                e.Handled = drawableArgs.Handled;

                return;
            }
        }

        private void HandlerLongTap(object sender, TappedEventArgs e)
        {
            var args = new MapLongClickedEventArgs(Viewport.ScreenToWorld(e.ScreenPosition).ToNative());
            MapLongClicked?.Invoke(this, args);

            if (args.Handled)
            {
                e.Handled = true;
            }
        }

        private void HandlerTap(object sender, TappedEventArgs e)
        {
            // Close all closable Callouts
            var pins = _pins.ToList();

            e.Handled = false;

            if (Map != null)
            {
                // Check, if we hit a widget
                // Is there a widget at this position
                foreach (var widget in Map.Widgets)
                {
                    if (widget.Enabled && (widget.Envelope?.Contains(e.ScreenPosition) ?? false))
                    {
                        if (widget.HandleWidgetTouched(Navigator, e.ScreenPosition))
                        {
                            e.Handled = true;
                            return;
                        }
                    }
                }

                // Check, if we hit a drawable
                // Is there a drawable at this position
                var mapInfo = GetMapInfo(e.ScreenPosition);

                if (mapInfo?.Feature == null)
                {
                    var args = new MapClickedEventArgs(Viewport.ScreenToWorld(e.ScreenPosition).ToNative(), e.NumOfTaps);
                    MapClicked?.Invoke(this, args);

                    if (args.Handled)
                    {
                        e.Handled = true;
                        return;
                    }

                    // Event isn't handled up to now.
                    // Than look, what we could do.

                    return;
                }

                // A feature is clicked
                var mapInfoEventArgs = new MapInfoEventArgs { MapInfo = mapInfo, Handled = e.Handled, NumTaps = e.NumOfTaps };

                HandlerInfo(sender, mapInfoEventArgs);

                e.Handled = mapInfoEventArgs.Handled;
            }
        }

        private void HandlerPinPropertyChanged(object sender, PropertyChangedEventArgs e)
        {
            var fetchInfo = new FetchInfo
            {
                Extent = Viewport.Extent,
                Resolution = Viewport.Resolution,
                CRS = Map?.CRS,
                ChangeType = ChangeType.Continuous
            };

            Map?.RefreshData(fetchInfo);

            // Repaint map, because something could have changed
            RefreshGraphics();
        }

        private void HandlerDrawablePropertyChanged(object sender, PropertyChangedEventArgs e)
        {
            var fetchInfo = new FetchInfo
            {
                Extent = Viewport.Extent,
                Resolution = Viewport.Resolution,
                CRS = Map?.CRS,
                ChangeType = ChangeType.Continuous
            };

            Map?.RefreshData(fetchInfo);

            // Repaint map, because something could have changed
            RefreshGraphics();
        }

        private void HandlerSizeChanged(object sender, EventArgs e)
        {
            UpdateButtonPositions();
        }

        #endregion

        /// <summary>
        /// Add all layers that MapView uses
        /// </summary>
        private void AddLayers()
        {
            if (!_initialized)
                return;

            // Add MapView layers
            Map?.Layers.Add(_mapDrawableLayer, _mapPinLayer, _mapCalloutLayer, MyLocationLayer);
        }

        /// <summary>
        /// Remove all layers that MapView uses
        /// </summary>
        private void RemoveLayers()
        {
            if (!_initialized)
                return;

            // Remove MapView layers
            Map?.Layers.Remove(MyLocationLayer, _mapCalloutLayer, _mapPinLayer, _mapDrawableLayer);
        }

        /// <summary>
        /// Get all drawables of layer that contain given point
        /// </summary>
        /// <param name="point">Point to search for in world coordinates</param>
        /// <param name="layer">Layer to search for drawables</param>
        /// <returns>List with all drawables at point, which are clickable</returns>
        private IList<Drawable> GetDrawablesAt(Geometries.Point point, ILayer layer)
        {
            List<Drawable> drawables = new List<Drawable>();

            if (layer.Enabled == false) return drawables;
            if (layer.MinVisible > Viewport.Resolution) return drawables;
            if (layer.MaxVisible < Viewport.Resolution) return drawables;

            if (layer.GetFeatures(layer.Envelope, Viewport.Resolution) is
                IEnumerable<IGeometryFeature> allFeatures)
            {
                // Now check all features, if they are clicked and clickable
                foreach (var feature in allFeatures)
                {
                    if (feature.Geometry.Contains(point))
                    {
                        var drawable = _drawable.Where(f => f.Feature == feature).First();
                        // Take only the clickable object
                        if (drawable.IsClickable)
                            drawables.Add(drawable);
                    }
                }
            }

            // If there more than one drawables found, than reverse, because the top most should be the first
            if (drawables.Count > 1)
                drawables.Reverse();

            return drawables;
        }

        private void UpdateButtonPositions()
        {
            var newX = Width - ButtonMargin.Right - ButtonSize;
            var newY = ButtonMargin.Top;

            if (IsZoomButtonVisible)
            {
                _mapZoomInButton!.Envelope = new MRect(newX, newY, newX + ButtonSize, newY + ButtonSize);
                newY += ButtonSize;
                _mapZoomOutButton!.Envelope = new MRect(newX, newY, newX + ButtonSize, newY + ButtonSize);
                newY += ButtonSize + ButtonSpacing;
            }

            if (IsMyLocationButtonVisible)
            {
                _mapMyLocationButton!.Envelope = new MRect(newX, newY, newX + ButtonSize, newY + ButtonSize);
                newY += ButtonSize + ButtonSpacing;
            }

            if (IsNorthingButtonVisible)
            {
                _mapNorthingButton!.Envelope = new MRect(newX, newY, newX + ButtonSize, newY + ButtonSize);
            }

            RefreshGraphics();
        }

        private void RemoveButtons()
        {
            if (Map != null)
            {
                var widgets = Map.Widgets.ToList();
                widgets.Remove(_mapZoomInButton!);
                widgets.Remove(_mapZoomOutButton!);
                widgets.Remove(_mapMyLocationButton!);
                widgets.Remove(_mapNorthingButton!);
                Map.Widgets.Clear();
                Map.Widgets.AddRange(widgets);
            }

            RefreshGraphics();
        }

        private void CreateButtons()
        {
            _mapZoomInButton = _mapZoomInButton ?? CreateButton(0, 0, _pictZoomIn, (s, e) => { Navigator.ZoomIn(); e.Handled = true; });
            _mapZoomInButton.Picture = _pictZoomIn;
            _mapZoomInButton.Enabled = IsZoomButtonVisible;
            Map!.Widgets.Add(_mapZoomInButton);

            _mapZoomOutButton = _mapZoomOutButton ?? CreateButton(0, 40, _pictZoomOut, (s, e) => { Navigator.ZoomOut(); e.Handled = true; });
            _mapZoomOutButton.Picture = _pictZoomOut;
            _mapZoomOutButton.Enabled = IsZoomButtonVisible;
            Map!.Widgets.Add(_mapZoomOutButton);

            _mapMyLocationButton = _mapMyLocationButton ?? CreateButton(0, 88, _pictMyLocationNoCenter, (s, e) => { MyLocationFollow = true; e.Handled = true; });
            _mapMyLocationButton.Picture = _pictMyLocationNoCenter;
            _mapMyLocationButton.Enabled = IsMyLocationButtonVisible;
            Map!.Widgets.Add(_mapMyLocationButton);

            _mapNorthingButton = _mapNorthingButton ?? CreateButton(0, 136, _pictNorthing, (s, e) => { RunOnUIThread(() => Navigator.RotateTo(0)); e.Handled = true; });
            _mapNorthingButton.Picture = _pictNorthing;
            _mapNorthingButton.Enabled = IsNorthingButtonVisible;
            Map!.Widgets.Add(_mapNorthingButton);

            UpdateButtonPositions();
        }

        private ButtonWidget CreateButton(float x, float y, SKPicture picture, Action<object, WidgetTouchedEventArgs> action)
        {
            var result = new ButtonWidget
            {
                Picture = picture,
                Envelope = new MRect(x, y, x + ButtonSize, y + ButtonSize),
                Rotation = 0,
                Enabled = true,
            };
            result.WidgetTouched += (s, e) => action(s, e);
            result.PropertyChanged += (s, e) => RefreshGraphics();

            return result;
        }
    }
}<|MERGE_RESOLUTION|>--- conflicted
+++ resolved
@@ -575,15 +575,11 @@
                     SelectedPin = clickedPin;
 
                     SelectedPinChanged?.Invoke(this, new SelectedPinChangedEventArgs(SelectedPin));
-<<<<<<< HEAD
-                    var pinArgs = new PinClickedEventArgs(clickedPin, Viewport.ScreenToWorld(e.MapInfo.ScreenPosition).ToNative(), e.NumTaps);
-=======
 
                     if (e.MapInfo!.ScreenPosition == null)
                         return;
 
-                    var pinArgs = new PinClickedEventArgs(clickedPin, Viewport.ScreenToWorld(e.MapInfo!.ScreenPosition).ToForms(), e.NumTaps);
->>>>>>> 869439ec
+                    var pinArgs = new PinClickedEventArgs(clickedPin, Viewport.ScreenToWorld(e.MapInfo!.ScreenPosition).ToNative(), e.NumTaps);
 
                     PinClicked?.Invoke(this, pinArgs);
 
@@ -613,11 +609,7 @@
                     return;
 
                 var calloutArgs = new CalloutClickedEventArgs(clickedCallout,
-<<<<<<< HEAD
-                    Viewport.ScreenToWorld(e.MapInfo.ScreenPosition).ToNative(),
-=======
-                    Viewport.ScreenToWorld(e.MapInfo!.ScreenPosition).ToForms(),
->>>>>>> 869439ec
+                    Viewport.ScreenToWorld(e.MapInfo!.ScreenPosition).ToNative(),
                     new Point(e.MapInfo.ScreenPosition.X, e.MapInfo.ScreenPosition.Y), e.NumTaps);
 
                 clickedCallout?.HandleCalloutClicked(this, calloutArgs);
@@ -645,11 +637,7 @@
                     return;
 
                 var drawableArgs = new DrawableClickedEventArgs(
-<<<<<<< HEAD
-                    Viewport.ScreenToWorld(e.MapInfo.ScreenPosition).ToNative(),
-=======
-                    Viewport.ScreenToWorld(e.MapInfo!.ScreenPosition).ToForms(),
->>>>>>> 869439ec
+                    Viewport.ScreenToWorld(e.MapInfo!.ScreenPosition).ToNative(),
                     new Point(e.MapInfo.ScreenPosition.X, e.MapInfo.ScreenPosition.Y), e.NumTaps);
 
                 clickedDrawable?.HandleClicked(drawableArgs);
