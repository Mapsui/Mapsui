﻿using Mapsui.Layers;
using Mapsui.Rendering;
using Mapsui.UI.Objects;
using Mapsui.Widgets;
using Mapsui.Extensions;
using Mapsui.Providers;
using Mapsui.Widgets.ButtonWidget;
using Mapsui.Utilities;
using SkiaSharp;
using Svg.Skia;
using System;
using System.Collections;
using System.Collections.Generic;
using System.Collections.ObjectModel;
using System.Collections.Specialized;
using System.ComponentModel;
using System.Linq;
using System.Runtime.CompilerServices;
using Svg.Skia;
using Mapsui.Extensions;
using Mapsui.Fetcher;
using Mapsui.Providers;
using Mapsui.Widgets.ButtonWidget;
#if __MAUI__
using Mapsui.UI.Maui.Extensions;
using Microsoft.Maui;
using Microsoft.Maui.Controls;
using Microsoft.Maui.Graphics;
using Microsoft.Maui.Layouts;
using SkiaSharp.Views;
using SkiaSharp.Views.Maui;
using SkiaSharp.Views.Maui.Controls;

using Rectangle = Microsoft.Maui.Graphics.Rectangle;
#else
using Mapsui.UI.Forms.Extensions;
using SkiaSharp.Views.Forms;
using Xamarin.Forms;
#endif

#if __MAUI__
namespace Mapsui.UI.Maui
#else
namespace Mapsui.UI.Forms
#endif
{
    /// <summary>
    /// Class, that uses the API of the original Xamarin.Forms MapView
    /// </summary>
    public class MapView : MapControl, INotifyPropertyChanged, IEnumerable<Pin>
    {
        private const string CalloutLayerName = "Callouts";
        private const string PinLayerName = "Pins";
        private const string DrawableLayerName = "Drawables";
        private readonly MemoryLayer _mapCalloutLayer;
        private readonly MemoryLayer _mapPinLayer;
        private readonly MemoryLayer _mapDrawableLayer;
        private ButtonWidget _mapZoomInButton;
        private ButtonWidget _mapZoomOutButton;
        private ButtonWidget _mapMyLocationButton;
        private ButtonWidget _mapNorthingButton;
        private readonly SKPicture _pictMyLocationNoCenter;
        private readonly SKPicture _pictMyLocationCenter;
        private readonly SKPicture _pictZoomIn;
        private readonly SKPicture _pictZoomOut;
        private readonly SKPicture _pictNorthing;

        readonly ObservableRangeCollection<Pin> _pins = new ObservableRangeCollection<Pin>();
        readonly ObservableRangeCollection<Drawable> _drawable = new ObservableRangeCollection<Drawable>();
        readonly ObservableRangeCollection<Callout> _callouts = new ObservableRangeCollection<Callout>();

        /// <summary>
        /// Initializes a new instance of the <see cref="T:Mapsui.UI.Forms.MapView"/> class.
        /// </summary>
        public MapView()
        {
            MyLocationEnabled = false;
            MyLocationFollow = false;

            IsClippedToBounds = true;
            UseDoubleTap = false;

            MyLocationLayer = new MyLocationLayer(this) { Enabled = true };
            _mapCalloutLayer = new MemoryLayer() { Name = CalloutLayerName, IsMapInfoLayer = true };
            _mapPinLayer = new MemoryLayer() { Name = PinLayerName, IsMapInfoLayer = true };
            _mapDrawableLayer = new MemoryLayer() { Name = DrawableLayerName, IsMapInfoLayer = true };

            // Get defaults from MapControl
            RotationLock = Map.RotationLock;
            ZoomLock = Map.ZoomLock;
            PanLock = Map.PanLock;

            // Add some events to _mapControl
            Viewport.ViewportChanged += HandlerViewportChanged;
            Info += HandlerInfo;
            SingleTap += HandlerTap;
            DoubleTap += HandlerTap;
            LongTap += HandlerLongTap;
            SizeChanged += HandlerSizeChanged;

            TouchMove += (s, e) => {
                RunOnUIThread(() => MyLocationFollow = false);
            };

            // Add MapView layers to Map
            AddLayers();

            // Add some events to _mapControl.Map.Layers
            Map.Layers.Changed += HandleLayersChanged;

            _pictMyLocationNoCenter = new SKSvg().Load(Utilities.EmbeddedResourceLoader.Load("Images.LocationNoCenter.svg", typeof(MapView)));
            _pictMyLocationCenter = new SKSvg().Load(Utilities.EmbeddedResourceLoader.Load("Images.LocationCenter.svg", typeof(MapView)));

            _pictZoomIn = new SKSvg().Load(Utilities.EmbeddedResourceLoader.Load("Images.ZoomIn.svg", typeof(MapView)));
            _pictZoomOut = new SKSvg().Load(Utilities.EmbeddedResourceLoader.Load("Images.ZoomOut.svg", typeof(MapView)));
            _pictNorthing = new SKSvg().Load(Utilities.EmbeddedResourceLoader.Load("Images.RotationZero.svg", typeof(MapView)));

            _pins.CollectionChanged += HandlerPinsOnCollectionChanged;
            _drawable.CollectionChanged += HandlerDrawablesOnCollectionChanged;

            _mapCalloutLayer.DataSource = new ObservableCollectionProvider<Callout, IGeometryFeature>(_callouts);
            _mapCalloutLayer.Style = null;  // We don't want a global style for this layer

            _mapPinLayer.DataSource = new ObservableCollectionProvider<Pin, IGeometryFeature>(_pins);
            _mapPinLayer.Style = null;  // We don't want a global style for this layer

            _mapDrawableLayer.DataSource = new ObservableCollectionProvider<Drawable, IGeometryFeature>(_drawable);
            _mapDrawableLayer.Style = null;  // We don't want a global style for this layer
        }

        #region Events

        ///<summary>
        /// Occurs when a pin clicked
        /// </summary>
        public event EventHandler<PinClickedEventArgs> PinClicked;

        /// <summary>
        /// Occurs when selected pin changed
        /// </summary>
        public event EventHandler<SelectedPinChangedEventArgs> SelectedPinChanged;

        /// <summary>
        /// Occurs when map clicked
        /// </summary>
        public event EventHandler<MapClickedEventArgs> MapClicked;

        /// <summary>
        /// Occurs when map long clicked
        /// </summary>
        public event EventHandler<MapLongClickedEventArgs> MapLongClicked;

        #endregion

        #region Bindings

        public static readonly BindableProperty SelectedPinProperty = BindableProperty.Create(nameof(SelectedPin), typeof(Pin), typeof(MapView), default(Pin), defaultBindingMode: BindingMode.TwoWay);
        public static readonly BindableProperty UniqueCalloutProperty = BindableProperty.Create(nameof(UniqueCallout), typeof(bool), typeof(MapView), false, defaultBindingMode: BindingMode.TwoWay);
        public static readonly BindableProperty MyLocationEnabledProperty = BindableProperty.Create(nameof(MyLocationEnabled), typeof(bool), typeof(MapView), false, defaultBindingMode: BindingMode.TwoWay);
        public static readonly BindableProperty MyLocationFollowProperty = BindableProperty.Create(nameof(MyLocationFollow), typeof(bool), typeof(MapView), false, defaultBindingMode: BindingMode.TwoWay);
        public static readonly BindableProperty UnSnapRotationDegreesProperty = BindableProperty.Create(nameof(UnSnapRotationDegreesProperty), typeof(double), typeof(MapView), default(double));
        public static readonly BindableProperty ReSnapRotationDegreesProperty = BindableProperty.Create(nameof(ReSnapRotationDegreesProperty), typeof(double), typeof(MapView), default(double));
        public static readonly BindableProperty RotationLockProperty = BindableProperty.Create(nameof(RotationLockProperty), typeof(bool), typeof(MapView), default(bool));
        public static readonly BindableProperty ZoomLockProperty = BindableProperty.Create(nameof(ZoomLockProperty), typeof(bool), typeof(MapView), default(bool));
        public static readonly BindableProperty PanLockProperty = BindableProperty.Create(nameof(PanLockProperty), typeof(bool), typeof(MapView), default(bool));
        public static readonly BindableProperty IsZoomButtonVisibleProperty = BindableProperty.Create(nameof(IsZoomButtonVisibleProperty), typeof(bool), typeof(MapView), true);
        public static readonly BindableProperty IsMyLocationButtonVisibleProperty = BindableProperty.Create(nameof(IsMyLocationButtonVisibleProperty), typeof(bool), typeof(MapView), true);
        public static readonly BindableProperty IsNorthingButtonVisibleProperty = BindableProperty.Create(nameof(IsNorthingButtonVisibleProperty), typeof(bool), typeof(MapView), true);
        public static readonly BindableProperty ButtonMarginProperty = BindableProperty.Create(nameof(ButtonMarginProperty), typeof(Thickness), typeof(MapView), new Thickness(20, 20));
        public static readonly BindableProperty ButtonSpacingProperty = BindableProperty.Create(nameof(ButtonSpacingProperty), typeof(double), typeof(MapView), 8.0);
        public static readonly BindableProperty ButtonSizeProperty = BindableProperty.Create(nameof(ButtonSizeProperty), typeof(double), typeof(MapView), 40.0);
        public static readonly BindableProperty UseDoubleTapProperty = BindableProperty.Create(nameof(UseDoubleTapProperty), typeof(bool), typeof(MapView), default(bool));
        public static readonly BindableProperty UseFlingProperty = BindableProperty.Create(nameof(UseFlingProperty), typeof(bool), typeof(MapView), true);

        #endregion

        #region Properties

        /// <summary>
        /// MyLocation layer
        /// </summary>
        public MyLocationLayer MyLocationLayer { get; }

        /// <summary>
        /// Should my location be visible on map
        /// </summary>
        /// <remarks>
        /// Needs a BeginInvokeOnMainThread to change MyLocationLayer.Enabled
        /// </remarks>
        public bool MyLocationEnabled
        {
            get { return (bool)GetValue(MyLocationEnabledProperty); }
            set { Device.BeginInvokeOnMainThread(() => SetValue(MyLocationEnabledProperty, value)); }
        }

        /// <summary>
        /// Should center of map follow my location
        /// </summary>
        public bool MyLocationFollow
        {
            get { return (bool)GetValue(MyLocationFollowProperty); }
            set { SetValue(MyLocationFollowProperty, value); }
        }

        /// <summary>
        /// Pins on map
        /// </summary>
        public IList<Pin> Pins => _pins;

        /// <summary>
        /// Selected pin
        /// </summary>
        public Pin SelectedPin
        {
            get { return (Pin)GetValue(SelectedPinProperty); }
            set { SetValue(SelectedPinProperty, value); }
        }

        /// <summary>
        /// Single or multiple callouts possible
        /// </summary>
        public bool UniqueCallout
        {
            get { return (bool)GetValue(UniqueCalloutProperty); }
            set { SetValue(UniqueCalloutProperty, value); }
        }

        /// <summary>
        /// List of drawables like polyline and polygon
        /// </summary>
        public IList<Drawable> Drawables => _drawable;

        /// <summary>
        /// Enable rotation with pinch gesture
        /// </summary>
        public bool RotationLock
        {
            get { return (bool)GetValue(RotationLockProperty); }
            set { SetValue(RotationLockProperty, value); }
        }

        /// <summary>
        /// Enable zooming
        /// </summary>
        public bool ZoomLock
        {
            get { return (bool)GetValue(ZoomLockProperty); }
            set { SetValue(ZoomLockProperty, value); }
        }

        /// <summary>
        /// Enable paning
        /// </summary>
        public bool PanLock
        {
            get { return (bool)GetValue(PanLockProperty); }
            set { SetValue(PanLockProperty, value); }
        }

        /// <summary>
        /// Enable zoom buttons
        /// </summary>
        public bool IsZoomButtonVisible
        {
            get { return (bool)GetValue(IsZoomButtonVisibleProperty); }
            set { SetValue(IsZoomButtonVisibleProperty, value); }
        }

        /// <summary>
        /// Enable My Location button
        /// </summary>
        public bool IsMyLocationButtonVisible
        {
            get { return (bool)GetValue(IsMyLocationButtonVisibleProperty); }
            set { SetValue(IsMyLocationButtonVisibleProperty, value); }
        }

        /// <summary>
        /// Enable Northing button
        /// </summary>
        public bool IsNorthingButtonVisible
        {
            get => (bool)GetValue(IsNorthingButtonVisibleProperty);
            set => SetValue(IsNorthingButtonVisibleProperty, value);
        }

        /// <summary>
        /// Margin for buttons
        /// </summary>
        public Thickness ButtonMargin
        {
            get => (Thickness)GetValue(ButtonMarginProperty);
            set => SetValue(ButtonMarginProperty, value);
        }

        /// <summary>
        /// Spacing between buttons
        /// </summary>
        public double ButtonSpacing
        {
            get => (double)GetValue(ButtonSpacingProperty);
            set => SetValue(ButtonSpacingProperty, value);
        }

        /// <summary>
        /// Size of buttons in x- and y-direction
        /// </summary>
        public double ButtonSize
        {
            get => (double)GetValue(ButtonSizeProperty);
            set => SetValue(ButtonSizeProperty, value);
        }

        #endregion

        internal void AddCallout(Callout callout)
        {
            if (!_callouts.Contains(callout))
            {
                if (UniqueCallout)
                    HideCallouts();

                _callouts.Add(callout);

                Refresh();
            }
        }

        internal void RemoveCallout(Callout callout)
        {
            if (_callouts.Contains(callout))
            {
                _callouts.Remove(callout);

                Refresh();
            }
        }

        internal bool IsCalloutVisible(Callout callout)
        {
            return _callouts.Contains(callout);
        }

        /// <summary>
        /// Hide all visible callouts
        /// </summary>
        public void HideCallouts()
        {
            _callouts.Clear();
        }

        IEnumerator IEnumerable.GetEnumerator()
        {
            return GetEnumerator();
        }

        public IEnumerator<Pin> GetEnumerator()
        {
            return _pins.GetEnumerator();
        }

        protected override void OnPropertyChanged([CallerMemberName] string propertyName = "")
        {
            base.OnPropertyChanged(propertyName);

            if (propertyName.Equals(nameof(MyLocationEnabledProperty)) || propertyName.Equals(nameof(MyLocationEnabled)))
            {
                MyLocationLayer.Enabled = MyLocationEnabled;
                Refresh();
            }

            if (propertyName.Equals(nameof(MyLocationFollowProperty)) || propertyName.Equals(nameof(MyLocationFollow)))
            {
                if (MyLocationFollow)
                {
                    _mapMyLocationButton.Picture = _pictMyLocationCenter;
                    Navigator.CenterOn(MyLocationLayer.MyLocation.ToMapsui());
                }
                else
                {
                    _mapMyLocationButton.Picture = _pictMyLocationNoCenter;
                }

                Refresh();
            }

            if (propertyName.Equals(nameof(RotationLockProperty)) || propertyName.Equals(nameof(RotationLock)))
                Map.RotationLock = RotationLock;

            if (propertyName.Equals(nameof(ZoomLockProperty)) || propertyName.Equals(nameof(ZoomLock)))
                Map.ZoomLock = ZoomLock;

            if (propertyName.Equals(nameof(PanLockProperty)) || propertyName.Equals(nameof(PanLock)))
                Map.PanLock = PanLock;

            if (propertyName.Equals(nameof(IsZoomButtonVisibleProperty)) || propertyName.Equals(nameof(IsZoomButtonVisible)))
            {
                if (_mapZoomInButton != null && _mapZoomOutButton != null)
                {
                    _mapZoomInButton.Enabled = IsZoomButtonVisible;
                    _mapZoomOutButton.Enabled = IsZoomButtonVisible;
                    UpdateButtonPositions();
                }
            }

            if (propertyName.Equals(nameof(IsMyLocationButtonVisibleProperty)) || propertyName.Equals(nameof(IsMyLocationButtonVisible)))
            {
                if (_mapMyLocationButton != null)
                {
                    _mapMyLocationButton.Enabled = IsMyLocationButtonVisible;
                    UpdateButtonPositions();
                }
            }

            if (propertyName.Equals(nameof(IsNorthingButtonVisibleProperty)) || propertyName.Equals(nameof(IsNorthingButtonVisible)))
            {
                if (_mapNorthingButton != null)
                {
                    _mapNorthingButton.Enabled = IsNorthingButtonVisible;
                    UpdateButtonPositions();
                }
            }

            if (propertyName.Equals(nameof(ButtonMarginProperty)) || propertyName.Equals(nameof(ButtonMargin)))
            {
                UpdateButtonPositions();
            }

            if (propertyName.Equals(nameof(ButtonSpacingProperty)) || propertyName.Equals(nameof(ButtonSpacing)))
            {
                UpdateButtonPositions();
            }

            if (propertyName.Equals(nameof(ButtonSizeProperty)) || propertyName.Equals(nameof(ButtonSize)))
            {
                UpdateButtonPositions();
            }

            if (propertyName.Equals(nameof(Map)))
            {
                if (Map != null)
                {
                    // Remove MapView layers
                    RemoveLayers();

                    // Readd them, so that they always on top
                    AddLayers();

                    // Remove widget buttons and readd them
                    RemoveButtons();
                    CreateButtons();

                    // Add event handlers
                    Viewport.ViewportChanged += HandlerViewportChanged;
                    Info += HandlerInfo;
                }
            }
        }

        #region Handlers

        /// <summary>
        /// Viewport of map has changed
        /// </summary>
        /// <param name="sender">Viewport of this event</param>
        /// <param name="e">Event arguments containing what changed</param>
        private void HandlerViewportChanged(object sender, PropertyChangedEventArgs e)
        {
            if (e.PropertyName.Equals(nameof(Viewport.Rotation)))
            {
                MyLocationLayer.UpdateMyDirection(MyLocationLayer.Direction, Viewport.Rotation);

                // Update rotationButton
                _mapNorthingButton.Rotation = (float)Viewport.Rotation;
            }

            if (e.PropertyName.Equals(nameof(Viewport.Center)))
            {
                if (MyLocationFollow && !Viewport.Center.Equals(MyLocationLayer.MyLocation.ToMapsui()))
                {
                    //_mapControl.Map.NavigateTo(_mapMyLocationLayer.MyLocation.ToMapsui());
                }
            }
        }

        private void HandleLayersChanged(object sender, LayerCollectionChangedEventArgs args)
        {
            var localRemovedLayers = args.RemovedLayers?.ToList() ?? new List<ILayer>();
            var localAddedLayers = args.AddedLayers?.ToList() ?? new List<ILayer>();

            if (localRemovedLayers.Contains(MyLocationLayer) || localRemovedLayers.Contains(_mapDrawableLayer) || localRemovedLayers.Contains(_mapPinLayer) || localRemovedLayers.Contains(_mapCalloutLayer) ||
                localAddedLayers.Contains(MyLocationLayer) || localAddedLayers.Contains(_mapDrawableLayer) || localAddedLayers.Contains(_mapPinLayer) || localAddedLayers.Contains(_mapCalloutLayer))
                return;

            // Remove MapView layers
            RemoveLayers();

            // Readd them, so that they always on top
            AddLayers();
        }

        private void HandlerPinsOnCollectionChanged(object sender, NotifyCollectionChangedEventArgs e)
        {
            if (e.NewItems != null && e.NewItems.Cast<Pin>().Any(pin => pin.Label == null))
                throw new ArgumentException("Pin must have a Label to be added to a map");

            if (e.OldItems != null)
            {
                foreach (var item in e.OldItems)
                {
                    // Remove old pins from layer
                    if (item is Pin pin)
                    {
                        pin.PropertyChanged -= HandlerPinPropertyChanged;

                        pin.HideCallout();

                        if (SelectedPin != null && SelectedPin.Equals(pin))
                            SelectedPin = null;
                    }
                }
            }

            if (e.NewItems != null)
            {
                foreach (var item in e.NewItems)
                {
                    if (item is Pin pin)
                    {
                        // Add new pins to layer, so set MapView
                        pin.MapView = this;
                        pin.PropertyChanged += HandlerPinPropertyChanged;
                    }
                }
            }

            Refresh();
        }

        private void HandlerDrawablesOnCollectionChanged(object sender, NotifyCollectionChangedEventArgs e)
        {
            // TODO: Do we need any information about this?
            if (e.OldItems != null)
            {
                foreach (var item in e.OldItems)
                {
                    // Remove old drawables from layer
                    if (item is INotifyPropertyChanged drawable)
                        drawable.PropertyChanged -= HandlerDrawablePropertyChanged;
                }
            }

            if (e.NewItems != null)
            {
                foreach (var item in e.NewItems)
                {
                    // Add new drawables to layer
                    if (item is INotifyPropertyChanged drawable)
                        drawable.PropertyChanged += HandlerDrawablePropertyChanged;
                }
            }

            Refresh();
        }

        private void HandlerInfo(object sender, MapInfoEventArgs e)
        {
            // Click on pin?
            if (e.MapInfo.Layer == _mapPinLayer)
            {
                Pin clickedPin = null;
                var pins = _pins.ToList();

                foreach (var pin in pins)
                {
                    if (pin.IsVisible && pin.Feature.Equals(e.MapInfo.Feature))
                    {
                        clickedPin = pin;
                        break;
                    }
                }

                if (clickedPin != null)
                {
                    SelectedPin = clickedPin;

                    SelectedPinChanged?.Invoke(this, new SelectedPinChangedEventArgs(SelectedPin));
                    var pinArgs = new PinClickedEventArgs(clickedPin, Viewport.ScreenToWorld(e.MapInfo.ScreenPosition).ToNative(), e.NumTaps);

                    PinClicked?.Invoke(this, pinArgs);

                    if (pinArgs.Handled)
                    {
                        e.Handled = true;
                        return;
                    }
                }
            }
            // Check for clicked callouts
            else if (e.MapInfo.Layer == _mapCalloutLayer)
            {
                Callout clickedCallout = null;
                var callouts = _callouts.ToList();

                foreach (var callout in callouts)
                {
                    if (callout.Feature.Equals(e.MapInfo.Feature))
                    {
                        clickedCallout = callout;
                        break;
                    }
                }
<<<<<<< HEAD
                
                var calloutArgs = new CalloutClickedEventArgs(clickedCallout,                     
                    Viewport.ScreenToWorld(e.MapInfo.ScreenPosition).ToNative(),
=======

                var calloutArgs = new CalloutClickedEventArgs(clickedCallout,
                    Viewport.ScreenToWorld(e.MapInfo.ScreenPosition).ToForms(),
>>>>>>> 3a5a19c1
                    new Point(e.MapInfo.ScreenPosition.X, e.MapInfo.ScreenPosition.Y), e.NumTaps);

                clickedCallout?.HandleCalloutClicked(this, calloutArgs);

                e.Handled = calloutArgs.Handled;

                return;
            }
            // Check for clicked drawables
            else if (e.MapInfo.Layer == _mapDrawableLayer)
            {
                Drawable clickedDrawable = null;
                var drawables = _drawable.ToList();

                foreach (var drawable in drawables)
                {
                    if (drawable.IsClickable && drawable.Feature.Equals(e.MapInfo.Feature))
                    {
                        clickedDrawable = drawable;
                        break;
                    }
                }

                var drawableArgs = new DrawableClickedEventArgs(
                    Viewport.ScreenToWorld(e.MapInfo.ScreenPosition).ToNative(),
                    new Point(e.MapInfo.ScreenPosition.X, e.MapInfo.ScreenPosition.Y), e.NumTaps);

                clickedDrawable?.HandleClicked(drawableArgs);

                e.Handled = drawableArgs.Handled;

                return;
            }
        }

        private void HandlerLongTap(object sender, TappedEventArgs e)
        {
            var args = new MapLongClickedEventArgs(Viewport.ScreenToWorld(e.ScreenPosition).ToNative());            
            MapLongClicked?.Invoke(this, args);

            if (args.Handled)
            {
                e.Handled = true;
            }
        }

        private void HandlerTap(object sender, TappedEventArgs e)
        {
            // Close all closable Callouts
            var pins = _pins.ToList();

            e.Handled = false;

            if (Map != null)
            {
                // Check, if we hit a widget
                // Is there a widget at this position
                foreach (var widget in Map.Widgets)
                {
                    if (widget.Enabled && widget.Envelope.Contains(e.ScreenPosition))
                    {
                        if (widget.HandleWidgetTouched(Navigator, e.ScreenPosition))
                        {
                            e.Handled = true;
                            return;
                        }
                    }
                }

                // Check, if we hit a drawable
                // Is there a drawable at this position
                var mapInfo = GetMapInfo(e.ScreenPosition);

                if (mapInfo.Feature == null)
                {
                    var args = new MapClickedEventArgs(Viewport.ScreenToWorld(e.ScreenPosition).ToNative(), e.NumOfTaps);
                    MapClicked?.Invoke(this, args);

                    if (args.Handled)
                    {
                        e.Handled = true;
                        return;
                    }

                    // Event isn't handled up to now.
                    // Than look, what we could do.

                    return;
                }

                // A feature is clicked
                var mapInfoEventArgs = new MapInfoEventArgs { MapInfo = mapInfo, Handled = e.Handled, NumTaps = e.NumOfTaps };

                HandlerInfo(sender, mapInfoEventArgs);

                e.Handled = mapInfoEventArgs.Handled;
            }
        }

        private void HandlerPinPropertyChanged(object sender, PropertyChangedEventArgs e)
        {
            var fetchInfo = new FetchInfo
            {
                Extent = Viewport.Extent,
                Resolution = Viewport.Resolution,
                CRS = Map.CRS,
                ChangeType = ChangeType.Continuous
            };

            Map.RefreshData(fetchInfo);

            // Repaint map, because something could have changed
            RefreshGraphics();
        }

        private void HandlerDrawablePropertyChanged(object sender, PropertyChangedEventArgs e)
        {
            var fetchInfo = new FetchInfo
            {
                Extent = Viewport.Extent,
                Resolution = Viewport.Resolution,
                CRS = Map.CRS,
                ChangeType = ChangeType.Continuous
            };

            Map.RefreshData(fetchInfo);

            // Repaint map, because something could have changed
            RefreshGraphics();
        }

        private void HandlerSizeChanged(object sender, EventArgs e)
        {
            UpdateButtonPositions();
        }

        #endregion

        /// <summary>
        /// Add all layers that MapView uses
        /// </summary>
        private void AddLayers()
        {
            if (!_initialized)
                return;

            // Add MapView layers
            Map.Layers.Add(_mapDrawableLayer, _mapPinLayer, _mapCalloutLayer, MyLocationLayer);
        }

        /// <summary>
        /// Remove all layers that MapView uses
        /// </summary>
        private void RemoveLayers()
        {
            if (!_initialized)
                return;

            // Remove MapView layers
            Map.Layers.Remove(MyLocationLayer, _mapCalloutLayer, _mapPinLayer, _mapDrawableLayer);
        }

        /// <summary>
        /// Get all drawables of layer that contain given point
        /// </summary>
        /// <param name="point">Point to search for in world coordinates</param>
        /// <param name="layer">Layer to search for drawables</param>
        /// <returns>List with all drawables at point, which are clickable</returns>
        private IList<Drawable> GetDrawablesAt(Geometries.Point point, ILayer layer)
        {
            List<Drawable> drawables = new List<Drawable>();

            if (layer.Enabled == false) return drawables;
            if (layer.MinVisible > Viewport.Resolution) return drawables;
            if (layer.MaxVisible < Viewport.Resolution) return drawables;

            if (layer.GetFeatures(layer.Envelope, Viewport.Resolution) is
                IEnumerable<IGeometryFeature> allFeatures)
            {
                // Now check all features, if they are clicked and clickable
                foreach (var feature in allFeatures)
                {
                    if (feature.Geometry.Contains(point))
                    {
                        var drawable = _drawable.Where(f => f.Feature == feature).First();
                        // Take only the clickable object
                        if (drawable.IsClickable)
                            drawables.Add(drawable);
                    }
                }
            }

            // If there more than one drawables found, than reverse, because the top most should be the first
            if (drawables.Count > 1)
                drawables.Reverse();

            return drawables;
        }

        private void UpdateButtonPositions()
        {
            var newX = Width - ButtonMargin.Right - ButtonSize;
            var newY = ButtonMargin.Top;

            if (IsZoomButtonVisible && _mapZoomInButton != null && _mapZoomOutButton != null)
            {
                _mapZoomInButton.Envelope = new MRect(newX, newY, newX + ButtonSize, newY + ButtonSize);
                newY += ButtonSize;
                _mapZoomOutButton.Envelope = new MRect(newX, newY, newX + ButtonSize, newY + ButtonSize);
                newY += ButtonSize + ButtonSpacing;
            }

            if (IsMyLocationButtonVisible && _mapMyLocationButton != null)
            {
                _mapMyLocationButton.Envelope = new MRect(newX, newY, newX + ButtonSize, newY + ButtonSize);
                newY += ButtonSize + ButtonSpacing;
            }

            if (IsNorthingButtonVisible && _mapNorthingButton != null)
            {
                _mapNorthingButton.Envelope = new MRect(newX, newY, newX + ButtonSize, newY + ButtonSize);
            }

            RefreshGraphics();
        }

        private void RemoveButtons()
        {
            var widgets = Map.Widgets.ToList();
            widgets.Remove(_mapZoomInButton);
            widgets.Remove(_mapZoomOutButton);
            widgets.Remove(_mapMyLocationButton);
            widgets.Remove(_mapNorthingButton);
            Map.Widgets.Clear();
            Map.Widgets.AddRange(widgets);

            RefreshGraphics();
        }

        private void CreateButtons()
        {
            _mapZoomInButton = _mapZoomInButton ?? CreateButton(0, 0, _pictZoomIn, (s, e) => { Navigator.ZoomIn(); e.Handled = true; });
            _mapZoomInButton.Picture = _pictZoomIn;
            _mapZoomInButton.Enabled = IsZoomButtonVisible;
            Map.Widgets.Add(_mapZoomInButton);

            _mapZoomOutButton = _mapZoomOutButton ?? CreateButton(0, 40, _pictZoomOut, (s, e) => { Navigator.ZoomOut(); e.Handled = true; });
            _mapZoomOutButton.Picture = _pictZoomOut;
            _mapZoomOutButton.Enabled = IsZoomButtonVisible;
            Map.Widgets.Add(_mapZoomOutButton);

            _mapMyLocationButton = _mapMyLocationButton ?? CreateButton(0, 88, _pictMyLocationNoCenter, (s, e) => { MyLocationFollow = true; e.Handled = true; });
            _mapMyLocationButton.Picture = _pictMyLocationNoCenter;
            _mapMyLocationButton.Enabled = IsMyLocationButtonVisible;
            Map.Widgets.Add(_mapMyLocationButton);

            _mapNorthingButton = _mapNorthingButton ?? CreateButton(0, 136, _pictNorthing, (s, e) => { RunOnUIThread(() => Navigator.RotateTo(0)); e.Handled = true; });
            _mapNorthingButton.Picture = _pictNorthing;
            _mapNorthingButton.Enabled = IsNorthingButtonVisible;
            Map.Widgets.Add(_mapNorthingButton);

            UpdateButtonPositions();
        }

        private ButtonWidget CreateButton(float x, float y, SKPicture picture, Action<object, WidgetTouchedEventArgs> action)
        {
            var result = new ButtonWidget
            {
                Picture = picture,
                Envelope = new MRect(x, y, x + ButtonSize, y + ButtonSize),
                Rotation = 0,
                Enabled = true,
            };
            result.WidgetTouched += (s, e) => action(s, e);
            result.PropertyChanged += (s, e) => RefreshGraphics();

            return result;
        }
    }
}<|MERGE_RESOLUTION|>--- conflicted
+++ resolved
@@ -610,15 +610,9 @@
                         break;
                     }
                 }
-<<<<<<< HEAD
                 
                 var calloutArgs = new CalloutClickedEventArgs(clickedCallout,                     
                     Viewport.ScreenToWorld(e.MapInfo.ScreenPosition).ToNative(),
-=======
-
-                var calloutArgs = new CalloutClickedEventArgs(clickedCallout,
-                    Viewport.ScreenToWorld(e.MapInfo.ScreenPosition).ToForms(),
->>>>>>> 3a5a19c1
                     new Point(e.MapInfo.ScreenPosition.X, e.MapInfo.ScreenPosition.Y), e.NumTaps);
 
                 clickedCallout?.HandleCalloutClicked(this, calloutArgs);
