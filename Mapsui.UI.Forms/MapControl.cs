--- conflicted
+++ resolved
@@ -307,8 +307,11 @@
 
             var location = GetScreenPosition(e.Location);
 
-            if (e.ActionType == SKTouchAction.Pressed)
+            if (e.ActionType == SKTouchAction.Pressed && _touches.Count == 0)
+            {
                 _pointerDownPosition = location;
+                _pointerDownTicks = DateTime.UtcNow.Ticks;
+            }
 
             if (HandleTouch(e, location))
             {
@@ -322,16 +325,6 @@
 
             if (e.ActionType == SKTouchAction.Pressed)
             {
-<<<<<<< HEAD
-                _firstTouch = location;
-
-                if (_touches.Count == 0)
-                {
-                    _pointerDownTicks = DateTime.UtcNow.Ticks;
-                }
-
-=======
->>>>>>> 03e46b43
                 _touches[e.Id] = new TouchEvent(e.Id, location, ticks);
 
                 _flingTracker.Clear();
