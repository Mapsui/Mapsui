--- conflicted
+++ resolved
@@ -12,15 +12,14 @@
         /// </summary>
         /// <param name="point">Point in Mapsui format</param>
         /// <returns>Position in Xamarin.Forms.Maps format</returns>
-        public static Position ToMaui(this Geometries.Point point)
+        public static Position ToMaui(this MPoint point)
 #else
         /// <summary>
         /// Convert Mapsui.Geometries.Point to Xamarin.Forms.Maps.Position
         /// </summary>
         /// <param name="point">Point in Mapsui format</param>
         /// <returns>Position in Xamarin.Forms.Maps format</returns>
-<<<<<<< HEAD
-        public static Position ToForms(this Geometries.Point point)
+        public static Position ToForms(this MPoint point)
 #endif
         {
             return point.ToNative();
@@ -28,15 +27,8 @@
 
         public static Position ToNative(this Geometries.Point point)
         {
-            var latLon = Projection.SphericalMercator.ToLonLat(point.X, point.Y);
-            return new Position(latLon.Y, latLon.X);
-=======
-        public static Position ToForms(this MPoint point)
-        {
             var (lat, lon) = Projection.SphericalMercator.ToLonLat(point.X, point.Y);
-
             return new Position(lat, lon);
->>>>>>> ff481e24
         }
     }
 }