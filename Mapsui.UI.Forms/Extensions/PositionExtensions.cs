--- conflicted
+++ resolved
@@ -22,19 +22,13 @@
         public static Position ToForms(this MPoint point)
 #endif
         {
-<<<<<<< HEAD
             return point.ToNative();
         }
 
         public static Position ToNative(this MPoint point)
         {
-            var (lat, lon) = Projection.SphericalMercator.ToLonLat(point.X, point.Y);
-            return new Position(lat, lon);
-=======
             var result = Projection.SphericalMercator.ToLonLat(point.X, point.Y);
-
             return new Position(result.lat, result.lon);
->>>>>>> 869439ec
         }
     }
 }