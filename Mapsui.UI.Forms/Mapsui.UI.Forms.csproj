﻿<Project Sdk="Microsoft.NET.Sdk">

<<<<<<< HEAD
	<PropertyGroup>
		<TargetFramework>netstandard2.0</TargetFramework>
		<NeutralLanguage>en</NeutralLanguage>
		<PackageId>Mapsui.Forms</PackageId>
		<Description>Mapsui.Forms - Library for mapping for Xamarin.Forms</Description>
		<Authors>Dirk Weltz</Authors>
		<PackageTags>$(PackageTags) xamarin.forms xamarin ios android windows uwp macos cross-platform</PackageTags>
		<IsPackable>true</IsPackable>
	</PropertyGroup>

	<PropertyGroup Condition="'$(Configuration)|$(Platform)'=='Debug|AnyCPU'">
		<DefineConstants>TRACE;__FORMS__;DEBUG;NETSTANDARD1_3</DefineConstants>
	</PropertyGroup>

	<PropertyGroup Condition=" '$(Configuration)|$(Platform)' == 'Release|AnyCPU' ">
		<DebugType>portable</DebugType>
		<DefineConstants>TRACE;RELEASE;NETSTANDARD1_3;__FORMS__</DefineConstants>
	</PropertyGroup>

	<ItemGroup>
		<PackageReference Include="SkiaSharp" />
		<PackageReference Include="SkiaSharp.Views.Forms" />
		<PackageReference Include="Xamarin.Essentials" />
		<PackageReference Include="Xamarin.Forms" />
	</ItemGroup>

	<ItemGroup>
		<ProjectReference Include="..\Mapsui.Rendering.Skia\Mapsui.Rendering.Skia.csproj" />
		<ProjectReference Include="..\Mapsui\Mapsui.csproj" />
	</ItemGroup>

	<ItemGroup>
		<None Remove="Images\Close.svg" />
		<None Remove="Images\MyLocationMoving.svg" />
		<None Remove="Images\MyLocationStill.svg" />
		<None Remove="Images\Pin.svg" />
		<None Remove="Images\MyLocationMoving.svg" />
		<None Remove="Images\Location.svg" />
		<None Remove="Images\LocationCenter.svg" />
		<None Remove="Images\RotationZero.svg" />
		<None Remove="Images\ZoomIn.svg" />
		<None Remove="Images\ZoomOut.svg" />
		<None Remove="Images\MyLocationDir.svg" />
	</ItemGroup>

	<ItemGroup>
		<EmbeddedResource Include="Images\Close.svg" />
		<EmbeddedResource Include="Images\MyLocationStill.svg" />
		<EmbeddedResource Include="Images\Pin.svg" />
		<EmbeddedResource Include="Images\MyLocationMoving.svg" />
		<EmbeddedResource Include="Images\LocationNoCenter.svg" />
		<EmbeddedResource Include="Images\LocationCenter.svg" />
		<EmbeddedResource Include="Images\RotationZero.svg" />
		<EmbeddedResource Include="Images\ZoomIn.svg" />
		<EmbeddedResource Include="Images\ZoomOut.svg" />
		<EmbeddedResource Include="Images\MyLocationDir.svg" />
	</ItemGroup>

	<Import Project="..\Mapsui.UI.Shared\Mapsui.UI.Shared.projitems" Label="Shared" />
=======
  <PropertyGroup>
    <TargetFramework>netstandard2.0</TargetFramework>
    <NeutralLanguage>en</NeutralLanguage>
    <PackageId>Mapsui.Forms</PackageId>
    <Description>Mapsui.Forms - Library for mapping for Xamarin.Forms</Description>
    <Authors>Dirk Weltz</Authors>
    <PackageTags>$(PackageTags) xamarin.forms xamarin ios android windows uwp macos cross-platform</PackageTags>
  </PropertyGroup>

  <PropertyGroup Condition="'$(Configuration)|$(Platform)'=='Debug|AnyCPU'">
    <DefineConstants>TRACE;__FORMS__;DEBUG;NETSTANDARD1_3</DefineConstants>
  </PropertyGroup>

  <PropertyGroup Condition=" '$(Configuration)|$(Platform)' == 'Release|AnyCPU' ">
    <DebugType>portable</DebugType>
    <DefineConstants>TRACE;RELEASE;NETSTANDARD1_3;__FORMS__</DefineConstants>
  </PropertyGroup>

  <ItemGroup>
    <PackageReference Include="SkiaSharp" />
    <PackageReference Include="SkiaSharp.Views.Forms" />
    <PackageReference Include="Xamarin.Essentials" />
    <PackageReference Include="Xamarin.Forms" />
  </ItemGroup>

  <ItemGroup>
    <ProjectReference Include="..\Mapsui.Rendering.Skia\Mapsui.Rendering.Skia.csproj" />
    <ProjectReference Include="..\Mapsui.Tiling\Mapsui.Tiling.csproj" />
    <ProjectReference Include="..\Mapsui\Mapsui.csproj" />
  </ItemGroup>

  <ItemGroup>
    <None Remove="Images\Close.svg" />
    <None Remove="Images\MyLocationMoving.svg" />
    <None Remove="Images\MyLocationStill.svg" />
    <None Remove="Images\Pin.svg" />
    <None Remove="Images\MyLocationMoving.svg" />
    <None Remove="Images\Location.svg" />
    <None Remove="Images\LocationCenter.svg" />
    <None Remove="Images\RotationZero.svg" />
    <None Remove="Images\ZoomIn.svg" />
    <None Remove="Images\ZoomOut.svg" />
    <None Remove="Images\MyLocationDir.svg" />
  </ItemGroup>

  <ItemGroup>
    <EmbeddedResource Include="Images\Close.svg" />
    <EmbeddedResource Include="Images\MyLocationStill.svg" />
    <EmbeddedResource Include="Images\Pin.svg" />
    <EmbeddedResource Include="Images\MyLocationMoving.svg" />
    <EmbeddedResource Include="Images\LocationNoCenter.svg" />
    <EmbeddedResource Include="Images\LocationCenter.svg" />
    <EmbeddedResource Include="Images\RotationZero.svg" />
    <EmbeddedResource Include="Images\ZoomIn.svg" />
    <EmbeddedResource Include="Images\ZoomOut.svg" />
    <EmbeddedResource Include="Images\MyLocationDir.svg" />
  </ItemGroup>

  <Import Project="..\Mapsui.UI.Shared\Mapsui.UI.Shared.projitems" Label="Shared" />
>>>>>>> 1aff4741

</Project><|MERGE_RESOLUTION|>--- conflicted
+++ resolved
@@ -1,6 +1,5 @@
 ﻿<Project Sdk="Microsoft.NET.Sdk">
 
-<<<<<<< HEAD
 	<PropertyGroup>
 		<TargetFramework>netstandard2.0</TargetFramework>
 		<NeutralLanguage>en</NeutralLanguage>
@@ -31,6 +30,11 @@
 		<ProjectReference Include="..\Mapsui.Rendering.Skia\Mapsui.Rendering.Skia.csproj" />
 		<ProjectReference Include="..\Mapsui\Mapsui.csproj" />
 	</ItemGroup>
+  <ItemGroup>
+    <ProjectReference Include="..\Mapsui.Rendering.Skia\Mapsui.Rendering.Skia.csproj" />
+    <ProjectReference Include="..\Mapsui.Tiling\Mapsui.Tiling.csproj" />
+    <ProjectReference Include="..\Mapsui\Mapsui.csproj" />
+  </ItemGroup>
 
 	<ItemGroup>
 		<None Remove="Images\Close.svg" />
@@ -60,66 +64,5 @@
 	</ItemGroup>
 
 	<Import Project="..\Mapsui.UI.Shared\Mapsui.UI.Shared.projitems" Label="Shared" />
-=======
-  <PropertyGroup>
-    <TargetFramework>netstandard2.0</TargetFramework>
-    <NeutralLanguage>en</NeutralLanguage>
-    <PackageId>Mapsui.Forms</PackageId>
-    <Description>Mapsui.Forms - Library for mapping for Xamarin.Forms</Description>
-    <Authors>Dirk Weltz</Authors>
-    <PackageTags>$(PackageTags) xamarin.forms xamarin ios android windows uwp macos cross-platform</PackageTags>
-  </PropertyGroup>
-
-  <PropertyGroup Condition="'$(Configuration)|$(Platform)'=='Debug|AnyCPU'">
-    <DefineConstants>TRACE;__FORMS__;DEBUG;NETSTANDARD1_3</DefineConstants>
-  </PropertyGroup>
-
-  <PropertyGroup Condition=" '$(Configuration)|$(Platform)' == 'Release|AnyCPU' ">
-    <DebugType>portable</DebugType>
-    <DefineConstants>TRACE;RELEASE;NETSTANDARD1_3;__FORMS__</DefineConstants>
-  </PropertyGroup>
-
-  <ItemGroup>
-    <PackageReference Include="SkiaSharp" />
-    <PackageReference Include="SkiaSharp.Views.Forms" />
-    <PackageReference Include="Xamarin.Essentials" />
-    <PackageReference Include="Xamarin.Forms" />
-  </ItemGroup>
-
-  <ItemGroup>
-    <ProjectReference Include="..\Mapsui.Rendering.Skia\Mapsui.Rendering.Skia.csproj" />
-    <ProjectReference Include="..\Mapsui.Tiling\Mapsui.Tiling.csproj" />
-    <ProjectReference Include="..\Mapsui\Mapsui.csproj" />
-  </ItemGroup>
-
-  <ItemGroup>
-    <None Remove="Images\Close.svg" />
-    <None Remove="Images\MyLocationMoving.svg" />
-    <None Remove="Images\MyLocationStill.svg" />
-    <None Remove="Images\Pin.svg" />
-    <None Remove="Images\MyLocationMoving.svg" />
-    <None Remove="Images\Location.svg" />
-    <None Remove="Images\LocationCenter.svg" />
-    <None Remove="Images\RotationZero.svg" />
-    <None Remove="Images\ZoomIn.svg" />
-    <None Remove="Images\ZoomOut.svg" />
-    <None Remove="Images\MyLocationDir.svg" />
-  </ItemGroup>
-
-  <ItemGroup>
-    <EmbeddedResource Include="Images\Close.svg" />
-    <EmbeddedResource Include="Images\MyLocationStill.svg" />
-    <EmbeddedResource Include="Images\Pin.svg" />
-    <EmbeddedResource Include="Images\MyLocationMoving.svg" />
-    <EmbeddedResource Include="Images\LocationNoCenter.svg" />
-    <EmbeddedResource Include="Images\LocationCenter.svg" />
-    <EmbeddedResource Include="Images\RotationZero.svg" />
-    <EmbeddedResource Include="Images\ZoomIn.svg" />
-    <EmbeddedResource Include="Images\ZoomOut.svg" />
-    <EmbeddedResource Include="Images\MyLocationDir.svg" />
-  </ItemGroup>
-
-  <Import Project="..\Mapsui.UI.Shared\Mapsui.UI.Shared.projitems" Label="Shared" />
->>>>>>> 1aff4741
 
 </Project>