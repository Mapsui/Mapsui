﻿using System;
using System.Linq;
using System.Runtime.CompilerServices;
using Mapsui.GeometryLayer;
using Mapsui.Providers;
using Mapsui.Styles;
<<<<<<< HEAD
using System;
using System.Linq;
using System.Runtime.CompilerServices;
#if __MAUI__
using Mapsui.UI.Maui;
using Mapsui.UI.Maui.Extensions;
using Microsoft.Maui;
using Microsoft.Maui.Controls;

using Color = Microsoft.Maui.Graphics.Color;
using KnownColor = Mapsui.UI.Maui.KnownColor;
#else
=======
>>>>>>> 8ad7ebb3
using Mapsui.UI.Forms;
using Mapsui.UI.Forms.Extensions;
using Xamarin.Forms;

using Color = Xamarin.Forms.Color;
using KnownColor = Xamarin.Forms.Color;
#endif

namespace Mapsui.UI.Objects
{
    /// <summary>
    /// Base class for all drawables like polyline, polygon and circle
    /// </summary>
    public class Drawable : BindableObject, IClickable, IFeatureProvider
    {
        public static readonly BindableProperty LabelProperty = BindableProperty.Create(nameof(Label), typeof(string), typeof(Pin), default(string));
        public static readonly BindableProperty StrokeWidthProperty = BindableProperty.Create(nameof(StrokeWidth), typeof(float), typeof(Circle), 1f);
        public static readonly BindableProperty MinVisibleProperty = BindableProperty.Create(nameof(MinVisible), typeof(double), typeof(Circle), 0.0);
        public static readonly BindableProperty MaxVisibleProperty = BindableProperty.Create(nameof(MaxVisible), typeof(double), typeof(Circle), double.MaxValue);
        public static readonly BindableProperty ZIndexProperty = BindableProperty.Create(nameof(ZIndex), typeof(int), typeof(Circle), 0);
        public static readonly BindableProperty IsClickableProperty = BindableProperty.Create(nameof(IsClickable), typeof(bool), typeof(Drawable), false);
        public static readonly BindableProperty StrokeColorProperty = BindableProperty.Create(nameof(StrokeColor), typeof(Color), typeof(Circle), KnownColor.Black);

        /// <summary>
        /// Label of drawable
        /// </summary>
        public string Label
        {
            get => (string)GetValue(LabelProperty);
            set => SetValue(LabelProperty, value);
        }

        /// <summary>
        /// StrokeWidth of drawable in pixel
        /// </summary>
        public float StrokeWidth
        {
            get => (float)GetValue(StrokeWidthProperty);
            set => SetValue(StrokeWidthProperty, value);
        }

        /// <summary>
        /// StrokeColor for drawable
        /// </summary>
        public Color StrokeColor
        {
<<<<<<< HEAD
            get { return (Color)GetValue(StrokeColorProperty); }
            set { SetValue(StrokeColorProperty, value); }
=======
            get => (Xamarin.Forms.Color)GetValue(StrokeColorProperty);
            set => SetValue(StrokeColorProperty, value);
>>>>>>> 8ad7ebb3
        }

        /// <summary>
        /// MinVisible for drawable in resolution of Mapsui (smaller values are higher zoom levels)
        /// </summary>
        public double MinVisible
        {
            get => (double)GetValue(MinVisibleProperty);
            set => SetValue(MinVisibleProperty, value);
        }

        /// <summary>
        /// MaxVisible for drawable in resolution of Mapsui (smaller values are higher zoom levels)
        /// </summary>
        public double MaxVisible
        {
            get => (double)GetValue(MaxVisibleProperty);
            set => SetValue(MaxVisibleProperty, value);
        }

        /// <summary>
        /// ZIndex of this drawable
        /// </summary>
        public int ZIndex
        {
            get => (int)GetValue(ZIndexProperty);
            set => SetValue(ZIndexProperty, value);
        }

        /// <summary>
        /// Is this drawable clickable
        /// </summary>
        public bool IsClickable
        {
            get => (bool)GetValue(IsClickableProperty);
            set => SetValue(IsClickableProperty, value);
        }

        /// <summary>
        /// Object for free use
        /// </summary>
        public object? Tag { get; set; }

        private IGeometryFeature? feature;

        /// <summary>
        /// Mapsui Feature belonging to this drawable
        /// </summary>
        public IGeometryFeature? Feature
        {
            get => feature;
            set
            {
                if (feature == null || !feature.Equals(value))
                    feature = value;
            }
        }

        /// <summary>
        /// Event called, if this drawable is clicked an IsClickable is true
        /// </summary>
        public event EventHandler<DrawableClickedEventArgs>? Clicked;

        void IClickable.HandleClicked(DrawableClickedEventArgs e)
        {
        }

        internal void HandleClicked(DrawableClickedEventArgs e)
        {
            Clicked?.Invoke(this, e);
        }

        protected override void OnPropertyChanged([CallerMemberName] string? propertyName = null)
        {
            base.OnPropertyChanged(propertyName);

            switch (propertyName)
            {
                case nameof(StrokeWidth):
                    if (Feature != null)
                        ((VectorStyle)Feature.Styles.First()).Line.Width = StrokeWidth;
                    break;
                case nameof(StrokeColor):
                    if (Feature != null)
                        ((VectorStyle)Feature.Styles.First()).Line.Color = StrokeColor.ToMapsui();
                    break;
                case nameof(MinVisible):
                    if (Feature != null)
                        ((VectorStyle)Feature.Styles.First()).MinVisible = MinVisible;
                    break;
                case nameof(MaxVisible):
                    if (Feature != null)
                        ((VectorStyle)Feature.Styles.First()).MaxVisible = MaxVisible;
                    break;
            }
        }
    }
}<|MERGE_RESOLUTION|>--- conflicted
+++ resolved
@@ -4,7 +4,6 @@
 using Mapsui.GeometryLayer;
 using Mapsui.Providers;
 using Mapsui.Styles;
-<<<<<<< HEAD
 using System;
 using System.Linq;
 using System.Runtime.CompilerServices;
@@ -17,8 +16,6 @@
 using Color = Microsoft.Maui.Graphics.Color;
 using KnownColor = Mapsui.UI.Maui.KnownColor;
 #else
-=======
->>>>>>> 8ad7ebb3
 using Mapsui.UI.Forms;
 using Mapsui.UI.Forms.Extensions;
 using Xamarin.Forms;
@@ -65,13 +62,8 @@
         /// </summary>
         public Color StrokeColor
         {
-<<<<<<< HEAD
             get { return (Color)GetValue(StrokeColorProperty); }
             set { SetValue(StrokeColorProperty, value); }
-=======
-            get => (Xamarin.Forms.Color)GetValue(StrokeColorProperty);
-            set => SetValue(StrokeColorProperty, value);
->>>>>>> 8ad7ebb3
         }
 
         /// <summary>
