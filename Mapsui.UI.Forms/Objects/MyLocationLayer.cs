<<<<<<< HEAD
﻿using Mapsui.Layers;
using Mapsui.Providers;
using Mapsui.Styles;

using System;
=======
﻿using System;
>>>>>>> 8ad7ebb3
using System.Collections.Generic;
using System.Linq;

using Mapsui.Extensions;
<<<<<<< HEAD
using Mapsui.Fetcher;

#if __MAUI__
using Mapsui.UI.Maui;
using Microsoft.Maui;
using Microsoft.Maui.Controls;
#else
=======
using Mapsui.GeometryLayer;
using Mapsui.Layers;
using Mapsui.Providers;
using Mapsui.Styles;
>>>>>>> 8ad7ebb3
using Mapsui.UI.Forms;
using Xamarin.Forms;
#endif

namespace Mapsui.UI.Objects
{
    /// <summary>
    /// A layer to display a symbol for own location
    /// </summary>
    /// <remarks>
    /// There are two different symbols for own loaction: one is used when there isn't a change in position (still),
    /// and one is used, if the position changes (moving).
    /// </remarks>
    public class MyLocationLayer : MemoryLayer
    {
        private readonly MapView mapView;
        private readonly GeometryFeature feature;
        private readonly GeometryFeature featureDir;

        private static int bitmapMovingId = -1;
        private static int bitmapStillId = -1;
        private static int bitmapDirId = -1;

        private const string animationMyLocationName = "animationMyLocationPosition";
        private const string animationMyDirectionName = "animationMyDirectionPosition";
        private Position animationMyLocationStart;
        private Position animationMyLocationEnd;

        private bool isMoving = false;

        /// <summary>
        /// Should be moving arrow or round circle displayed
        /// </summary>
        public bool IsMoving
        {
            get => isMoving;
            set
            {
                if (isMoving != value)
                {
                    isMoving = value;
                    ((SymbolStyle)feature.Styles.First()).BitmapId = isMoving ? bitmapMovingId : bitmapStillId;
                }
            }
        }

        private Position myLocation = new(0, 0);

        /// <summary>
        /// Position of location, that is displayed
        /// </summary>
        /// <value>Position of location</value>
        public Position MyLocation => myLocation;

        /// <summary>
        /// Movement direction of device at location
        /// </summary>
        /// <value>Direction at location</value>
        public double Direction { get; private set; } = 0.0;

        /// <summary>
        /// Viewing direction of device (in degrees wrt. north direction)
        /// </summary>
        /// <value>Direction at location</value>
        public double ViewingDirection { get; private set; } = -1.0;

        /// <summary>
        /// Scale of symbol
        /// </summary>
        /// <value>Scale of symbol</value>
        public double Scale { get; set; } = 1.0;

        /// <summary>
        /// Initializes a new instance of the <see cref="T:Mapsui.UI.Objects.MyLocationLayer"/> class
        /// with a starting location.
        /// </summary>
        /// <param name="view">MapView, to which this layer belongs</param>
        /// <param name="position">Position, where to start</param>
        public MyLocationLayer(MapView view, Position position) : this(view)
        {
            myLocation = position;
        }

        /// <summary>
        /// Initializes a new instance of the <see cref="T:Mapsui.UI.Objects.MyLocationLayer"/> class.
        /// </summary>
        /// <param name="view">MapView, to which this layer belongs</param>
        public MyLocationLayer(MapView view)
        {
            if (view == null)
                throw new ArgumentNullException("MapView shouldn't be null");

            mapView = view;

            Enabled = false;

            if (bitmapMovingId == -1)
            {
                var bitmapMoving = Utilities.EmbeddedResourceLoader.Load($"Images.MyLocationMoving.svg", typeof(MyLocationLayer));

                if (bitmapMoving != null)
                {
                    // Register bitmap
                    bitmapMovingId = BitmapRegistry.Instance.Register(bitmapMoving);
                }
            }

            if (bitmapStillId == -1)
            {
                var bitmapStill = Utilities.EmbeddedResourceLoader.Load($"Images.MyLocationStill.svg", typeof(MyLocationLayer));

                if (bitmapStill != null)
                {
                    // Register bitmap
                    bitmapStillId = BitmapRegistry.Instance.Register(bitmapStill);
                }
            }

            if (bitmapDirId == -1)
            {
                var bitmapDir = Utilities.EmbeddedResourceLoader.Load($"Images.MyLocationDir.svg", typeof(MyLocationLayer));

                if (bitmapDir != null)
                {
                    // Register bitmap
                    bitmapDirId = BitmapRegistry.Instance.Register(bitmapDir);
                }
            }

            feature = new GeometryFeature
            {
                Geometry = myLocation.ToMapsui().ToPoint(),
                ["Label"] = "MyLocation moving",
            };

            feature.Styles.Clear();
            feature.Styles.Add(new SymbolStyle
            {
                Enabled = true,
                BitmapId = bitmapStillId,
                SymbolScale = Scale,
                SymbolRotation = Direction,
                SymbolOffset = new Offset(0, 0),
                Opacity = 1,
            });

            featureDir = new GeometryFeature
            {
                Geometry = myLocation.ToMapsui().ToPoint(),
                ["Label"] = "My view direction",
            };

            featureDir.Styles.Clear();
            featureDir.Styles.Add(new SymbolStyle
            {
                Enabled = false,
                BitmapId = bitmapDirId,
                SymbolScale = 0.2,
                SymbolRotation = 0,
                SymbolOffset = new Offset(0, 0),
                Opacity = 1,
            });

            DataSource = new GeometryMemoryProvider<IGeometryFeature>(new List<IGeometryFeature> { featureDir, feature });
            Style = null;
        }

        /// <summary>
        /// Updates my location
        /// </summary>
        /// <param name="newLocation">New location</param>
        public void UpdateMyLocation(Position newLocation, bool animated = true)
        {
            if (!MyLocation.Equals(newLocation))
            {
                // We have a location update, so abort last animation
                if (mapView.AnimationIsRunning(animationMyLocationName))
                    mapView.AbortAnimation(animationMyLocationName);

                if (animated)
                {
                    // Save values for new animation
                    animationMyLocationStart = MyLocation;
                    animationMyLocationEnd = newLocation;

                    var animation = new Animation((v) => {
                        var deltaLat = (animationMyLocationEnd.Latitude - animationMyLocationStart.Latitude) * v;
                        var deltaLon = (animationMyLocationEnd.Longitude - animationMyLocationStart.Longitude) * v;
                        var modified = InternalUpdateMyLocation(new Position(animationMyLocationStart.Latitude + deltaLat, animationMyLocationStart.Longitude + deltaLon));
                        // Update viewport
                        if (modified && mapView.MyLocationFollow && mapView.MyLocationEnabled)
                            mapView.Navigator.CenterOn(MyLocation.ToMapsui());
                        // Refresh map
                        if (mapView.MyLocationEnabled && modified)
                            mapView.Refresh();
                    }, 0.0, 1.0);

                    var fetchInfo = new FetchInfo(mapView.Viewport.Extent, mapView.Viewport.Resolution, mapView.Map?.CRS, ChangeType.Discrete);
                    // At the end, update viewport
                    animation.Commit(mapView, animationMyLocationName, 100, 3000, finished: (s, v) => mapView.Map?.RefreshData(fetchInfo));
                }
                else
                {
                    var modified = InternalUpdateMyLocation(newLocation);
                    // Update viewport
                    if (modified && mapView.MyLocationFollow && mapView.MyLocationEnabled)
                        mapView.Navigator.CenterOn(MyLocation.ToMapsui());
                    // Refresh map
                    if (mapView.MyLocationEnabled && modified)
                        mapView.Refresh();
                }
            }
        }

        /// <summary>
        /// Updates my movement direction
        /// </summary>
        /// <param name="newDirection">New direction</param>
        /// <param name="newViewportRotation">New viewport rotation</param>
        public void UpdateMyDirection(double newDirection, double newViewportRotation, bool animated = true)
        {
            var newRotation = (int)(newDirection - newViewportRotation);
            var oldRotation = (int)((SymbolStyle)feature.Styles.First()).SymbolRotation;

            if (newRotation != oldRotation)
            {
                Direction = newDirection;

                // We have a direction update, so abort last animation
                if (mapView.AnimationIsRunning(animationMyDirectionName))
                    mapView.AbortAnimation(animationMyDirectionName);

                if (newRotation < 90 && oldRotation > 270)
                {
                    newRotation += 360;
                }
                else if (newRotation > 270 && oldRotation < 90)
                {
                    oldRotation += 360;
                }

                if (animated)
                {
                    var animation = new Animation((v) => {
                        if ((int)v != (int)((SymbolStyle)feature.Styles.First()).SymbolRotation)
                        {
                            ((SymbolStyle)feature.Styles.First()).SymbolRotation = (int)v % 360;
                            mapView.Refresh();
                        }
                    }, oldRotation, newRotation);

                    animation.Commit(mapView, animationMyDirectionName, 50, 500);
                }
                else
                {
                    ((SymbolStyle)feature.Styles.First()).SymbolRotation = newRotation % 360;
                    mapView.Refresh();
                }
            }
        }

        /// <summary>
        /// Updates my speed
        /// </summary>
        /// <param name="newSpeed">New speed</param>
        public void UpdateMySpeed(double newSpeed)
        {
            var modified = false;

            if (newSpeed > 0 && !IsMoving)
            {
                IsMoving = true;
                modified = true;
            }

            if (newSpeed <= 0 && IsMoving)
            {
                IsMoving = false;
                modified = true;
            }

            if (modified)
                mapView.Refresh();
        }

        /// <summary>
        /// Updates my view direction
        /// </summary>
        /// <param name="newDirection">New direction</param>
        /// <param name="newViewportRotation">New viewport rotation</param>
        public void UpdateMyViewDirection(double newDirection, double newViewportRotation, bool animated = true)
        {
            var newRotation = (int)(newDirection - newViewportRotation);
            var oldRotation = (int)((SymbolStyle)featureDir.Styles.First()).SymbolRotation;

            if (newRotation == -1.0)
            {
                // disable bitmap
                ((SymbolStyle)featureDir.Styles.First()).Enabled = false;
            }
            else if (newRotation != oldRotation)
            {
                ((SymbolStyle)featureDir.Styles.First()).Enabled = true;
                ViewingDirection = newDirection;

                // We have a direction update, so abort last animation
                if (mapView.AnimationIsRunning(animationMyDirectionName))
                    mapView.AbortAnimation(animationMyDirectionName);

                if (newRotation < 90 && oldRotation > 270)
                {
                    newRotation += 360;
                }
                else if (newRotation > 270 && oldRotation < 90)
                {
                    oldRotation += 360;
                }

                if (animated)
                {
                    var animation = new Animation((v) => {
                        if ((int)v != (int)((SymbolStyle)featureDir.Styles.First()).SymbolRotation)
                        {
                            ((SymbolStyle)featureDir.Styles.First()).SymbolRotation = (int)v % 360;
                            mapView.Refresh();
                        }
                    }, oldRotation, newRotation);

                    animation.Commit(mapView, animationMyDirectionName, 50, 500);
                }
                else
                {
                    ((SymbolStyle)featureDir.Styles.First()).SymbolRotation = newRotation % 360;
                    mapView.Refresh();
                }
            }
        }

        private bool InternalUpdateMyLocation(Position newLocation)
        {
            var modified = false;

            if (!myLocation.Equals(newLocation))
            {
                myLocation = newLocation;
                feature.Geometry = myLocation.ToPoint();
                featureDir.Geometry = myLocation.ToPoint();
                modified = true;
            }

            return modified;
        }
    }
}<|MERGE_RESOLUTION|>--- conflicted
+++ resolved
@@ -1,17 +1,13 @@
-<<<<<<< HEAD
 ﻿using Mapsui.Layers;
 using Mapsui.Providers;
 using Mapsui.Styles;
 
 using System;
-=======
 ﻿using System;
->>>>>>> 8ad7ebb3
 using System.Collections.Generic;
 using System.Linq;
 
 using Mapsui.Extensions;
-<<<<<<< HEAD
 using Mapsui.Fetcher;
 
 #if __MAUI__
@@ -19,12 +15,10 @@
 using Microsoft.Maui;
 using Microsoft.Maui.Controls;
 #else
-=======
 using Mapsui.GeometryLayer;
 using Mapsui.Layers;
 using Mapsui.Providers;
 using Mapsui.Styles;
->>>>>>> 8ad7ebb3
 using Mapsui.UI.Forms;
 using Xamarin.Forms;
 #endif
