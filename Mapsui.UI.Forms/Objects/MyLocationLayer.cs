--- conflicted
+++ resolved
@@ -5,7 +5,6 @@
 using System;
 using System.Collections.Generic;
 using System.Linq;
-<<<<<<< HEAD
 
 #if __MAUI__
 using Mapsui.UI.Maui;
@@ -13,10 +12,8 @@
 using Microsoft.Maui.Controls;
 #else
 using Mapsui.UI.Forms;
-=======
 using Mapsui.Extensions;
 using Mapsui.Fetcher;
->>>>>>> ff481e24
 using Xamarin.Forms;
 #endif
 
