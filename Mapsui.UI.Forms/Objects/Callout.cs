﻿using System;
using System.Linq;
using System.Runtime.CompilerServices;
using Mapsui.Extensions;
using Mapsui.GeometryLayer;
using Mapsui.Providers;
using Mapsui.Styles;
using Mapsui.UI.Objects;
<<<<<<< HEAD
using System;
using System.Linq;
using System.Runtime.CompilerServices;
using Mapsui.Extensions;
#if __MAUI__
using Mapsui.UI.Maui.Extensions;
using Microsoft.Maui;
using Microsoft.Maui.Controls;

using Color = Microsoft.Maui.Graphics.Color;
using KnownColor = Mapsui.UI.Maui.KnownColor;
using Point = Microsoft.Maui.Graphics.Point;
#else
using Mapsui.UI.Forms.Extensions;
=======
>>>>>>> 8ad7ebb3
using Xamarin.Forms;
using CalloutStyle = Mapsui.Styles.CalloutStyle;

using Color = Xamarin.Forms.Color;
using KnownColor = Xamarin.Forms.Color;
using Point = Xamarin.Forms.Point;
#endif

#if __MAUI__
namespace Mapsui.UI.Maui
#else
namespace Mapsui.UI.Forms
#endif
{
    public class Callout : BindableObject, IFeatureProvider
    {
        private readonly Pin _pin;

        public event EventHandler<EventArgs>? CalloutClosed;
        public event EventHandler<CalloutClickedEventArgs>? CalloutClicked;

        public static double DefaultTitleFontSize = Device.GetNamedSize(NamedSize.Title, typeof(Label));
        public static FontAttributes DefaultTitleFontAttributes = FontAttributes.Bold;
        public static TextAlignment DefaultTitleTextAlignment = TextAlignment.Center;
        public static double DefaultSubtitleFontSize = Device.GetNamedSize(NamedSize.Subtitle, typeof(Label));
        public static FontAttributes DefaultSubtitleFontAttributes = FontAttributes.None;
        public static TextAlignment DefaultSubtitleTextAlignment = TextAlignment.Start; // Center;
        public static Color DefaultTitleFontColor = KnownColor.Black;
        public static Color DefaultSubtitleFontColor = KnownColor.Black;
#if __MAUI__
        public static string DefaultTitleFontName = null; // TODO: default font per platform
        public static string DefaultSubtitleFontName = null; // TODO: default font per platform
#else
        public static string DefaultTitleFontName = Xamarin.Forms.Font.Default.FontFamily;
        public static string DefaultSubtitleFontName = Xamarin.Forms.Font.Default.FontFamily;
#endif

        #region Bindings

        /// <summary>
        /// Bindable property for the <see cref="Type"/> property
        /// </summary>
        public static readonly BindableProperty TypeProperty = BindableProperty.Create(nameof(Type), typeof(CalloutType), typeof(MapView), default(CalloutType));

        /// <summary>
        /// Bindable property for the <see cref="Anchor"/> property
        /// </summary>
        public static readonly BindableProperty AnchorProperty = BindableProperty.Create(nameof(Anchor), typeof(Point), typeof(MapView), default(Point));

        /// <summary>
        /// Bindable property for the <see cref="ArrowAlignment"/> property
        /// </summary>
        public static readonly BindableProperty ArrowAlignmentProperty = BindableProperty.Create(nameof(ArrowAlignment), typeof(ArrowAlignment), typeof(MapView), default(ArrowAlignment), defaultBindingMode: BindingMode.TwoWay);

        /// <summary>
        /// Bindable property for the <see cref="ArrowWidth"/> property
        /// </summary>
        public static readonly BindableProperty ArrowWidthProperty = BindableProperty.Create(nameof(ArrowWidth), typeof(double), typeof(MapView), 12.0);

        /// <summary>
        /// Bindable property for the <see cref="ArrowHeight"/> property
        /// </summary>
        public static readonly BindableProperty ArrowHeightProperty = BindableProperty.Create(nameof(ArrowHeight), typeof(double), typeof(MapView), 16.0);

        /// <summary>
        /// Bindable property for the <see cref="ArrowPosition"/> property
        /// </summary>
        public static readonly BindableProperty ArrowPositionProperty = BindableProperty.Create(nameof(ArrowPosition), typeof(double), typeof(MapView), 0.5);

        /// <summary>
        /// Bindable property for the <see cref="Color"/> property
        /// </summary>
        public static readonly BindableProperty ColorProperty = BindableProperty.Create(nameof(Color), typeof(Color), typeof(MapView), KnownColor.White);

        /// <summary>
        /// Bindable property for the <see cref="BackgroundColor"/> property
        /// </summary>
        public static readonly BindableProperty BackgroundColorProperty = BindableProperty.Create(nameof(BackgroundColor), typeof(Color), typeof(MapView), KnownColor.White);

        /// <summary>
        /// Bindable property for the <see cref="ShadowWidth"/> property
        /// </summary>
        public static readonly BindableProperty ShadowWidthProperty = BindableProperty.Create(nameof(ShadowWidth), typeof(double), typeof(MapView), default(double));

        /// <summary>
        /// Bindable property for the <see cref="StrokeWidth"/> property
        /// </summary>
        public static readonly BindableProperty StrokeWidthProperty = BindableProperty.Create(nameof(StrokeWidth), typeof(double), typeof(MapView), default(double));

        /// <summary>
        /// Bindable property for the <see cref="Rotation"/> property
        /// </summary>
        public static readonly BindableProperty RotationProperty = BindableProperty.Create(nameof(Rotation), typeof(double), typeof(MapView), default(double));

        /// <summary>
        /// Bindable property for the <see cref="RotateWithMap"/> property
        /// </summary>
        public static readonly BindableProperty RotateWithMapProperty = BindableProperty.Create(nameof(RotateWithMap), typeof(bool), typeof(MapView), false);

        /// <summary>
        /// Bindable property for the <see cref="RectRadius"/> property
        /// </summary>
        public static readonly BindableProperty RectRadiusProperty = BindableProperty.Create(nameof(RectRadius), typeof(double), typeof(MapView), default(double));

        /// <summary>
        /// Bindable property for the <see cref="Padding"/> property
        /// </summary>
        public static readonly BindableProperty PaddingProperty = BindableProperty.Create(nameof(Padding), typeof(Thickness), typeof(MapView), new Thickness(6));

        /// <summary>
        /// Bindable property for the <see cref="Spacing"/> property
        /// </summary>
        public static readonly BindableProperty SpacingProperty = BindableProperty.Create(nameof(Spacing), typeof(double), typeof(MapView), 2.0);

        /// <summary>
        /// Bindable property for the <see cref="MaxWidth"/> property
        /// </summary>
        public static readonly BindableProperty MaxWidthProperty = BindableProperty.Create(nameof(MaxWidth), typeof(double), typeof(MapView), 300.0);

        /// <summary>
        /// Bindable property for the <see cref="IsClosableByClick"/> property
        /// </summary>
        public static readonly BindableProperty IsClosableByClickProperty = BindableProperty.Create(nameof(IsClosableByClick), typeof(bool), typeof(MapView), true);

        /// <summary>
        /// Bindable property for the <see cref="Content"/> property
        /// </summary>
        public static readonly BindableProperty ContentProperty = BindableProperty.Create(nameof(Content), typeof(int), typeof(MapView), -1);

        /// <summary>
        /// Bindable property for the <see cref="Title"/> property
        /// </summary>
        public static readonly BindableProperty TitleProperty = BindableProperty.Create(nameof(Title), typeof(string), typeof(MapView), default(string));

        /// <summary>
        /// Bindable property for the <see cref="TitleFontName"/> property
        /// </summary>
        public static readonly BindableProperty TitleFontNameProperty = BindableProperty.Create(nameof(TitleFontName), typeof(string), typeof(MapView), DefaultTitleFontName);

        /// <summary>
        /// Bindable property for the <see cref="TitleFontSize"/> property
        /// </summary>
        public static readonly BindableProperty TitleFontSizeProperty = BindableProperty.Create(nameof(TitleFontSize), typeof(double), typeof(MapView), DefaultTitleFontSize);

        /// <summary>
        /// Bindable property for the <see cref="TitleFontAttributes"/> property
        /// </summary>
        public static readonly BindableProperty TitleFontAttributesProperty = BindableProperty.Create(nameof(TitleFontAttributes), typeof(FontAttributes), typeof(MapView), DefaultTitleFontAttributes);

        /// <summary>
        /// Bindable property for the <see cref="TitleFontColor"/> property
        /// </summary>
        public static readonly BindableProperty TitleFontColorProperty = BindableProperty.Create(nameof(TitleFontColor), typeof(Color), typeof(MapView), DefaultTitleFontColor);

        /// <summary>
        /// Bindable property for the <see cref="TitleTextAlignment"/> property
        /// </summary>
        public static readonly BindableProperty TitleTextAlignmentProperty = BindableProperty.Create(nameof(TitleTextAlignment), typeof(TextAlignment), typeof(MapView), DefaultTitleTextAlignment);

        /// <summary>
        /// Bindable property for the <see cref="Subtitle"/> property
        /// </summary>
        public static readonly BindableProperty SubtitleProperty = BindableProperty.Create(nameof(Subtitle), typeof(string), typeof(MapView), default(string));

        /// <summary>
        /// Bindable property for the <see cref="SubtitleFontName"/> property
        /// </summary>
        public static readonly BindableProperty SubtitleFontNameProperty = BindableProperty.Create(nameof(SubtitleFontName), typeof(string), typeof(MapView), DefaultSubtitleFontName);

        /// <summary>
        /// Bindable property for the <see cref="SubtitleFontSize"/> property
        /// </summary>
        public static readonly BindableProperty SubtitleFontSizeProperty = BindableProperty.Create(nameof(SubtitleFontSize), typeof(double), typeof(MapView), DefaultSubtitleFontSize);

        /// <summary>
        /// Bindable property for the <see cref="SubtitleFontAttributes"/> property
        /// </summary>
        public static readonly BindableProperty SubtitleFontAttributesProperty = BindableProperty.Create(nameof(SubtitleFontAttributes), typeof(FontAttributes), typeof(MapView), DefaultSubtitleFontAttributes);

        /// <summary>
        /// Bindable property for the <see cref="SubtitleFontColor"/> property
        /// </summary>
        public static readonly BindableProperty SubtitleFontColorProperty = BindableProperty.Create(nameof(SubtitleFontColor), typeof(Color), typeof(MapView), DefaultSubtitleFontColor);

        /// <summary>
        /// Bindable property for the <see cref="SubtitleTextAlignment"/> property
        /// </summary>
        public static readonly BindableProperty SubtitleTextAlignmentProperty = BindableProperty.Create(nameof(SubtitleTextAlignment), typeof(TextAlignment), typeof(MapView), DefaultSubtitleTextAlignment);

        #endregion

        public Callout(Pin pin)
        {
            _pin = pin ?? throw new ArgumentNullException("Pin shouldn't be null"); ;
            if (_pin.Feature != null)
                Feature = (GeometryFeature)_pin.Feature.Copy();
            else
                Feature = new GeometryFeature();
            Feature.Styles.Clear();
        }

        /// <summary>
        /// Pin to which this callout belongs
        /// </summary>
        public Pin Pin => _pin;

        /// <summary>
        /// Type of Callout
        /// </summary>
        /// <remarks>
        /// Could be single, detail or custom. The last is a bitmap id for an owner drawn image.
        /// </remarks>
        public CalloutType Type
        {
            get => (CalloutType)GetValue(TypeProperty);
            set => SetValue(TypeProperty, value);
        }

        /// <summary>
        /// Anchor position of Callout
        /// </summary>
        public Point Anchor
        {
<<<<<<< HEAD
            get { return (Point)GetValue(AnchorProperty); }
            set { SetValue(AnchorProperty, value); }
=======
            get => (Xamarin.Forms.Point)GetValue(AnchorProperty);
            set => SetValue(AnchorProperty, value);
>>>>>>> 8ad7ebb3
        }

        /// <summary>
        /// Arrow alignment of Callout
        /// </summary>
        public ArrowAlignment ArrowAlignment
        {
            get => (ArrowAlignment)GetValue(ArrowAlignmentProperty);
            set => SetValue(ArrowAlignmentProperty, value);
        }

        /// <summary>
        /// Width from arrow of Callout
        /// </summary>
        public double ArrowWidth
        {
            get => (double)GetValue(ArrowWidthProperty);
            set => SetValue(ArrowWidthProperty, value);
        }

        /// <summary>
        /// Height from arrow of Callout
        /// </summary>
        public double ArrowHeight
        {
            get => (double)GetValue(ArrowHeightProperty);
            set => SetValue(ArrowHeightProperty, value);
        }

        /// <summary>
        /// Relative position of anchor of Callout on the side given by <see cref="ArrowAlignment">
        /// </summary>
        public double ArrowPosition
        {
            get => (double)GetValue(ArrowPositionProperty);
            set => SetValue(ArrowPositionProperty, value);
        }

        /// <summary>
        /// Color of stroke around Callout
        /// </summary>
        public Color Color
        {
<<<<<<< HEAD
            get { return (Color)GetValue(ColorProperty); }
            set { SetValue(ColorProperty, value); }
=======
            get => (Xamarin.Forms.Color)GetValue(ColorProperty);
            set => SetValue(ColorProperty, value);
>>>>>>> 8ad7ebb3
        }

        /// <summary>
        /// BackgroundColor of Callout
        /// </summary>
        public Color BackgroundColor
        {
<<<<<<< HEAD
            get { return (Color)GetValue(BackgroundColorProperty); }
            set { SetValue(BackgroundColorProperty, value); }
=======
            get => (Xamarin.Forms.Color)GetValue(BackgroundColorProperty);
            set => SetValue(BackgroundColorProperty, value);
>>>>>>> 8ad7ebb3
        }

        /// <summary>
        /// Shadow width around Callout
        /// </summary>
        public double ShadowWidth
        {
            get => (double)GetValue(ShadowWidthProperty);
            set => SetValue(ShadowWidthProperty, value);
        }

        /// <summary>
        /// Stroke width of frame around Callout
        /// </summary>
        public double StrokeWidth
        {
            get => (double)GetValue(StrokeWidthProperty);
            set => SetValue(StrokeWidthProperty, value);
        }

        /// <summary>
        /// Rotation of Callout around the anchor
        /// </summary>
        public double Rotation
        {
            get => (double)GetValue(RotationProperty);
            set => SetValue(RotationProperty, value);
        }

        /// <summary>
        /// Rotate Callout with map
        /// </summary>
        public bool RotateWithMap
        {
            get => (bool)GetValue(RotateWithMapProperty);
            set => SetValue(RotateWithMapProperty, value);
        }

        /// <summary>
        /// Radius of rounded corners of Callout
        /// </summary>
        public double RectRadius
        {
            get => (double)GetValue(RectRadiusProperty);
            set => SetValue(RectRadiusProperty, value);
        }

        /// <summary>
        /// Padding around content of Callout
        /// </summary>
        public Thickness Padding
        {
            get => (Thickness)GetValue(PaddingProperty);
            set => SetValue(PaddingProperty, value);
        }

        /// <summary>
        /// Space between Title and Subtitel of Callout
        /// </summary>
        public double Spacing
        {
            get => (double)GetValue(SpacingProperty);
            set => SetValue(SpacingProperty, value);
        }

        /// <summary>
        /// MaxWidth for Title and Subtitel of Callout
        /// </summary>
        public double MaxWidth
        {
            get => (double)GetValue(MaxWidthProperty);
            set => SetValue(MaxWidthProperty, value);
        }

        /// <summary>
        /// Is Callout visible on map
        /// </summary>
        public bool IsVisible => _pin.IsCalloutVisible();

        /// <summary>
        /// Is Callout closable by a click on the callout
        /// </summary>
        public bool IsClosableByClick
        {
            get => (bool)GetValue(IsClosableByClickProperty);
            set => SetValue(IsClosableByClickProperty, value);
        }

        /// <summary>
        /// Content of Callout
        /// </summary>
        public int Content
        {
            get => (int)GetValue(ContentProperty);
            set => SetValue(ContentProperty, value);
        }

        /// <summary>
        /// Content of Callout title label
        /// </summary>
        public string Title
        {
            get => (string)GetValue(TitleProperty);
            set => SetValue(TitleProperty, value);
        }

        /// <summary>
        /// Font name to use rendering title
        /// </summary>
        public string TitleFontName
        {
            get => (string)GetValue(TitleFontNameProperty);
            set => SetValue(TitleFontNameProperty, value);
        }

        /// <summary>
        /// Font size to rendering title
        /// </summary>
        public double TitleFontSize
        {
            get => (double)GetValue(TitleFontSizeProperty);
            set => SetValue(TitleFontSizeProperty, value);
        }

        /// <summary>
        /// Font attributes to render title
        /// </summary>
        public FontAttributes TitleFontAttributes
        {
            get => (FontAttributes)GetValue(TitleFontAttributesProperty);
            set => SetValue(TitleFontAttributesProperty, value);
        }

        /// <summary>
        /// Font color to render title
        /// </summary>
        public Color TitleFontColor
        {
<<<<<<< HEAD
            get { return (Color)GetValue(TitleFontColorProperty); }
            set { SetValue(TitleFontColorProperty, value); }
=======
            get => (Xamarin.Forms.Color)GetValue(TitleFontColorProperty);
            set => SetValue(TitleFontColorProperty, value);
>>>>>>> 8ad7ebb3
        }

        /// <summary>
        /// Text alignment of title
        /// </summary>
        public TextAlignment TitleTextAlignment
        {
<<<<<<< HEAD
            get { return (TextAlignment)GetValue(TitleTextAlignmentProperty); }
            set { SetValue(TitleTextAlignmentProperty, value); }
=======
            get => (Xamarin.Forms.TextAlignment)GetValue(TitleTextAlignmentProperty);
            set => SetValue(TitleTextAlignmentProperty, value);
>>>>>>> 8ad7ebb3
        }

        /// <summary>
        /// Content of Callout detail label
        /// </summary>
        public string Subtitle
        {
            get => (string)GetValue(SubtitleProperty);
            set => SetValue(SubtitleProperty, value);
        }

        /// <summary>
        /// Font name to use rendering subtitle
        /// </summary>
        public string SubtitleFontName
        {
            get => (string)GetValue(SubtitleFontNameProperty);
            set => SetValue(SubtitleFontNameProperty, value);
        }

        /// <summary>
        /// Font size to rendering subtitle
        /// </summary>
        public double SubtitleFontSize
        {
            get => (double)GetValue(SubtitleFontSizeProperty);
            set => SetValue(SubtitleFontSizeProperty, value);
        }

        /// <summary>
        /// Font attributes to render subtitle
        /// </summary>
        public FontAttributes SubtitleFontAttributes
        {
            get => (FontAttributes)GetValue(SubtitleFontAttributesProperty);
            set => SetValue(SubtitleFontAttributesProperty, value);
        }

        /// <summary>
        /// Font color to render subtitle
        /// </summary>
        public Color SubtitleFontColor
        {
<<<<<<< HEAD
            get { return (Color)GetValue(SubtitleFontColorProperty); }
            set { SetValue(SubtitleFontColorProperty, value); }
=======
            get => (Xamarin.Forms.Color)GetValue(SubtitleFontColorProperty);
            set => SetValue(SubtitleFontColorProperty, value);
>>>>>>> 8ad7ebb3
        }

        /// <summary>
        /// Text alignment of title
        /// </summary>
        public TextAlignment SubtitleTextAlignment
        {
<<<<<<< HEAD
            get { return (TextAlignment)GetValue(SubtitleTextAlignmentProperty); }
            set { SetValue(SubtitleTextAlignmentProperty, value); }
=======
            get => (Xamarin.Forms.TextAlignment)GetValue(SubtitleTextAlignmentProperty);
            set => SetValue(SubtitleTextAlignmentProperty, value);
>>>>>>> 8ad7ebb3
        }

        /// <summary>
        /// Feature, which belongs to callout. Should be the same as for the pin to which this callout belongs.
        /// </summary>
        public IGeometryFeature Feature { get; }

        protected override void OnPropertyChanged([CallerMemberName] string propertyName = "")
        {
            base.OnPropertyChanged(propertyName);

            if (Type != CalloutType.Custom && propertyName.Equals(nameof(Content)))
            {
                Type = CalloutType.Custom;
            }

            if (IsVisible && (propertyName.Equals(nameof(Title))
                || propertyName.Equals(nameof(Subtitle))
                || propertyName.Equals(nameof(Content))
                || propertyName.Equals(nameof(Type))
                || propertyName.Equals(nameof(TitleFontName))
                || propertyName.Equals(nameof(TitleFontSize))
                || propertyName.Equals(nameof(TitleFontAttributes))
                || propertyName.Equals(nameof(TitleFontColor))
                || propertyName.Equals(nameof(TitleTextAlignment))
                || propertyName.Equals(nameof(SubtitleFontName))
                || propertyName.Equals(nameof(SubtitleFontSize))
                || propertyName.Equals(nameof(SubtitleFontAttributes))
                || propertyName.Equals(nameof(SubtitleFontColor))
                || propertyName.Equals(nameof(SubtitleTextAlignment))
                || propertyName.Equals(nameof(Spacing))
                || propertyName.Equals(nameof(MaxWidth)))
                )
            {
                UpdateContent();
            }
            else if (IsVisible && propertyName.Equals(nameof(ArrowAlignment))
                || propertyName.Equals(nameof(ArrowWidth))
                || propertyName.Equals(nameof(ArrowHeight))
                || propertyName.Equals(nameof(ArrowPosition))
                || propertyName.Equals(nameof(Anchor))
                || propertyName.Equals(nameof(IsVisible))
                || propertyName.Equals(nameof(Padding))
                || propertyName.Equals(nameof(Color))
                || propertyName.Equals(nameof(BackgroundColor))
                || propertyName.Equals(nameof(RectRadius)))
            {
                UpdateCalloutStyle();
            }

            _pin?.MapView?.Refresh();
        }

        /// <summary>
        /// Callout is touched
        /// </summary>
        /// <param name="sender">Sender</param>
        /// <param name="e">CalloutClickedEventArgs</param>
        internal void HandleCalloutClicked(object sender, CalloutClickedEventArgs e)
        {
            CalloutClicked?.Invoke(this, e);

            if (e.Handled)
                return;

            // Check, if callout is closeable by click
            if (IsClosableByClick)
            {
                _pin.HideCallout();
                e.Handled = true;
            }
        }

        /// <summary>
        /// Checks type of Callout and activates correct content
        /// </summary>
        private void UpdateContent()
        {
            var style = Feature.Styles.Where((s) => s is CalloutStyle).FirstOrDefault() as CalloutStyle;

            if (style is null)
            {
                style = new CalloutStyle();
                Feature.Styles.Add(style);
            }

            style.Type = Type;
            style.Content = Content;
            style.Title = Title;
            style.TitleFont.FontFamily = TitleFontName;
            style.TitleFont.Size = TitleFontSize;
            style.TitleFont.Italic = (TitleFontAttributes & FontAttributes.Italic) != 0;
            style.TitleFont.Bold = (TitleFontAttributes & FontAttributes.Bold) != 0;
            style.TitleFontColor = TitleFontColor.ToMapsui();
            style.TitleTextAlignment = TitleTextAlignment.ToMapsui();
            style.Subtitle = Subtitle;
            style.SubtitleFont.FontFamily = SubtitleFontName;
            style.SubtitleFont.Size = SubtitleFontSize;
            style.SubtitleFont.Italic = (SubtitleFontAttributes & FontAttributes.Italic) != 0;
            style.SubtitleFont.Bold = (SubtitleFontAttributes & FontAttributes.Bold) != 0;
            style.SubtitleFontColor = SubtitleFontColor.ToMapsui();
            style.SubtitleTextAlignment = SubtitleTextAlignment.ToMapsui();
            style.Spacing = Spacing;
            style.MaxWidth = MaxWidth;
        }

        /// <summary>
        /// Update CalloutStyle of Feature
        /// </summary>
        private void UpdateCalloutStyle()
        {
            var style = Feature.Styles.Where((s) => s is CalloutStyle).FirstOrDefault() as CalloutStyle;

            if (style is null)
            {
                style = new CalloutStyle();
                Feature.Styles.Add(style);
            }

            style.ArrowAlignment = ArrowAlignment;
            style.ArrowHeight = (float)ArrowHeight;
            style.ArrowPosition = (float)ArrowPosition;
            style.BackgroundColor = BackgroundColor.ToMapsui(); ;
            style.Color = Color.ToMapsui();
            style.SymbolOffset = new Offset(Anchor.X, Anchor.Y);
            style.SymbolOffsetRotatesWithMap = _pin.RotateWithMap;
            style.Padding = new MRect(Padding.Left, Padding.Top, Padding.Right, Padding.Bottom);
            style.RectRadius = (float)RectRadius;
            style.RotateWithMap = RotateWithMap;
            style.Rotation = (float)Rotation;
            style.ShadowWidth = (float)ShadowWidth;
            style.StrokeWidth = (float)StrokeWidth;
            style.Content = Content;
        }

        /// <summary>
        /// Update content and style of callout before display it the first time
        /// </summary>
        internal void Update()
        {
            UpdateContent();
            UpdateCalloutStyle();
        }

        /// <summary>
        /// Called, when Callout close button is pressed
        /// </summary>
        /// <param name="sender">Sender</param>
        /// <param name="e">Event arguments</param>
        private void CloseCalloutClicked(object sender, EventArgs e)
        {
            CalloutClosed?.Invoke(this, new EventArgs());
        }
    }
}<|MERGE_RESOLUTION|>--- conflicted
+++ resolved
@@ -6,7 +6,6 @@
 using Mapsui.Providers;
 using Mapsui.Styles;
 using Mapsui.UI.Objects;
-<<<<<<< HEAD
 using System;
 using System.Linq;
 using System.Runtime.CompilerServices;
@@ -21,8 +20,6 @@
 using Point = Microsoft.Maui.Graphics.Point;
 #else
 using Mapsui.UI.Forms.Extensions;
-=======
->>>>>>> 8ad7ebb3
 using Xamarin.Forms;
 using CalloutStyle = Mapsui.Styles.CalloutStyle;
 
@@ -246,13 +243,8 @@
         /// </summary>
         public Point Anchor
         {
-<<<<<<< HEAD
             get { return (Point)GetValue(AnchorProperty); }
             set { SetValue(AnchorProperty, value); }
-=======
-            get => (Xamarin.Forms.Point)GetValue(AnchorProperty);
-            set => SetValue(AnchorProperty, value);
->>>>>>> 8ad7ebb3
         }
 
         /// <summary>
@@ -296,13 +288,8 @@
         /// </summary>
         public Color Color
         {
-<<<<<<< HEAD
             get { return (Color)GetValue(ColorProperty); }
             set { SetValue(ColorProperty, value); }
-=======
-            get => (Xamarin.Forms.Color)GetValue(ColorProperty);
-            set => SetValue(ColorProperty, value);
->>>>>>> 8ad7ebb3
         }
 
         /// <summary>
@@ -310,13 +297,8 @@
         /// </summary>
         public Color BackgroundColor
         {
-<<<<<<< HEAD
             get { return (Color)GetValue(BackgroundColorProperty); }
             set { SetValue(BackgroundColorProperty, value); }
-=======
-            get => (Xamarin.Forms.Color)GetValue(BackgroundColorProperty);
-            set => SetValue(BackgroundColorProperty, value);
->>>>>>> 8ad7ebb3
         }
 
         /// <summary>
@@ -455,13 +437,8 @@
         /// </summary>
         public Color TitleFontColor
         {
-<<<<<<< HEAD
             get { return (Color)GetValue(TitleFontColorProperty); }
             set { SetValue(TitleFontColorProperty, value); }
-=======
-            get => (Xamarin.Forms.Color)GetValue(TitleFontColorProperty);
-            set => SetValue(TitleFontColorProperty, value);
->>>>>>> 8ad7ebb3
         }
 
         /// <summary>
@@ -469,13 +446,8 @@
         /// </summary>
         public TextAlignment TitleTextAlignment
         {
-<<<<<<< HEAD
             get { return (TextAlignment)GetValue(TitleTextAlignmentProperty); }
             set { SetValue(TitleTextAlignmentProperty, value); }
-=======
-            get => (Xamarin.Forms.TextAlignment)GetValue(TitleTextAlignmentProperty);
-            set => SetValue(TitleTextAlignmentProperty, value);
->>>>>>> 8ad7ebb3
         }
 
         /// <summary>
@@ -519,13 +491,8 @@
         /// </summary>
         public Color SubtitleFontColor
         {
-<<<<<<< HEAD
             get { return (Color)GetValue(SubtitleFontColorProperty); }
             set { SetValue(SubtitleFontColorProperty, value); }
-=======
-            get => (Xamarin.Forms.Color)GetValue(SubtitleFontColorProperty);
-            set => SetValue(SubtitleFontColorProperty, value);
->>>>>>> 8ad7ebb3
         }
 
         /// <summary>
@@ -533,13 +500,8 @@
         /// </summary>
         public TextAlignment SubtitleTextAlignment
         {
-<<<<<<< HEAD
             get { return (TextAlignment)GetValue(SubtitleTextAlignmentProperty); }
             set { SetValue(SubtitleTextAlignmentProperty, value); }
-=======
-            get => (Xamarin.Forms.TextAlignment)GetValue(SubtitleTextAlignmentProperty);
-            set => SetValue(SubtitleTextAlignmentProperty, value);
->>>>>>> 8ad7ebb3
         }
 
         /// <summary>
