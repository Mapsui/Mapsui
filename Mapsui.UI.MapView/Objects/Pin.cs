﻿using System;
using System.Collections.Generic;
using System.ComponentModel;
using System.Linq;
using System.Runtime.CompilerServices;
using Mapsui.Nts;
using Mapsui.Styles;
using Mapsui.UI.Objects;
using Color = Microsoft.Maui.Graphics.Color;
using Mapsui.UI.Maui.Extensions;

namespace Mapsui.UI.Maui;

public class Pin : IFeatureProvider, INotifyPropertyChanged
{
    // Cache for used bitmaps
    private MapView? _mapView;

    /// <summary>
    /// Initializes a new instance of the <see cref="T:Mapsui.UI.Forms.Pin"/> class
    /// </summary>
    /// <param name="mapView">MapView to which this pin belongs</param>
    public Pin(MapView mapView)
    {
        _mapView = mapView;

        CreateFeature();
    }

    /// <summary>
    /// Initializes a new instance of the <see cref="T:Mapsui.UI.Forms.Pin"/> class
    /// </summary>
    public Pin()
    {
    }

    /// <summary>
    /// Internal MapView for refreshing of screen
    /// </summary>
    internal MapView? MapView
    {
        get => _mapView;
        set
        {
            if (_mapView != value)
            {
                if (_callout != null)
                {
                    _mapView?.RemoveCallout(_callout);
                }

                Feature = null;
                _mapView = value;

                CreateFeature();
            }
        }
    }

    /// <summary>
    /// Type of pin. There are some predefined pins.
    /// </summary>
    public PinType Type
    {
        get => _type;
        set
        {
            if (value == _type) return;
            _type = value;
            OnPropertyChanged();
        }
    }

    /// <summary>
    /// Position of pin, place where anchor is
    /// </summary>
    public Position Position
    {
        get => _position;
        set
        {
            if (value.Equals(_position)) return;
            _position = value;
            OnPropertyChanged();
        }
    }

    /// <summary>
    /// Scaling of pin
    /// </summary>
    public float Scale
    {
        get => _scale;
        set
        {
            if (value.Equals(_scale)) return;
            _scale = value;
            OnPropertyChanged();
        }
    }

    /// <summary>
    /// Color of pin
    /// </summary>
    public Color Color
    {
        get => _color;
        set
        {
            if (value.Equals(_color)) return;
            _color = value;
            OnPropertyChanged();
        }
    }

    /// <summary>
    /// Label of pin
    /// </summary>
    public string? Label
    {
        get => _label;
        set
        {
            if (value == _label) return;
            _label = value;
            OnPropertyChanged();
            OnPropertyChanged(nameof(Callout));
        }
    }

    /// <summary>
    /// Adress (like street) of pin
    /// </summary>
    public string? Address
    {
        get => _address;
        set
        {
            if (value == _address) return;
            _address = value;
            OnPropertyChanged();
            OnPropertyChanged(nameof(Callout));
        }
    }

    /// <summary>
    /// Rotation in degrees around the anchor point
    /// </summary>
    public float Rotation
    {
        get => _rotation;
        set
        {
            if (value.Equals(_rotation)) return;
            _rotation = value;
            OnPropertyChanged();
        }
    }

    /// <summary>
    /// When true a symbol will rotate along with the rotation of the map.
    /// The default is false.
    /// </summary>
    public bool RotateWithMap
    {
        get => _rotateWithMap;
        set
        {
            if (value == _rotateWithMap) return;
            _rotateWithMap = value;
            OnPropertyChanged();
        }
    }

    /// <summary>
    /// Determins, if the pin is drawn on map
    /// </summary>
    public bool IsVisible
    {
        get => _isVisible;
        set
        {
            if (value == _isVisible) return;
            _isVisible = value;
            OnPropertyChanged();
        }
    }

    /// <summary>
    /// MinVisible for pin in resolution of Mapsui (smaller values are higher zoom levels)
    /// </summary>
    public double MinVisible
    {
        get => _minVisible;
        set
        {
            if (value.Equals(_minVisible)) return;
            _minVisible = value;
            OnPropertyChanged();
        }
    }

    /// <summary>
    /// MaxVisible for pin in resolution of Mapsui (smaller values are higher zoom levels)
    /// </summary>
    public double MaxVisible
    {
        get => _maxVisible;
        set
        {
            if (value.Equals(_maxVisible)) return;
            _maxVisible = value;
            OnPropertyChanged();
        }
    }

    /// <summary>
    /// Width of the bitmap after scaling, if there is one, if not, than -1
    /// </summary>
    public double Width
    {
        get => _width;
        set
        {
            if (value.Equals(_width)) return;
            _width = value;
            OnPropertyChanged();
        }
    }

    /// <summary>
    /// Height of the bitmap after scaling, if there is one, if not, than -1
    /// </summary>
    public double Height
    {
        get => _height;
        set
        {
            if (value.Equals(_height)) return;
            _height = value;
            OnPropertyChanged();
        }
    }

    /// <summary>
    /// Anchor of bitmap in pixel
    /// </summary>
    public Point Anchor
    {
        get => _anchor;
        set
        {
            if (value.Equals(_anchor)) return;
            _anchor = value;
            OnPropertyChanged();
        }
    }

    /// <summary>
    /// Transparency of pin
    /// </summary>
    public float Transparency
    {
        get => _transparency;
        set
        {
            if (value.Equals(_transparency)) return;
            _transparency = value;
            OnPropertyChanged();
        }
    }

    /// <summary>
    /// Tag holding free data
    /// </summary>
    public object? Tag
    {
        get => _tag;
        set
        {
            if (Equals(value, _tag)) return;
            _tag = value;
            OnPropertyChanged();
        }
    }

    /// <summary>
    /// Mapsui feature for this pin
    /// </summary>
    /// <value>Mapsui feature</value>
    public GeometryFeature? Feature
    {
        get => _feature;
        private set
        {
            if (Equals(value, _feature)) return;
            _feature = value;
            OnPropertyChanged();
        }
    }

    private Callout? _callout;

    /// <summary>
    /// Gets the callout
    /// </summary>
    /// <value>Callout for this pin</value>
    public Callout Callout
    {
        get
        {
            // Show a new Callout
            if (_callout == null)
            {
                // Create a default callout
                _callout = new Callout(this);
                if (string.IsNullOrWhiteSpace(Address))
                {
                    _callout.Type = CalloutType.Single;
                    _callout.Title = Label;
                }
                else
                {
                    _callout.Type = CalloutType.Detail;
                    _callout.Title = Label;
                    _callout.Subtitle = Address;
                }
            }

            return _callout;
        }
        internal set
        {
            if (value != null && _callout != value)
            {
                if (Equals(value, _callout)) return;
                _callout = value;
                OnPropertyChanged();
            }
        }
    }

    /// <summary>
    /// Show corresponding callout
    /// </summary>
    public void ShowCallout()
    {
        if (_callout != null)
        {
            _callout.Update();
            _mapView?.AddCallout(_callout);
        }
    }

    /// <summary>
    /// Hide corresponding callout
    /// </summary>
    public void HideCallout()
    {
        _mapView?.RemoveCallout(_callout);
    }

    /// <summary>
    /// Check visibility for corresponding callout
    /// </summary>
    /// <returns>True, if callout is visible on map</returns>
    public bool IsCalloutVisible()
    {
        return _mapView != null && _callout != null && _mapView.IsCalloutVisible(_callout);
    }

    /// <summary>
    /// Determines whether the specified <see cref="object"/> is equal to the current <see cref="T:Mapsui.UI.Forms.Pin"/>.
    /// </summary>
    /// <param name="obj">The <see cref="object"/> to compare with the current <see cref="T:Mapsui.UI.Forms.Pin"/>.</param>
    /// <returns><c>true</c> if the specified <see cref="object"/> is equal to the current
    /// <see cref="T:Mapsui.UI.Forms.Pin"/>; otherwise, <c>false</c>.</returns>
    public override bool Equals(object? obj)
    {
        if (ReferenceEquals(null, obj))
            return false;
        if (ReferenceEquals(this, obj))
            return true;
        if (obj.GetType() != GetType())
            return false;
        return Equals((Pin)obj);
    }

    public override int GetHashCode()
    {
        unchecked
        {
            var hashCode = Label?.GetHashCode() ?? 0;
            hashCode = (hashCode * 397) ^ Position.GetHashCode();
            hashCode = (hashCode * 397) ^ (int)Type;
            hashCode = (hashCode * 397) ^ (Address?.GetHashCode() ?? 0);
            return hashCode;
        }
    }

    public static bool operator ==(Pin? left, Pin? right)
    {
        return Equals(left, right);
    }

    public static bool operator !=(Pin? left, Pin? right)
    {
        return !Equals(left, right);
    }

    private bool Equals(Pin? other)
    {
        if (other == null)
            return false;

        return string.Equals(Label, other.Label) && Equals(Position, other.Position) && Type == other.Type && string.Equals(Address, other.Address);
    }

    private readonly object _sync = new object();
    private PinType _type;
    private Position _position;
    private float _scale = 1f;
    private Color _color = KnownColor.Red;
    private string? _label;
    private string? _address;
    private float _rotation;
    private bool _rotateWithMap;
    private bool _isVisible = true;
    private double _minVisible;
    private double _maxVisible = Double.MaxValue;
    private double _width = -1;
    private double _height = -1;
    private Point _anchor = new Point(0, 28);
    private float _transparency;
    private object? _tag;
    private GeometryFeature? _feature;
    private string? _imageSource;

    /// <summary> Gets or sets an ImageSource for the Pin </summary>
    public string? ImageSource
    {
        get => _imageSource;
        set
        {
            if (value == _imageSource)
            {
                return;
            }

            _imageSource = value;
            OnPropertyChanged();
        }
    }

    private void CreateFeature()
    {
        lock (_sync)
        {
            if (Feature == null)
            {
#pragma warning disable IDISP003 // Dispose previous before re-assigning
                // Create a new one
                Feature = new GeometryFeature
                {
                    Geometry = Position.ToPoint(),
                    ["Label"] = Label,
                };
#pragma warning restore IDISP003 // Dispose previous before re-assigning

                if (_callout != null)
                    _callout.Feature.Geometry = Position.ToPoint();
            }

            string imageSource = string.Empty;
            Styles.Color? blendColorMode = null;

            switch (Type)
            {
                case PinType.ImageSource:
<<<<<<< HEAD
                    imageSource = ImageSource ?? throw new ArgumentNullException(nameof(ImageSource), "ImageSource must be set for PinType.ImageSource");
=======
                    imageSource = ImageSource ?? throw new InvalidOperationException("You have to set ImageSource when using PinType.ImageSource");
>>>>>>> 742fa709
                    break;
                case PinType.Pin:
                    imageSource = "embedded://Mapsui.Resources.Images.Pin.svg";
                    blendColorMode = Color.ToMapsui();
                    break;
            }

            // If we have a bitmapId (and we should have one), than draw bitmap, otherwise nothing
            if (!string.IsNullOrEmpty(imageSource))
            {
                // We only want to have one style
                Feature.Styles.Clear();
                Feature.Styles.Add(new SymbolStyle
                {
                    // Not going to fix this: ImageSource = _bitmapId,
                    ImageSource = imageSource,
                    SymbolScale = Scale,
                    SymbolRotation = Rotation,
                    RotateWithMap = RotateWithMap,
                    SymbolOffset = new Offset(Anchor.X, Anchor.Y),
                    Opacity = 1 - Transparency,
                    Enabled = IsVisible,
                    BlendModeColor = blendColorMode,
                });
            }
        }
    }

    public event PropertyChangedEventHandler? PropertyChanged;

    protected virtual void OnPropertyChanged([CallerMemberName] string? propertyName = null)
    {
        PropertyChanged?.Invoke(this, new PropertyChangedEventArgs(propertyName));

        switch (propertyName)
        {
            case nameof(Position):
                if (Feature != null)
                {
                    Feature.Geometry = Position.ToPoint();
                    if (_callout != null)
                        _callout.Feature.Geometry = Feature.Geometry;
                }
                break;
            case nameof(Label):
                if (Feature != null)
                    Feature["Label"] = Label;
                Callout.Title = Label;
                break;
            case nameof(Address):
                Callout.Subtitle = Address;
                break;
            case nameof(Transparency):
                if (Feature != null)
                    ((SymbolStyle)Feature.Styles.First()).Opacity = 1 - Transparency;
                break;
            case nameof(Anchor):
                if (Feature != null)
                    ((SymbolStyle)Feature.Styles.First()).SymbolOffset = new Offset(Anchor.X, Anchor.Y);
                break;
            case nameof(Rotation):
                if (Feature != null)
                    ((SymbolStyle)Feature.Styles.First()).SymbolRotation = Rotation;
                break;
            case nameof(RotateWithMap):
                if (Feature != null)
                    ((SymbolStyle)Feature.Styles.First()).RotateWithMap = RotateWithMap;
                break;
            case nameof(IsVisible):
                if (!IsVisible)
                    HideCallout();
                if (Feature != null)
                    ((SymbolStyle)Feature.Styles.First()).Enabled = IsVisible;
                break;
            case nameof(MinVisible):
                // TODO: Update callout MinVisble too
                if (Feature != null)
                    ((SymbolStyle)Feature.Styles.First()).MinVisible = MinVisible;
                break;
            case nameof(MaxVisible):
                // TODO: Update callout MaxVisble too
                if (Feature != null)
                    ((SymbolStyle)Feature.Styles.First()).MaxVisible = MaxVisible;
                break;
            case nameof(Scale):
                if (Feature != null)
                    ((SymbolStyle)Feature.Styles.First()).SymbolScale = Scale;
                break;
            case nameof(Type):
            case nameof(Color):
                CreateFeature();
                break;
            case nameof(ImageSource):
                if (Type == PinType.ImageSource)
                    CreateFeature();
                break;
        }
    }

    protected bool SetField<T>(ref T field, T value, [CallerMemberName] string? propertyName = null)
    {
        if (EqualityComparer<T>.Default.Equals(field, value)) return false;
        field = value;
        OnPropertyChanged(propertyName);
        return true;
    }
}<|MERGE_RESOLUTION|>--- conflicted
+++ resolved
@@ -477,11 +477,7 @@
             switch (Type)
             {
                 case PinType.ImageSource:
-<<<<<<< HEAD
-                    imageSource = ImageSource ?? throw new ArgumentNullException(nameof(ImageSource), "ImageSource must be set for PinType.ImageSource");
-=======
                     imageSource = ImageSource ?? throw new InvalidOperationException("You have to set ImageSource when using PinType.ImageSource");
->>>>>>> 742fa709
                     break;
                 case PinType.Pin:
                     imageSource = "embedded://Mapsui.Resources.Images.Pin.svg";
