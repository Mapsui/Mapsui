--- conflicted
+++ resolved
@@ -1,143 +1,139 @@
-﻿<?xml version="1.0" encoding="utf-8"?>
-<Project ToolsVersion="4.0" DefaultTargets="Build" xmlns="http://schemas.microsoft.com/developer/msbuild/2003">
-  <PropertyGroup>
-    <Configuration Condition=" '$(Configuration)' == '' ">Debug</Configuration>
-    <Platform Condition=" '$(Platform)' == '' ">AnyCPU</Platform>
-    <ProductVersion>9.0.30729</ProductVersion>
-    <SchemaVersion>2.0</SchemaVersion>
-    <ProjectGuid>{9142A5C9-38F9-42DF-8E9A-79E5A919151F}</ProjectGuid>
-    <OutputType>Library</OutputType>
-    <AppDesignerFolder>Properties</AppDesignerFolder>
-    <RootNamespace>Mapsui.Windows</RootNamespace>
-    <AssemblyName>Mapsui.Windows</AssemblyName>
-    <TargetFrameworkVersion>v4.0</TargetFrameworkVersion>
-    <FileAlignment>512</FileAlignment>
-    <FileUpgradeFlags>
-    </FileUpgradeFlags>
-    <OldToolsVersion>3.5</OldToolsVersion>
-    <UpgradeBackupLocation />
-    <TargetFrameworkProfile />
-    <PublishUrl>publish\</PublishUrl>
-    <Install>true</Install>
-    <InstallFrom>Disk</InstallFrom>
-    <UpdateEnabled>false</UpdateEnabled>
-    <UpdateMode>Foreground</UpdateMode>
-    <UpdateInterval>7</UpdateInterval>
-    <UpdateIntervalUnits>Days</UpdateIntervalUnits>
-    <UpdatePeriodically>false</UpdatePeriodically>
-    <UpdateRequired>false</UpdateRequired>
-    <MapFileExtensions>true</MapFileExtensions>
-    <ApplicationRevision>0</ApplicationRevision>
-    <ApplicationVersion>1.0.0.%2a</ApplicationVersion>
-    <IsWebBootstrapper>false</IsWebBootstrapper>
-    <UseApplicationTrust>false</UseApplicationTrust>
-    <BootstrapperEnabled>true</BootstrapperEnabled>
-    <SolutionDir Condition="$(SolutionDir) == '' Or $(SolutionDir) == '*Undefined*'">..\..\mapsui\</SolutionDir>
-    <RestorePackages>true</RestorePackages>
-  </PropertyGroup>
-  <PropertyGroup Condition=" '$(Configuration)|$(Platform)' == 'Debug|AnyCPU' ">
-    <DebugSymbols>true</DebugSymbols>
-    <DebugType>full</DebugType>
-    <Optimize>false</Optimize>
-    <OutputPath>..\bin\Debug\</OutputPath>
-    <DefineConstants>TRACE;DEBUG</DefineConstants>
-    <ErrorReport>prompt</ErrorReport>
-    <WarningLevel>4</WarningLevel>
-  </PropertyGroup>
-  <PropertyGroup Condition=" '$(Configuration)|$(Platform)' == 'Release|AnyCPU' ">
-    <DebugType>pdbonly</DebugType>
-    <Optimize>true</Optimize>
-    <OutputPath>..\bin\Release\</OutputPath>
-    <DefineConstants>TRACE</DefineConstants>
-    <ErrorReport>prompt</ErrorReport>
-    <WarningLevel>4</WarningLevel>
-  </PropertyGroup>
-  <ItemGroup>
-    <Reference Include="PresentationCore">
-      <RequiredTargetFramework>3.0</RequiredTargetFramework>
-    </Reference>
-    <Reference Include="PresentationFramework">
-      <RequiredTargetFramework>3.0</RequiredTargetFramework>
-    </Reference>
-    <Reference Include="System" />
-    <Reference Include="System.Core">
-      <RequiredTargetFramework>3.5</RequiredTargetFramework>
-    </Reference>
-    <Reference Include="System.Xaml" />
-    <Reference Include="System.Xml.Linq">
-      <RequiredTargetFramework>3.5</RequiredTargetFramework>
-    </Reference>
-    <Reference Include="System.Data.DataSetExtensions">
-      <RequiredTargetFramework>3.5</RequiredTargetFramework>
-    </Reference>
-    <Reference Include="System.Data" />
-    <Reference Include="System.Xml" />
-    <Reference Include="WindowsBase">
-      <RequiredTargetFramework>3.0</RequiredTargetFramework>
-    </Reference>
-    <Reference Include="WriteableBitmapEx.Wpf, Version=1.0.0.0, Culture=neutral, processorArchitecture=MSIL">
-      <SpecificVersion>False</SpecificVersion>
-<<<<<<< HEAD
-      <HintPath>..\libs\WriteableBitmapEx.Wpf</HintPath>
-=======
-      <HintPath>..\libs\WriteableBitmapEx.Wpf.dll</HintPath>
->>>>>>> 51f4c2c7
-    </Reference>
-  </ItemGroup>
-  <ItemGroup>
-    <Compile Include="FpsCounter.cs" />
-    <Compile Include="MapControl.xaml.cs">
-      <DependentUpon>MapControl.xaml</DependentUpon>
-    </Compile>
-    <Compile Include="MapTransformHelper.cs" />
-    <Compile Include="Properties\AssemblyInfo.cs" />
-  </ItemGroup>
-  <ItemGroup>
-    <Page Include="MapControl.xaml">
-      <Generator>MSBuild:Compile</Generator>
-      <SubType>Designer</SubType>
-      <Generator>MSBuild:Compile</Generator>
-      <SubType>Designer</SubType>
-    </Page>
-  </ItemGroup>
-  <ItemGroup>
-    <ProjectReference Include="..\SharpMapCore\SharpMap.csproj">
-      <Project>{65A23C7B-E21D-40D7-A8AF-2E72A01E9A5B}</Project>
-      <Name>SharpMap</Name>
-    </ProjectReference>
-    <ProjectReference Include="..\SilverlightRendering\SilverlightRendering.csproj">
-      <Project>{612450F3-5EF0-4648-9542-2B3578583243}</Project>
-      <Name>SilverlightRendering</Name>
-    </ProjectReference>
-    <ProjectReference Include="..\WbxRendering\WbxRendering.csproj">
-      <Project>{585D8355-0D05-4738-B8AF-AA4B5DFC40A0}</Project>
-      <Name>WbxRendering</Name>
-    </ProjectReference>
-  </ItemGroup>
-  <ItemGroup>
-    <BootstrapperPackage Include="Microsoft.Net.Client.3.5">
-      <Visible>False</Visible>
-      <ProductName>.NET Framework 3.5 SP1 Client Profile</ProductName>
-      <Install>false</Install>
-    </BootstrapperPackage>
-    <BootstrapperPackage Include="Microsoft.Net.Framework.3.5.SP1">
-      <Visible>False</Visible>
-      <ProductName>.NET Framework 3.5 SP1</ProductName>
-      <Install>true</Install>
-    </BootstrapperPackage>
-    <BootstrapperPackage Include="Microsoft.Windows.Installer.3.1">
-      <Visible>False</Visible>
-      <ProductName>Windows Installer 3.1</ProductName>
-      <Install>true</Install>
-    </BootstrapperPackage>
-  </ItemGroup>
-  <Import Project="$(MSBuildToolsPath)\Microsoft.CSharp.targets" />
-  <Import Project="$(SolutionDir)\.nuget\nuget.targets" />
-  <!-- To modify your build process, add your task inside one of the targets below and uncomment it. 
-       Other similar extension points exist, see Microsoft.Common.targets.
-  <Target Name="BeforeBuild">
-  </Target>
-  <Target Name="AfterBuild">
-  </Target>
-  -->
+﻿<?xml version="1.0" encoding="utf-8"?>
+<Project ToolsVersion="4.0" DefaultTargets="Build" xmlns="http://schemas.microsoft.com/developer/msbuild/2003">
+  <PropertyGroup>
+    <Configuration Condition=" '$(Configuration)' == '' ">Debug</Configuration>
+    <Platform Condition=" '$(Platform)' == '' ">AnyCPU</Platform>
+    <ProductVersion>9.0.30729</ProductVersion>
+    <SchemaVersion>2.0</SchemaVersion>
+    <ProjectGuid>{9142A5C9-38F9-42DF-8E9A-79E5A919151F}</ProjectGuid>
+    <OutputType>Library</OutputType>
+    <AppDesignerFolder>Properties</AppDesignerFolder>
+    <RootNamespace>Mapsui.Windows</RootNamespace>
+    <AssemblyName>Mapsui.Windows</AssemblyName>
+    <TargetFrameworkVersion>v4.0</TargetFrameworkVersion>
+    <FileAlignment>512</FileAlignment>
+    <FileUpgradeFlags>
+    </FileUpgradeFlags>
+    <OldToolsVersion>3.5</OldToolsVersion>
+    <UpgradeBackupLocation />
+    <TargetFrameworkProfile />
+    <PublishUrl>publish\</PublishUrl>
+    <Install>true</Install>
+    <InstallFrom>Disk</InstallFrom>
+    <UpdateEnabled>false</UpdateEnabled>
+    <UpdateMode>Foreground</UpdateMode>
+    <UpdateInterval>7</UpdateInterval>
+    <UpdateIntervalUnits>Days</UpdateIntervalUnits>
+    <UpdatePeriodically>false</UpdatePeriodically>
+    <UpdateRequired>false</UpdateRequired>
+    <MapFileExtensions>true</MapFileExtensions>
+    <ApplicationRevision>0</ApplicationRevision>
+    <ApplicationVersion>1.0.0.%2a</ApplicationVersion>
+    <IsWebBootstrapper>false</IsWebBootstrapper>
+    <UseApplicationTrust>false</UseApplicationTrust>
+    <BootstrapperEnabled>true</BootstrapperEnabled>
+    <SolutionDir Condition="$(SolutionDir) == '' Or $(SolutionDir) == '*Undefined*'">..\..\mapsui\</SolutionDir>
+    <RestorePackages>true</RestorePackages>
+  </PropertyGroup>
+  <PropertyGroup Condition=" '$(Configuration)|$(Platform)' == 'Debug|AnyCPU' ">
+    <DebugSymbols>true</DebugSymbols>
+    <DebugType>full</DebugType>
+    <Optimize>false</Optimize>
+    <OutputPath>..\bin\Debug\</OutputPath>
+    <DefineConstants>TRACE;DEBUG</DefineConstants>
+    <ErrorReport>prompt</ErrorReport>
+    <WarningLevel>4</WarningLevel>
+  </PropertyGroup>
+  <PropertyGroup Condition=" '$(Configuration)|$(Platform)' == 'Release|AnyCPU' ">
+    <DebugType>pdbonly</DebugType>
+    <Optimize>true</Optimize>
+    <OutputPath>..\bin\Release\</OutputPath>
+    <DefineConstants>TRACE</DefineConstants>
+    <ErrorReport>prompt</ErrorReport>
+    <WarningLevel>4</WarningLevel>
+  </PropertyGroup>
+  <ItemGroup>
+    <Reference Include="PresentationCore">
+      <RequiredTargetFramework>3.0</RequiredTargetFramework>
+    </Reference>
+    <Reference Include="PresentationFramework">
+      <RequiredTargetFramework>3.0</RequiredTargetFramework>
+    </Reference>
+    <Reference Include="System" />
+    <Reference Include="System.Core">
+      <RequiredTargetFramework>3.5</RequiredTargetFramework>
+    </Reference>
+    <Reference Include="System.Xaml" />
+    <Reference Include="System.Xml.Linq">
+      <RequiredTargetFramework>3.5</RequiredTargetFramework>
+    </Reference>
+    <Reference Include="System.Data.DataSetExtensions">
+      <RequiredTargetFramework>3.5</RequiredTargetFramework>
+    </Reference>
+    <Reference Include="System.Data" />
+    <Reference Include="System.Xml" />
+    <Reference Include="WindowsBase">
+      <RequiredTargetFramework>3.0</RequiredTargetFramework>
+    </Reference>
+    <Reference Include="WriteableBitmapEx.Wpf, Version=1.0.0.0, Culture=neutral, processorArchitecture=MSIL">
+      <SpecificVersion>False</SpecificVersion>
+      <HintPath>..\libs\WriteableBitmapEx.Wpf.dll</HintPath>
+    </Reference>
+  </ItemGroup>
+  <ItemGroup>
+    <Compile Include="FpsCounter.cs" />
+    <Compile Include="MapControl.xaml.cs">
+      <DependentUpon>MapControl.xaml</DependentUpon>
+    </Compile>
+    <Compile Include="MapTransformHelper.cs" />
+    <Compile Include="Properties\AssemblyInfo.cs" />
+  </ItemGroup>
+  <ItemGroup>
+    <Page Include="MapControl.xaml">
+      <Generator>MSBuild:Compile</Generator>
+      <SubType>Designer</SubType>
+      <Generator>MSBuild:Compile</Generator>
+      <SubType>Designer</SubType>
+    </Page>
+  </ItemGroup>
+  <ItemGroup>
+    <ProjectReference Include="..\SharpMapCore\SharpMap.csproj">
+      <Project>{65A23C7B-E21D-40D7-A8AF-2E72A01E9A5B}</Project>
+      <Name>SharpMap</Name>
+    </ProjectReference>
+    <ProjectReference Include="..\SilverlightRendering\SilverlightRendering.csproj">
+      <Project>{612450F3-5EF0-4648-9542-2B3578583243}</Project>
+      <Name>SilverlightRendering</Name>
+    </ProjectReference>
+    <ProjectReference Include="..\WbxRendering\WbxRendering.csproj">
+      <Project>{585D8355-0D05-4738-B8AF-AA4B5DFC40A0}</Project>
+      <Name>WbxRendering</Name>
+    </ProjectReference>
+  </ItemGroup>
+  <ItemGroup>
+    <BootstrapperPackage Include="Microsoft.Net.Client.3.5">
+      <Visible>False</Visible>
+      <ProductName>.NET Framework 3.5 SP1 Client Profile</ProductName>
+      <Install>false</Install>
+    </BootstrapperPackage>
+    <BootstrapperPackage Include="Microsoft.Net.Framework.3.5.SP1">
+      <Visible>False</Visible>
+      <ProductName>.NET Framework 3.5 SP1</ProductName>
+      <Install>true</Install>
+    </BootstrapperPackage>
+    <BootstrapperPackage Include="Microsoft.Windows.Installer.3.1">
+      <Visible>False</Visible>
+      <ProductName>Windows Installer 3.1</ProductName>
+      <Install>true</Install>
+    </BootstrapperPackage>
+  </ItemGroup>
+  <Import Project="$(MSBuildToolsPath)\Microsoft.CSharp.targets" />
+  <Import Project="$(SolutionDir)\.nuget\nuget.targets" />
+  <!-- To modify your build process, add your task inside one of the targets below and uncomment it. 
+       Other similar extension points exist, see Microsoft.Common.targets.
+  <Target Name="BeforeBuild">
+  </Target>
+  <Target Name="AfterBuild">
+  </Target>
+  -->
 </Project>