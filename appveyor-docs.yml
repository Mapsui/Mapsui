--- conflicted
+++ resolved
@@ -13,11 +13,7 @@
 - cmd: git checkout master
 # already installed sdk 7.0.100
 #- ps: Invoke-WebRequest 'https://dot.net/v1/dotnet-install.ps1' -OutFile 'dotnet-install.ps1';
-<<<<<<< HEAD
-#- ps: ./dotnet-install.ps1 -Version 6.0.403 -InstallDir "dotnetcli"
-=======
 #- ps: ./dotnet-install.ps1 -Version 7.0.100 -InstallDir "dotnetcli"
->>>>>>> dc8dffac
 - cmd: docfx\build-site.cmd
 
 environment:
