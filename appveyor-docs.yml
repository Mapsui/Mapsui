--- conflicted
+++ resolved
@@ -11,14 +11,9 @@
        
 build_script:  
 - cmd: git checkout master
-<<<<<<< HEAD
-  # already installed sdk 7.0.100
-  #- ps: Invoke-WebRequest 'https://dot.net/v1/dotnet-install.ps1' -OutFile 'dotnet-install.ps1';  
-  #- ps: ./dotnet-install.ps1 -Version 7.0.100 -InstallDir "dotnetcli"
-=======
+# already installed sdk 7.0.100
 #- ps: Invoke-WebRequest 'https://dot.net/v1/dotnet-install.ps1' -OutFile 'dotnet-install.ps1';
-#- ps: ./dotnet-install.ps1 -Version 6.0.402 -InstallDir "dotnetcli"
->>>>>>> 8d9a2a9b
+#- ps: ./dotnet-install.ps1 -Version 7.0.100 -InstallDir "dotnetcli"
 - cmd: docfx\build-site.cmd
 
 environment:
