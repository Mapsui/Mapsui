using System;
<<<<<<< HEAD
using System.Diagnostics;
using System.IO;
using CoreGraphics;
using Foundation;
using GLKit;
=======
using System.IO;
using CoreGraphics;
using Foundation;
>>>>>>> bf16ef12
using OpenTK.Graphics.ES20;
using UIKit;

namespace Mapsui.Rendering.OpenTK
{
    /// <summary>
    /// <remarks>This class is specific for the iOS platform</remarks>
    /// </summary>
    public class PlatformTextureLoader
    {
        public static void TexImage2D(Stream data, out int width, out int height)
        {
			data.Position = 0;		
			var nsData = NSData.FromStream(data);

			var image = UIImage.LoadFromData(nsData);
			if (image == null) throw new Exception ("could not load image data");

			width = (int)image.CGImage.Width;
			height = (int)image.CGImage.Height;

			var colorSpace = CGColorSpace.CreateDeviceRGB();
			var imageData = new byte[height * width * 4];
			var context = new CGBitmapContext  (imageData, width, height, 8, 4 * width, colorSpace, CGBitmapFlags.PremultipliedLast | CGBitmapFlags.ByteOrder32Big);
            colorSpace.Dispose();

<<<<<<< HEAD
			colorSpace.Dispose();
			context.ClearRect((CGRect)new CGRect(0, 0, width, height));
			context.DrawImage((CGRect)new CGRect(0, 0, width, height), (CGImage)image.CGImage);
=======
			context.ClearRect(new CGRect(0, 0, width, height));
			context.DrawImage(new CGRect(0, 0, width, height), image.CGImage);
>>>>>>> bf16ef12

			GL.TexImage2D(TextureTarget.Texture2D, 0, PixelInternalFormat.Rgba, width, height, 0, PixelFormat.Rgba, PixelType.UnsignedByte, imageData);
			context.Dispose();
        }
    }
}<|MERGE_RESOLUTION|>--- conflicted
+++ resolved
@@ -1,15 +1,7 @@
 using System;
-<<<<<<< HEAD
-using System.Diagnostics;
 using System.IO;
 using CoreGraphics;
 using Foundation;
-using GLKit;
-=======
-using System.IO;
-using CoreGraphics;
-using Foundation;
->>>>>>> bf16ef12
 using OpenTK.Graphics.ES20;
 using UIKit;
 
@@ -36,14 +28,8 @@
 			var context = new CGBitmapContext  (imageData, width, height, 8, 4 * width, colorSpace, CGBitmapFlags.PremultipliedLast | CGBitmapFlags.ByteOrder32Big);
             colorSpace.Dispose();
 
-<<<<<<< HEAD
-			colorSpace.Dispose();
-			context.ClearRect((CGRect)new CGRect(0, 0, width, height));
-			context.DrawImage((CGRect)new CGRect(0, 0, width, height), (CGImage)image.CGImage);
-=======
 			context.ClearRect(new CGRect(0, 0, width, height));
 			context.DrawImage(new CGRect(0, 0, width, height), image.CGImage);
->>>>>>> bf16ef12
 
 			GL.TexImage2D(TextureTarget.Texture2D, 0, PixelInternalFormat.Rgba, width, height, 0, PixelFormat.Rgba, PixelType.UnsignedByte, imageData);
 			context.Dispose();
