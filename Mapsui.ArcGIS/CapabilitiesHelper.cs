--- conflicted
+++ resolved
@@ -7,7 +7,6 @@
 using BruTile;
 using Mapsui.ArcGIS.DynamicProvider;
 using Mapsui.Cache;
-using Mapsui.Extensions;
 using Mapsui.Logging;
 
 namespace Mapsui.ArcGIS;
@@ -108,19 +107,7 @@
                 if (data == null)
                 {
                     var handler = new HttpClientHandler();
-<<<<<<< HEAD
-                    try
-                    {
-                        // Blazor does not support this,
-                        handler.Credentials = credentials ?? CredentialCache.DefaultCredentials;
-                    }
-                    catch (PlatformNotSupportedException e)
-                    {
-                        Logger.Log(LogLevel.Error, e.Message, e);
-                    }
-=======
                     handler.SetCredentials(credentials ?? CredentialCache.DefaultCredentials);
->>>>>>> da64cfcc
 
                     using var client = new HttpClient(handler) { Timeout = TimeSpan.FromMilliseconds(TimeOut) };
                     using var response = await client.GetAsync(requestUri).ConfigureAwait(false);
