using System;
using System.IO;
using System.Net;
using System.Net.Http;
using System.Text.Json;
using System.Threading;
using System.Threading.Tasks;
using Mapsui.Cache;
using Mapsui.Extensions;
using Mapsui.Logging;
using Mapsui.Utilities;

namespace Mapsui.ArcGIS.DynamicProvider;

public delegate void ArcGISLegendEventHandler(object sender, ArcGISLegendResponse? legendInfo);

/// <summary>
/// ArcGislegend for getting the layer legends for ArcGIS layers only supports
/// ArcGISserver 10.0 and up
/// </summary>
public class ArcGisLegend
{
    private int _timeOut;
    private ArcGISLegendResponse? _legendResponse;
    private readonly IUrlPersistentCache? _urlPersistentCache;

    public event ArcGISLegendEventHandler? LegendReceived;
    public event ArcGISLegendEventHandler? LegendFailed;

    public ArcGisLegend(IUrlPersistentCache? urlPersistentCache = null)
    {
        _urlPersistentCache = urlPersistentCache;
        TimeOut = 5000;
    }

    /// <summary>
    /// Timeout of webrequest in milliseconds. Default is 5 seconds
    /// </summary>
    public int TimeOut
    {
        get => _timeOut;
        set => _timeOut = value;
    }

    /// <summary>
    /// Get the legend for the given mapserver
    /// </summary>
    /// <param name="serviceUrl">Url to the mapserver</param>
    /// <param name="credentials">Credentials</param>
    public void GetLegendInfoRequest(string serviceUrl, ICredentials? credentials = null)
    {
#pragma warning disable VSTHRD110 // observe the awaitable
        Task.Run(async () =>
#pragma warning restore VSTHRD110
        {
            try
            {
                var result = await GetLegendInfoAsync(serviceUrl, credentials);
                if (result != null)
                    OnLegendReceived(result);
                else
                    OnLegendFailed();
            }
            catch (Exception e)
            {
                Logger.Log(LogLevel.Error, e.Message, e);
                OnLegendFailed();
            }
        });
    }

    public Task<ArcGISLegendResponse?> GetLegendInfoAsync(string serviceUrl, ICredentials? credentials = null)
    {
        return GetLegendInfoAsync(serviceUrl, CancellationToken.None, credentials);
    }

    public async Task<ArcGISLegendResponse?> GetLegendInfoAsync(string serviceUrl, CancellationToken cancellationToken, ICredentials? credentials = null)
    {
        var uri = CreateRequestUrl(serviceUrl);
        var data = _urlPersistentCache?.Find(uri);
        if (data == null)
        {
            using var httpClient = CreateRequest(credentials);
<<<<<<< HEAD
            using var response = await httpClient.GetAsync(uri, cancellationToken).ConfigureAwait(false);
            stream = await response.Content.ReadAsStreamAsync(cancellationToken).ConfigureAwait(false);
=======
            using var response = await httpClient.GetAsync(uri).ConfigureAwait(false);
            using var stream = await response.Content.ReadAsStreamAsync().ConfigureAwait(false);
>>>>>>> 7571e30c
            data = StreamHelper.ReadFully(stream);
            _urlPersistentCache?.Add(uri, data);
            await stream.DisposeAsync();
        }

        _legendResponse = GetLegendResponseFromWebResponse(data);
        return _legendResponse;
    }

    private HttpClient CreateRequest(ICredentials? credentials)
    {
        HttpClientHandler httpClientHandler = new HttpClientHandler();
        httpClientHandler.SetUseDefaultCredentials(credentials == null);

        if (credentials != null)
        {
            httpClientHandler.SetCredentials(credentials);
        }

        var httpClient = new HttpClient(httpClientHandler)
        {
            Timeout = TimeSpan.FromMilliseconds(_timeOut),
        };
        return httpClient;
    }

    private static string CreateRequestUrl(string serviceUrl)
    {
        var trailing = serviceUrl.Contains('?') ? "&" : "?";
        var requestUrl = $"{serviceUrl}/legend{trailing}f=json";
        return requestUrl;
    }

    private static ArcGISLegendResponse? GetLegendResponseFromWebResponse(byte[]? data)
    {
        if (data == null)
        {
            return null;
        }
        using var stream = new MemoryStream(data);

        var legendResponse = JsonSerializer.Deserialize(stream, ArcGISContext.Default.ArcGISLegendResponse);
        return legendResponse;
    }

    private void OnLegendReceived(ArcGISLegendResponse legendInfo)
    {
        var handler = LegendReceived;
        handler?.Invoke(this, legendInfo);
    }

    private void OnLegendFailed()
    {
        var handler = LegendFailed;
        handler?.Invoke(this, null);
    }
}<|MERGE_RESOLUTION|>--- conflicted
+++ resolved
@@ -81,13 +81,8 @@
         if (data == null)
         {
             using var httpClient = CreateRequest(credentials);
-<<<<<<< HEAD
             using var response = await httpClient.GetAsync(uri, cancellationToken).ConfigureAwait(false);
-            stream = await response.Content.ReadAsStreamAsync(cancellationToken).ConfigureAwait(false);
-=======
-            using var response = await httpClient.GetAsync(uri).ConfigureAwait(false);
-            using var stream = await response.Content.ReadAsStreamAsync().ConfigureAwait(false);
->>>>>>> 7571e30c
+            using var stream = await response.Content.ReadAsStreamAsync(cancellationToken).ConfigureAwait(false);
             data = StreamHelper.ReadFully(stream);
             _urlPersistentCache?.Add(uri, data);
             await stream.DisposeAsync();
