--- conflicted
+++ resolved
@@ -72,26 +72,13 @@
 
         _initialized = true;
     }
-
-<<<<<<< HEAD
-    private double ViewportWidth => Width;
-    private double ViewportHeight => Height;
-
-    public IRenderCache RenderCache => Renderer.RenderCache;
-
-    public bool UseDoubleTap = true;
-    public bool UseFling = true;
-    private Size _oldSize;
-    private static List<WeakReference<MapControl>>? _listeners;
-
-=======
+    
     public IRenderCache RenderCache => _renderer.RenderCache;
     public bool UseDoubleTap { get; set; } = true;
     public bool UseFling { get; set; } = true;
     private double ViewportWidth => Width; // Used in shared code
     private double ViewportHeight => Height; // Used in shared code
     
->>>>>>> 31512cbe
     private void Initialize()
     {
         View view;
