--- conflicted
+++ resolved
@@ -42,12 +42,8 @@
     private readonly FlingTracker _flingTracker = new();
     private Size _oldSize;
     private static List<WeakReference<MapControl>>? _listeners;
-<<<<<<< HEAD
-    private readonly PinchTracker _pinchTracker = new();
-=======
     private readonly ManipulationTracker _manipulationTracker = new();
     private MPoint? _downLocation;
->>>>>>> c6c08f2d
 
     public MapControl()
     {
@@ -352,131 +348,8 @@
     /// Called, when map should zoom in or out
     /// </summary>
     /// <param name="currentMousePosition">Center of zoom out event</param>
-<<<<<<< HEAD
-    private bool OnZoomInOrOut(int mouseWheelDelta, MPoint currentMousePosition)
-    {
-        Map.Navigator.MouseWheelZoom(mouseWheelDelta, currentMousePosition);
-
-        return true;
-    }
-
-    /// <summary>
-    /// Called, when mouse/finger/pen flinged over map
-    /// </summary>
-    /// <param name="velocityX">Velocity in x direction in pixel/second</param>
-    /// <param name="velocityY">Velocity in y direction in pixel/second</param>
-    private bool OnFlinged(double velocityX, double velocityY)
-    {
-        Map.Navigator.Fling(velocityX, velocityY, 1000);
-
-        return true;
-    }
-
-    /// <summary>
-    /// Called, when mouse/finger/pen click/touch map
-    /// </summary>
-    /// <param name="touchPoints">List of all touched points</param>
-    private bool OnTouchStart(List<MPoint> touchPoints)
-    {
-        // Sanity check
-        if (touchPoints.Count == 0)
-            return false;
-
-        if (touchPoints.Count == 2)
-        {
-            _mode = TouchMode.Zooming;
-            _pinchTracker.Restart(touchPoints);    
-        }
-        else
-        {
-            _mode = TouchMode.Dragging;
-            _previousCenter = touchPoints.First();
-        }
-
-        return true;
-    }
-
-    /// <summary>
-    /// Called, when mouse/finger/pen anymore click/touch map
-    /// </summary>
-    /// <param name="touchPoints">List of all touched points</param>
-    /// <param name="releasedPoint">Released point, which was touched before</param>
-    private bool OnTouchEnd(List<MPoint> touchPoints)
-    {
-        // Last touch released
-        if (touchPoints.Count == 0)
-        {
-            _mode = TouchMode.None;
-            if (Map.Navigator.Viewport.ToExtent() is not null)
-            {
-                Map?.RefreshData(new FetchInfo(Map.Navigator.Viewport.ToSection(), Map?.CRS, ChangeType.Discrete));
-            }
-        }
-
-        return false;
-    }
-
-    /// <summary>
-    /// Called when touch exits map
-    /// </summary>
-    /// <param name="touchPoints">List of all touched points</param>
-    /// <param name="releasedPoint">Released point, which was touched before</param>
-    private bool OnTouchExited(List<MPoint> touchPoints)
-    {
-        // Last touch released
-        if (touchPoints.Count == 0)
-        {
-            _mode = TouchMode.None;
-            if (Map.Navigator.Viewport.ToExtent() is not null)
-            {
-                Map?.RefreshData(new FetchInfo(Map.Navigator.Viewport.ToSection(), Map?.CRS, ChangeType.Discrete));
-            }
-        }
-        return false;
-    }
-
-    /// <summary>
-    /// Called, when mouse/finger/pen moves over map
-    /// </summary>
-    /// <param name="touchPoints">List of all touched points</param>
-    protected virtual bool OnTouchMove(List<MPoint> touchPoints)
-    {
-        switch (_mode)
-        {
-            case TouchMode.Dragging:
-                {
-                    if (touchPoints.Count != 1)
-                        return false;
-
-                    var touchPosition = touchPoints.First();
-
-                    if (_previousCenter != null)
-                    {
-                        Map.Navigator.Drag(touchPosition, _previousCenter);
-                    }
-
-                    _previousCenter = touchPosition;
-                }
-                break;
-            case TouchMode.Zooming:
-                {
-                    if (touchPoints.Count != 2)
-                        return false;
-
-                    _pinchTracker.Update(touchPoints);
-                    Map.Navigator.Pinch(_pinchTracker.GetPinchManipulation());
-
-                    RefreshGraphics();
-                }
-                break;
-        }
-
-        return true;
-    }
-=======
     private void OnZoomInOrOut(int mouseWheelDelta, MPoint currentMousePosition)
         => Map.Navigator.MouseWheelZoom(mouseWheelDelta, currentMousePosition);
->>>>>>> c6c08f2d
 
     /// <summary>
     /// Called, when mouse/finger/pen tapped on map 2 or more times
@@ -493,21 +366,9 @@
     /// </summary>
     /// <param name="screenPosition">Clicked/touched position on screen</param>
     /// <returns>True, if the event is handled</returns>
-<<<<<<< HEAD
-    protected virtual bool OnSingleTapped(MPoint screenPosition)
-    {
-        var infoToInvoke = CreateMapInfoEventArgs(screenPosition, screenPosition, 1);
-
-        if (infoToInvoke?.Handled == true)
-            return true;
-
-        OnInfo(infoToInvoke);
-        return infoToInvoke?.Handled ?? false;
-=======
     protected virtual void OnSingleTapped(MPoint screenPosition)
     {
         OnInfo(CreateMapInfoEventArgs(screenPosition, screenPosition, 1));
->>>>>>> c6c08f2d
     }
 
     /// <summary>
