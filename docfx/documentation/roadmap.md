# Roadmap 
*Updated November 2023*

## Mapsui 4

Branch: [develop/4.1](https://github.com/Mapsui/Mapsui/tree/develop/4.1). Milestone: [v4.1](https://github.com/Mapsui/Mapsui/milestone/9). Mapsui v4.1.x is the stable version you should use.

- [x] Use NTS for geometries
- [x] License to MIT
- [x] Improve Viewport logic
- [x] Improve MVVM support [#1731](https://github.com/Mapsui/Mapsui/issues/1731)
- [x] Improve samples
- [x] Add MAUI MapControl
- [x] Add Blazor MapControl
- [x] Add Uno Platform MapControl
- [x] Add Avalonia MapControl
- [x] Add Eto MapControl
- [x] Add 'getting started' tutorials for all platforms
- [ ] Keep fixing bugs

## Mapsui 5

Branch: [main](https://github.com/Mapsui/Mapsui/tree/main). Milestone: [v5.0](https://github.com/Mapsui/Mapsui/milestone/10). We are working on a series of preview releases.

- [ ] Everything to .NET 6
- [ ] Cleanup:
<<<<<<< HEAD
    * [ ] Fix the remaining warnings wrt IDispose.
    * [ ] Run dotnet format (whitespace, style and analyzers) on the entire solution.
    * [x] Always propagate async back to the caller.
    * [ ] Remove nuget packages that we previously needed for things now supported in .NET 6. We may also have some code copies for things now in .NET 6.
    * [ ] Remove the #if defines we do not need anymore.
    * [ ] Remove all scripts and configurations we do not use anymore.
    * [ ] Simplify the build scripts now that we do not need the workarounds.
    * [x] Rename master to main.
=======
  - [ ] Use `<Nullable>enable</Nullable>` everywhere (Add to Directory.Build.props) and go through the current suppressions to see if there is a better way.
  - [ ] Fix the remaining warnings wrt IDispose.
  - [ ] Run dotnet format (whitespace, style and analyzers) on the entire solution.
  - [x] Always propagate async back to the caller.
  - [x] Remove nuget packages that we previously needed for things now supported in .NET 6.
  - [ ] Remove code copies of things now in .NET 6 (in the past we copied some .NET Core things which were not in .NET standard).
  - [ ] Remove the #if defines we do not need anymore.
  - [ ] Remove all scripts and configurations we do not use anymore.
  - [ ] Simplify the build scripts now that we do not need the workarounds.
  - [x] Rename master to main.
>>>>>>> 20110464
- [ ] Remove older frameworks:
    * [ ] Remove Xamarin.Forms (but not Mapsui.MAUI, Mapsui.iOS and Mapsui.Android).
    * [x] Remove Uno UWP (but not Mapsui.Uno.WinUI)
    * [x] Remove Avalonia.V0 (but not Avalonia)
- [ ] Merge MapView functionality into MapControl. We need to work this out in more detail.

## Mapsui 6 and later

This is mostly speculation. You could browse through the ['design discussion' tags](https://github.com/Mapsui/Mapsui/labels/design%20discussion) to get an impression of the options.

- [ ] Two step rendering. In the draw loop only draw skia object, create skia object in an earlier step https://github.com/Mapsui/Mapsui/issues/1448
- [ ] World wrap https://github.com/Mapsui/Mapsui/issues/518
- [ ] Add vector tiles https://github.com/Mapsui/Mapsui/issues/1478
- [ ] All redering through a single pipeline https://github.com/Mapsui/Mapsui/issues/2269
- [ ] Add support for GeoParquet https://github.com/Mapsui/Mapsui/issues/2282<|MERGE_RESOLUTION|>--- conflicted
+++ resolved
@@ -24,16 +24,6 @@
 
 - [ ] Everything to .NET 6
 - [ ] Cleanup:
-<<<<<<< HEAD
-    * [ ] Fix the remaining warnings wrt IDispose.
-    * [ ] Run dotnet format (whitespace, style and analyzers) on the entire solution.
-    * [x] Always propagate async back to the caller.
-    * [ ] Remove nuget packages that we previously needed for things now supported in .NET 6. We may also have some code copies for things now in .NET 6.
-    * [ ] Remove the #if defines we do not need anymore.
-    * [ ] Remove all scripts and configurations we do not use anymore.
-    * [ ] Simplify the build scripts now that we do not need the workarounds.
-    * [x] Rename master to main.
-=======
   - [ ] Use `<Nullable>enable</Nullable>` everywhere (Add to Directory.Build.props) and go through the current suppressions to see if there is a better way.
   - [ ] Fix the remaining warnings wrt IDispose.
   - [ ] Run dotnet format (whitespace, style and analyzers) on the entire solution.
@@ -44,7 +34,6 @@
   - [ ] Remove all scripts and configurations we do not use anymore.
   - [ ] Simplify the build scripts now that we do not need the workarounds.
   - [x] Rename master to main.
->>>>>>> 20110464
 - [ ] Remove older frameworks:
     * [ ] Remove Xamarin.Forms (but not Mapsui.MAUI, Mapsui.iOS and Mapsui.Android).
     * [x] Remove Uno UWP (but not Mapsui.Uno.WinUI)
