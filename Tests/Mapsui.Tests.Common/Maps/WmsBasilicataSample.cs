--- conflicted
+++ resolved
@@ -27,11 +27,8 @@
         map.Navigator.Limiter = new ViewportLimiterKeepWithinExtent();
         map.Navigator.RotationLock = true;
         map.Navigator.OverridePanBounds = panBounds;
-<<<<<<< HEAD
         map.Navigator.ZoomToBox(panBounds);        
-=======
-        map.Home = n => n.ZoomToBox(panBounds);
->>>>>>> 75159d46
+
         return map;
     }
 
