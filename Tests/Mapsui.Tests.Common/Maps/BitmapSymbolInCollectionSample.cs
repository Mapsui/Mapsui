--- conflicted
+++ resolved
@@ -50,13 +50,8 @@
         [
             new GeometryFeature
             {
-<<<<<<< HEAD
-                Geometry = new  GeometryCollection(new Geometry[]  { new Point(50, 50) } ),
+                Geometry = new  GeometryCollection([new Point(50, 50)]),
                 Styles = new[] {new VectorStyle {Fill = new Brush(System.Drawing.Color.Red)}}
-=======
-                Geometry = new GeometryCollection([new Point(50, 50)]),
-                Styles = [new VectorStyle { Fill = new Brush(Color.Red) }]
->>>>>>> d48a6bf3
             },
             new GeometryFeature
             {
@@ -70,13 +65,8 @@
             },
             new GeometryFeature
             {
-<<<<<<< HEAD
-                Geometry = new GeometryCollection(new Geometry[]  {  new Point(100, 100) } ),
+                Geometry = new GeometryCollection([new Point(100, 100)]),
                 Styles = new[] {new VectorStyle {Fill = new Brush(System.Drawing.Color.Green), Outline = null}}
-=======
-                Geometry = new GeometryCollection([new Point(100, 100)]),
-                Styles = [new VectorStyle { Fill = new Brush(Color.Green) }]
->>>>>>> d48a6bf3
             }
         ];
     }
