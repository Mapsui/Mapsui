﻿<Project Sdk="Microsoft.NET.Sdk">

  <PropertyGroup>
    <TargetFramework>net6.0</TargetFramework>
    <OutputType>Library</OutputType>
    <GenerateAssemblyInfo>false</GenerateAssemblyInfo>
  </PropertyGroup>

  <PropertyGroup Condition=" '$(Configuration)|$(Platform)' == 'Debug|AnyCPU' ">
    <DefineConstants>DEBUG;SKIA</DefineConstants>
  </PropertyGroup>

  <PropertyGroup Condition=" '$(Configuration)|$(Platform)' == 'Release|AnyCPU' ">
    <DefineConstants>SKIA</DefineConstants>
  </PropertyGroup>

  <ItemGroup>
    <ProjectReference Include="..\..\Mapsui.Rendering.Skia\Mapsui.Rendering.Skia.csproj" />
    <ProjectReference Include="..\..\Mapsui.UI.Forms\Mapsui.UI.Forms.csproj" />
    <ProjectReference Include="..\..\Mapsui\Mapsui.csproj" />
    <ProjectReference Include="..\..\Samples\Mapsui.Samples.Common.Desktop\Mapsui.Samples.Common.Desktop.csproj" />
    <ProjectReference Include="..\Mapsui.Tests.Common\Mapsui.Tests.Common.csproj" />
  </ItemGroup>

  <ItemGroup>
    <Service Include="{82A7F48D-3B50-4B1E-B82E-3ADA8210C358}" />
  </ItemGroup>

  <ItemGroup>
    <PackageReference Include="Appveyor.TestLogger" />
    <PackageReference Include="BruTile" />
    <PackageReference Include="Microsoft.CSharp" />
    <PackageReference Include="Microsoft.Win32.Primitives" />
    <PackageReference Include="Microsoft.NET.Test.Sdk" />
    <PackageReference Include="NUnit" />
    <PackageReference Include="NUnit3TestAdapter" >
      <IncludeAssets>runtime; build; native; contentfiles; analyzers; buildtransitive</IncludeAssets>
      <PrivateAssets>all</PrivateAssets>
    </PackageReference>
<<<<<<< HEAD
    <PackageReference Include="coverlet.collector" />
    <PackageReference Include="Svg.Skia" />
=======
    <PackageReference Include="coverlet.collector" Version="3.0.2" />
    <PackageReference Include="Svg.Skia" Version="0.5.12" />
    <PackageReference Include="OpenTK" Version="3.0.1" NoWarn="NU1701" />
    <PackageReference Include="OpenTK.GLControl" Version="3.0.1" NoWarn="NU1701" />
>>>>>>> 000b46c8
  </ItemGroup>

  <ItemGroup>
    <None Update="Resources\Cache\BingArial.sqlite">
      <CopyToOutputDirectory>Always</CopyToOutputDirectory>
    </None>
    <None Update="Resources\Cache\BingHybrid.sqlite">
      <CopyToOutputDirectory>Always</CopyToOutputDirectory>
    </None>
    <None Update="Resources\Cache\Michelin.sqlite">
      <CopyToOutputDirectory>Always</CopyToOutputDirectory>
    </None>
    <None Update="Resources\Cache\OpenStreetMap.sqlite">
      <CopyToOutputDirectory>Always</CopyToOutputDirectory>
    </None>
    <None Update="Resources\Cache\TiledWmsSample.sqlite">
      <CopyToOutputDirectory>Always</CopyToOutputDirectory>
    </None>
    <None Update="Resources\Cache\TmsSample.sqlite">
      <CopyToOutputDirectory>Always</CopyToOutputDirectory>
    </None>
    <None Update="Resources\Cache\WfsSample.sqlite">
      <CopyToOutputDirectory>Always</CopyToOutputDirectory>
    </None>
    <None Update="Resources\Cache\WmsSample.sqlite">
      <CopyToOutputDirectory>Always</CopyToOutputDirectory>
    </None>
    <None Update="Resources\Cache\WmtsSample.sqlite">
      <CopyToOutputDirectory>Always</CopyToOutputDirectory>
    </None>
    <None Update="Resources\Images\Original\AsyncFetchSample.Regression.png">
      <CopyToOutputDirectory>Always</CopyToOutputDirectory>
    </None>
    <None Update="Resources\Images\Original\AtlasSample.Regression.png">
      <CopyToOutputDirectory>Always</CopyToOutputDirectory>
    </None>
    <None Update="Resources\Images\Original\BingSample.Regression.png">
      <CopyToOutputDirectory>Always</CopyToOutputDirectory>
    </None>
    <None Update="Resources\Images\Original\CenterOnLocationSample.Regression.png">
      <CopyToOutputDirectory>Always</CopyToOutputDirectory>
    </None>
    <None Update="Resources\Images\Original\ComplexPolygonSample.Regression.png">
      <CopyToOutputDirectory>Always</CopyToOutputDirectory>
    </None>
    <None Update="Resources\Images\Original\CustomCalloutSample.Regression.png">
      <CopyToOutputDirectory>Always</CopyToOutputDirectory>
    </None>
    <None Update="Resources\Images\Original\CustomStyleSample.Regression.png">
      <CopyToOutputDirectory>Always</CopyToOutputDirectory>
    </None>
    <None Update="Resources\Images\Original\CustomWidgetSample.Regression.png">
      <CopyToOutputDirectory>Always</CopyToOutputDirectory>
    </None>
    <None Update="Resources\Images\Original\InfoLayersSample.Regression.png">
      <CopyToOutputDirectory>Always</CopyToOutputDirectory>
    </None>
    <None Update="Resources\Images\Original\KeepCenterInMapSample.Regression.png">
      <CopyToOutputDirectory>Always</CopyToOutputDirectory>
    </None>
    <None Update="Resources\Images\Original\KeepWithinExtentSample.Regression.png">
      <CopyToOutputDirectory>Always</CopyToOutputDirectory>
    </None>
    <None Update="Resources\Images\Original\LabelsSample.Regression.png">
      <CopyToOutputDirectory>Always</CopyToOutputDirectory>
    </None>
    <None Update="Resources\Images\Original\LineStringSample.Regression.png">
      <CopyToOutputDirectory>Always</CopyToOutputDirectory>
    </None>
    <None Update="Resources\Images\Original\ManyVerticesSample.Regression.png">
      <CopyToOutputDirectory>Always</CopyToOutputDirectory>
    </None>
    <None Update="Resources\Images\Original\MbTilesOverlaySample.Regression.png">
      <CopyToOutputDirectory>Always</CopyToOutputDirectory>
    </None>
    <None Update="Resources\Images\Original\MbTilesSample.Regression.png">
      <CopyToOutputDirectory>Always</CopyToOutputDirectory>
    </None>
    <None Update="Resources\Images\Original\MultiPolygonProjectionSample.Regression.png">
      <CopyToOutputDirectory>Always</CopyToOutputDirectory>
    </None>
    <None Update="Resources\Images\Original\MutatingTriangleSample.Regression.png">
      <CopyToOutputDirectory>Always</CopyToOutputDirectory>
    </None>
    <None Update="Resources\Images\Original\OpacityStyleSample.Regression.png">
      <CopyToOutputDirectory>Always</CopyToOutputDirectory>
    </None>
    <None Update="Resources\Images\Original\OsmSample.Regression.png">
      <CopyToOutputDirectory>Always</CopyToOutputDirectory>
    </None>
    <None Update="Resources\Images\Original\PanLockSample.Regression.png">
      <CopyToOutputDirectory>Always</CopyToOutputDirectory>
    </None>
    <None Update="Resources\Images\Original\PenStrokeCapSample.Regression.png">
      <CopyToOutputDirectory>Always</CopyToOutputDirectory>
    </None>
    <None Update="Resources\Images\Original\PointFeatureAnimationSamples.Regression.png">
      <CopyToOutputDirectory>Always</CopyToOutputDirectory>
    </None>
    <None Update="Resources\Images\Original\PointProjectionSample.Regression.png">
      <CopyToOutputDirectory>Always</CopyToOutputDirectory>
    </None>
    <None Update="Resources\Images\Original\PointsSample.Regression.png">
      <CopyToOutputDirectory>Always</CopyToOutputDirectory>
    </None>
    <None Update="Resources\Images\Original\PolygonSample.Regression.png">
      <CopyToOutputDirectory>Always</CopyToOutputDirectory>
    </None>
    <None Update="Resources\Images\Original\RasterizingLayerSample.Regression.png">
      <CopyToOutputDirectory>Always</CopyToOutputDirectory>
    </None>
    <None Update="Resources\Images\Original\ScaleBarSample.Regression.png">
      <CopyToOutputDirectory>Always</CopyToOutputDirectory>
    </None>
    <None Update="Resources\Images\Original\SingleCalloutSample.Regression.png">
      <CopyToOutputDirectory>Always</CopyToOutputDirectory>
    </None>
    <None Update="Resources\Images\Original\StackedLabelsSample.Regression.png">
      <CopyToOutputDirectory>Always</CopyToOutputDirectory>
    </None>
    <None Update="Resources\Images\Original\SvgSample.Regression.png">
      <CopyToOutputDirectory>Always</CopyToOutputDirectory>
    </None>
    <None Update="Resources\Images\Original\SymbolAnimationSample.Regression.png">
      <CopyToOutputDirectory>Always</CopyToOutputDirectory>
    </None>
    <None Update="Resources\Images\Original\SymbolsSample.Regression.png">
      <CopyToOutputDirectory>Always</CopyToOutputDirectory>
    </None>
    <None Update="Resources\Images\Original\TiledWmsSample.Regression.png">
      <CopyToOutputDirectory>Always</CopyToOutputDirectory>
    </None>
    <None Update="Resources\Images\Original\TmsSample.Regression.png">
      <CopyToOutputDirectory>Always</CopyToOutputDirectory>
    </None>
    <None Update="Resources\Images\Original\VariousSample.Regression.png">
      <CopyToOutputDirectory>Always</CopyToOutputDirectory>
    </None>
    <None Update="Resources\Images\Original\ViewportCenterAndZoomAnimationSample.Regression.png">
      <CopyToOutputDirectory>Always</CopyToOutputDirectory>
    </None>
    <None Update="Resources\Images\Original\ViewportCenterOnAnimationSample.Regression.png">
      <CopyToOutputDirectory>Always</CopyToOutputDirectory>
    </None>
    <None Update="Resources\Images\Original\ViewportFlyToAnimationSample.Regression.png">
      <CopyToOutputDirectory>Always</CopyToOutputDirectory>
    </None>
    <None Update="Resources\Images\Original\ViewportRotateAnimationSample.Regression.png">
      <CopyToOutputDirectory>Always</CopyToOutputDirectory>
    </None>
    <None Update="Resources\Images\Original\ViewportZoomAroundLocationAnimationSample.Regression.png">
      <CopyToOutputDirectory>Always</CopyToOutputDirectory>
    </None>
    <None Update="Resources\Images\Original\ViewportZoomToResolutionAnimationSample.Regression.png">
      <CopyToOutputDirectory>Always</CopyToOutputDirectory>
    </None>
    <None Update="Resources\Images\Original\WfsSample.Regression.png">
      <CopyToOutputDirectory>Always</CopyToOutputDirectory>
    </None>
    <None Update="Resources\Images\Original\WmtsMichelinSample.Regression.png">
      <CopyToOutputDirectory>Always</CopyToOutputDirectory>
    </None>
    <None Update="Resources\Images\Original\WmtsSample.Regression.png">
      <CopyToOutputDirectory>Always</CopyToOutputDirectory>
    </None>
    <None Update="Resources\Images\Original\WritableLayerSample.Regression.png">
      <CopyToOutputDirectory>Always</CopyToOutputDirectory>
    </None>
    <None Update="Resources\Images\Original\ZoomLockSample.Regression.png">
      <CopyToOutputDirectory>Always</CopyToOutputDirectory>
    </None>
    <None Update="Resources\Images\Original\AsyncFetchSample.Regression.png">
      <CopyToOutputDirectory>Always</CopyToOutputDirectory>
    </None>
    <None Update="Resources\Images\Original\AtlasSample.Regression.png">
      <CopyToOutputDirectory>Always</CopyToOutputDirectory>
    </None>
    <None Update="Resources\Images\Original\BingSample.Regression.png">
      <CopyToOutputDirectory>Always</CopyToOutputDirectory>
    </None>
    <None Update="Resources\Images\Original\CenterOnLocationSample.Regression.png">
      <CopyToOutputDirectory>Always</CopyToOutputDirectory>
    </None>
    <None Update="Resources\Images\Original\ComplexPolygonSample.Regression.png">
      <CopyToOutputDirectory>Always</CopyToOutputDirectory>
    </None>
    <None Update="Resources\Images\Original\CustomCalloutSample.Regression.png">
      <CopyToOutputDirectory>Always</CopyToOutputDirectory>
    </None>
    <None Update="Resources\Images\Original\CustomStyleSample.Regression.png">
      <CopyToOutputDirectory>Always</CopyToOutputDirectory>
    </None>
    <None Update="Resources\Images\Original\CustomWidgetSample.Regression.png">
      <CopyToOutputDirectory>Always</CopyToOutputDirectory>
    </None>
    <None Update="Resources\Images\Original\EmptyMapSample.Regression.png">
      <CopyToOutputDirectory>Always</CopyToOutputDirectory>
    </None>
    <None Update="Resources\Images\Original\InfoLayersSample.Regression.png">
      <CopyToOutputDirectory>Always</CopyToOutputDirectory>
    </None>
    <None Update="Resources\Images\Original\KeepCenterInMapSample.Regression.png">
      <CopyToOutputDirectory>Always</CopyToOutputDirectory>
    </None>
    <None Update="Resources\Images\Original\KeepWithinExtentSample.Regression.png">
      <CopyToOutputDirectory>Always</CopyToOutputDirectory>
    </None>
    <None Update="Resources\Images\Original\LabelsSample.Regression.png">
      <CopyToOutputDirectory>Always</CopyToOutputDirectory>
    </None>
    <None Update="Resources\Images\Original\LineStringSample.Regression.png">
      <CopyToOutputDirectory>Always</CopyToOutputDirectory>
    </None>
    <None Update="Resources\Images\Original\ManyVerticesSample.Regression.png">
      <CopyToOutputDirectory>Always</CopyToOutputDirectory>
    </None>
    <None Update="Resources\Images\Original\MbTilesOverlaySample.Regression.png">
      <CopyToOutputDirectory>Always</CopyToOutputDirectory>
    </None>
    <None Update="Resources\Images\Original\MbTilesSample.Regression.png">
      <CopyToOutputDirectory>Always</CopyToOutputDirectory>
    </None>
    <None Update="Resources\Images\Original\MultiPolygonProjectionSample.Regression.png">
      <CopyToOutputDirectory>Always</CopyToOutputDirectory>
    </None>
    <None Update="Resources\Images\Original\MutatingTriangleSample.Regression.png">
      <CopyToOutputDirectory>Always</CopyToOutputDirectory>
    </None>
    <None Update="Resources\Images\Original\OpacityStyleSample.Regression.png">
      <CopyToOutputDirectory>Always</CopyToOutputDirectory>
    </None>
    <None Update="Resources\Images\Original\OsmSample.Regression.png">
      <CopyToOutputDirectory>Always</CopyToOutputDirectory>
    </None>
    <None Update="Resources\Images\Original\PanLockSample.Regression.png">
      <CopyToOutputDirectory>Always</CopyToOutputDirectory>
    </None>
    <None Update="Resources\Images\Original\PenStrokeCapSample.Regression.png">
      <CopyToOutputDirectory>Always</CopyToOutputDirectory>
    </None>
    <None Update="Resources\Images\Original\PerformanceWidgetSample.Regression.png">
      <CopyToOutputDirectory>Always</CopyToOutputDirectory>
    </None>
    <None Update="Resources\Images\Original\PointFeatureAnimationSamples.Regression.png">
      <CopyToOutputDirectory>Always</CopyToOutputDirectory>
    </None>
    <None Update="Resources\Images\Original\PointProjectionSample.Regression.png">
      <CopyToOutputDirectory>Always</CopyToOutputDirectory>
    </None>
    <None Update="Resources\Images\Original\PointsSample.Regression.png">
      <CopyToOutputDirectory>Always</CopyToOutputDirectory>
    </None>
    <None Update="Resources\Images\Original\PolygonSample.Regression.png">
      <CopyToOutputDirectory>Always</CopyToOutputDirectory>
    </None>
    <None Update="Resources\Images\Original\RasterizingLayerSample.Regression.png">
      <CopyToOutputDirectory>Always</CopyToOutputDirectory>
    </None>
    <None Update="Resources\Images\Original\ScaleBarSample.Regression.png">
      <CopyToOutputDirectory>Always</CopyToOutputDirectory>
    </None>
    <None Update="Resources\Images\Original\SingleCalloutSample.Regression.png">
      <CopyToOutputDirectory>Always</CopyToOutputDirectory>
    </None>
    <None Update="Resources\Images\Original\StackedLabelsSample.Regression.png">
      <CopyToOutputDirectory>Always</CopyToOutputDirectory>
    </None>
    <None Update="Resources\Images\Original\SvgSample.Regression.png">
      <CopyToOutputDirectory>Always</CopyToOutputDirectory>
    </None>
    <None Update="Resources\Images\Original\SymbolAnimationSample.Regression.png">
      <CopyToOutputDirectory>Always</CopyToOutputDirectory>
    </None>
    <None Update="Resources\Images\Original\SymbolsSample.Regression.png">
      <CopyToOutputDirectory>Always</CopyToOutputDirectory>
    </None>
    <None Update="Resources\Images\Original\TiledWmsSample.Regression.png">
      <CopyToOutputDirectory>Always</CopyToOutputDirectory>
    </None>
    <None Update="Resources\Images\Original\TmsSample.Regression.png">
      <CopyToOutputDirectory>Always</CopyToOutputDirectory>
    </None>
    <None Update="Resources\Images\Original\VariousSample.Regression.png">
      <CopyToOutputDirectory>Always</CopyToOutputDirectory>
    </None>
    <None Update="Resources\Images\Original\ViewportCenterAndZoomAnimationSample.Regression.png">
      <CopyToOutputDirectory>Always</CopyToOutputDirectory>
    </None>
    <None Update="Resources\Images\Original\ViewportCenterOnAnimationSample.Regression.png">
      <CopyToOutputDirectory>Always</CopyToOutputDirectory>
    </None>
    <None Update="Resources\Images\Original\ViewportFlyToAnimationSample.Regression.png">
      <CopyToOutputDirectory>Always</CopyToOutputDirectory>
    </None>
    <None Update="Resources\Images\Original\ViewportRotateAnimationSample.Regression.png">
      <CopyToOutputDirectory>Always</CopyToOutputDirectory>
    </None>
    <None Update="Resources\Images\Original\ViewportZoomAroundLocationAnimationSample.Regression.png">
      <CopyToOutputDirectory>Always</CopyToOutputDirectory>
    </None>
    <None Update="Resources\Images\Original\ViewportZoomToResolutionAnimationSample.Regression.png">
      <CopyToOutputDirectory>Always</CopyToOutputDirectory>
    </None>
    <None Update="Resources\Images\Original\WfsSample.Regression.png">
      <CopyToOutputDirectory>Always</CopyToOutputDirectory>
    </None>
    <None Update="Resources\Images\Original\WidgetSample.Regression.png">
      <CopyToOutputDirectory>Always</CopyToOutputDirectory>
    </None>
    <None Update="Resources\Images\Original\WmsSample.Regression.png">
      <CopyToOutputDirectory>Always</CopyToOutputDirectory>
    </None>
    <None Update="Resources\Images\Original\WmtsMichelinSample.Regression.png">
      <CopyToOutputDirectory>Always</CopyToOutputDirectory>
    </None>
    <None Update="Resources\Images\Original\WmtsSample.Regression.png">
      <CopyToOutputDirectory>Always</CopyToOutputDirectory>
    </None>
    <None Update="Resources\Images\Original\WritableLayerSample.Regression.png">
      <CopyToOutputDirectory>Always</CopyToOutputDirectory>
    </None>
    <None Update="Resources\Images\Original\ZoomLockSample.Regression.png">
      <CopyToOutputDirectory>Always</CopyToOutputDirectory>
    </None>
  </ItemGroup>

  <ItemGroup>
    <Folder Include="Resources\Images\OriginalTest\">
    </Folder>
  </ItemGroup>

  <ItemGroup>
    <Content Include="Resources\Images\OriginalTest\*.*">
      <CopyToOutputDirectory>Always</CopyToOutputDirectory>
    </Content>
    <Content Include="Resources\Images\OriginalRegression\*.*">
      <CopyToOutputDirectory>Always</CopyToOutputDirectory>
    </Content>
  </ItemGroup>

  <ItemGroup>
    <None Remove="Resources\Images\OriginalRegression\GeoTiffSample.Regression.png" />
  </ItemGroup>

  <ItemGroup>
    <Reference Include="Mapsui.Samples.Forms.Shared">
      <HintPath>..\..\Samples\Mapsui.Samples.Forms\Mapsui.Samples.Forms.Shared\bin\Debug\netstandard2.0\Mapsui.Samples.Forms.Shared.dll</HintPath>
    </Reference>
  </ItemGroup>
</Project><|MERGE_RESOLUTION|>--- conflicted
+++ resolved
@@ -37,15 +37,12 @@
       <IncludeAssets>runtime; build; native; contentfiles; analyzers; buildtransitive</IncludeAssets>
       <PrivateAssets>all</PrivateAssets>
     </PackageReference>
-<<<<<<< HEAD
     <PackageReference Include="coverlet.collector" />
     <PackageReference Include="Svg.Skia" />
-=======
     <PackageReference Include="coverlet.collector" Version="3.0.2" />
     <PackageReference Include="Svg.Skia" Version="0.5.12" />
     <PackageReference Include="OpenTK" Version="3.0.1" NoWarn="NU1701" />
     <PackageReference Include="OpenTK.GLControl" Version="3.0.1" NoWarn="NU1701" />
->>>>>>> 000b46c8
   </ItemGroup>
 
   <ItemGroup>
