--- conflicted
+++ resolved
@@ -40,7 +40,6 @@
     </Compile>
   </ItemGroup>
   <ItemGroup>
-<<<<<<< HEAD
     <ProjectReference Include="..\..\Mapsui.Geometries\Mapsui.Geometries.csproj">
       <Project>{ee55b62d-ffa2-4c24-a4ad-7a47ace55ce5}</Project>
       <Name>Mapsui.Geometries</Name>
@@ -57,12 +56,6 @@
       <Project>{81bb36d2-4d01-44e3-9024-e7cbd10da316}</Project>
       <Name>Mapsui.Tests.Common</Name>
     </ProjectReference>
-=======
-    <ProjectReference Include="..\..\Mapsui.Geometries\Mapsui.Geometries.csproj" />
-    <ProjectReference Include="..\..\Mapsui.Rendering.Skia\Mapsui.Rendering.Skia.csproj" />
-    <ProjectReference Include="..\..\Mapsui\Mapsui.csproj" />
-    <ProjectReference Include="..\Mapsui.Tests.Common\Mapsui.Tests.Common.csproj" />
->>>>>>> f41ee569
   </ItemGroup>
   <ItemGroup>
     <Content Include="Resources\Images\Original\bitmap_atlas.png">
