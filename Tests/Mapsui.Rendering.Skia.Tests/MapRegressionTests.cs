--- conflicted
+++ resolved
@@ -62,11 +62,7 @@
             new RasterizingTileLayerWithThousandsOfPolygonsSample(), // Crashes on the build server. Perhaps a memory limitation.
             new WfsGeometryFilterSample(), // Crashes on the build server.
             new RasterizingTileLayerWithDynamicPointsSample(), // Changes because it is dynamic.
-<<<<<<< HEAD
-            new ArcGISImageServiceSample(), // It stopped working at some point. Did not check why. Probably because server side data changed and did not have the response in cache.
-=======
             new ArcGISImageServiceSample(), // Changes and we did not cache the reponse in the sqlite yet.
->>>>>>> d930ea5b
         ];
 
     [Test]
