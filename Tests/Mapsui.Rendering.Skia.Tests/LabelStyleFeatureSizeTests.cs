--- conflicted
+++ resolved
@@ -35,12 +35,8 @@
         feature["test"] = "Mapsui";
 
         using var skPaint = new SKPaint();
-<<<<<<< HEAD
         using var renderService = new RenderService();
         var size = LabelStyleRenderer.FeatureSize(feature, labelStyle, skPaint, new VectorCache(renderService, 1000));
-=======
-        var size = LabelStyleRenderer.FeatureSize(feature, labelStyle, new LabelCache());
->>>>>>> 37f60206
 
         Assert.That(size, Is.EqualTo(LabelSize).Within(Constants.Epsilon));
     }
@@ -79,12 +75,8 @@
         feature["test"] = "Mapsui";
 
         using var skPaint = new SKPaint();
-<<<<<<< HEAD
         using var renderService = new RenderService();
         var size = LabelStyleRenderer.FeatureSize(feature, labelStyle, skPaint, new VectorCache(renderService, 1000));
-=======
-        var size = LabelStyleRenderer.FeatureSize(feature, labelStyle, new LabelCache());
->>>>>>> 37f60206
 
         if (RuntimeInformation.IsOSPlatform(OSPlatform.Windows) || RuntimeInformation.IsOSPlatform(OSPlatform.Linux))
             Assert.That(size, Is.EqualTo(LabelSize * 2 - 1).Within(Constants.Epsilon));
@@ -106,12 +98,8 @@
         feature["test"] = "Mapsui";
 
         using var skPaint = new SKPaint();
-<<<<<<< HEAD
         using var renderService = new RenderService();
         var size = LabelStyleRenderer.FeatureSize(feature, labelStyle, skPaint, new VectorCache(renderService, 1000));
-=======
-        var size = LabelStyleRenderer.FeatureSize(feature, labelStyle, new LabelCache());
->>>>>>> 37f60206
 
         Assert.That(size, Is.EqualTo(LabelSize + 2 * 2).Within(Constants.Epsilon));
     }
@@ -129,12 +117,8 @@
         feature["test"] = "Mapsui";
 
         using var skPaint = new SKPaint();
-<<<<<<< HEAD
         using var renderService = new RenderService();
         var size = LabelStyleRenderer.FeatureSize(feature, labelStyle, skPaint, new VectorCache(renderService, 1000));
-=======
-        var size = LabelStyleRenderer.FeatureSize(feature, labelStyle, new LabelCache());
->>>>>>> 37f60206
 
         Assert.That(size, Is.EqualTo(LabelSize + 2 * 2).Within(Constants.Epsilon));
     }
@@ -152,12 +136,8 @@
         feature["test"] = "Mapsui";
 
         using var skPaint = new SKPaint();
-<<<<<<< HEAD
         using var renderService = new RenderService();
         var size = LabelStyleRenderer.FeatureSize(feature, labelStyle, skPaint, new VectorCache(renderService, 1000));
-=======
-        var size = LabelStyleRenderer.FeatureSize(feature, labelStyle, new LabelCache());
->>>>>>> 37f60206
 
         Assert.That(size, Is.EqualTo(LabelSize + Math.Sqrt(2 * 2 + 2 * 2) * 2).Within(Constants.Epsilon));
     }
