﻿using System;
<<<<<<< HEAD
using System.Globalization;
using System.Threading.Tasks;
=======
>>>>>>> bf16ef12
using BruTile;
using BruTile.Cache;
using BruTile.Predefined;
using Mapsui.Fetcher;
using Mapsui.Providers;
using NUnit.Framework;

namespace Mapsui.Tests.Fetcher
{
    [TestFixture]
    public class TileFetcherTests
    {
        [Test]
        public void TileFetcherShouldBehaveProperlyWithNoisyResponses()
        {
            // Arrange
            var schema = new GlobalSphericalMercator();
            var tileSource = new TileSource(new SometimesFailingTileProvider(), schema);
            var memoryCache = new MemoryCache<Feature>(14, 17);
            var tileFetcher = new TileFetcher(tileSource, memoryCache);
            var random = new Random(31747074);

            // Act
            for (int i = 0; i < 100; i++)
            {
                var randomLevel = "5";
                var randomCol = random.Next(schema.GetMatrixWidth(randomLevel));
                var randomRow = random.Next(schema.GetMatrixHeight(randomLevel));
                var tileRange = new TileRange(randomCol - 2, randomRow - 2, 5, 5);
                var unitsPerPixel = schema.Resolutions[randomLevel].UnitsPerPixel;
                var extent = TileTransform.TileToWorld(tileRange, randomLevel, schema);
                tileFetcher.ViewChanged(TileTransform.TileToWorld(tileRange, randomLevel, schema).ToBoundingBox(),unitsPerPixel );
                var tileInfos = schema.GetTileInfos(extent, randomLevel);
                foreach (var tileInfo in tileInfos)
                {
                    var tiles = memoryCache.Find(tileInfo.Index);
<<<<<<< HEAD
=======

>>>>>>> bf16ef12
                }
            }

            // Assert
            Assert.True(memoryCache.TileCount == 0);
        }

        public int GetTileCount(ITileSchema schema)
        {
            var result = 0;

            foreach (var resolution in schema.Resolutions)
            {
                result += resolution.Value.MatrixHeight*resolution.Value.MatrixWidth;
            }

            return result;
        }

        [Test]
        public void TileFetcherShouldBehaveProperlyWithFailingTileRequests()
        {
            // Arrange
            var schema = new GlobalSphericalMercator();
            var tileSource = new TileSource(new FailingTileProvider(), schema);
            var memoryCache = new MemoryCache<Feature>();
            var tileFetcher = new TileFetcher(tileSource, memoryCache);

            // Act
            tileFetcher.ViewChanged(schema.Extent.ToBoundingBox(), schema.Resolutions["2"].UnitsPerPixel);
            while (tileFetcher.Busy) { }

            // Assert
            Assert.True(memoryCache.TileCount == 0);
        }
    }
}<|MERGE_RESOLUTION|>--- conflicted
+++ resolved
@@ -1,9 +1,4 @@
 ﻿using System;
-<<<<<<< HEAD
-using System.Globalization;
-using System.Threading.Tasks;
-=======
->>>>>>> bf16ef12
 using BruTile;
 using BruTile.Cache;
 using BruTile.Predefined;
@@ -40,10 +35,7 @@
                 foreach (var tileInfo in tileInfos)
                 {
                     var tiles = memoryCache.Find(tileInfo.Index);
-<<<<<<< HEAD
-=======
 
->>>>>>> bf16ef12
                 }
             }
 
