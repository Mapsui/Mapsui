﻿using System.Linq;
using System.Threading;
using System.Threading.Tasks;
using BruTile;
using BruTile.Cache;
using BruTile.Predefined;
using Mapsui.Layers;
using Mapsui.Tests.Fetcher.Providers;
using Mapsui.Tiling.Extensions;
using Mapsui.Tiling.Fetcher;
using NUnit.Framework;
using NUnit.Framework.Legacy;

namespace Mapsui.Tests.Fetcher;

[TestFixture]
public class FetchMachineTests
{
    // Note, The Thread.Sleep(1) in the while loop is necessary to avoid
    // a hang in some rare cases.

    [Test]
    public void TileFetcherShouldRequestAllTilesJustOnes()
    {
        // Arrange
        var tileProvider = new CountingTileProvider();
        var tileSchema = new GlobalSphericalMercator();
        var tileSource = new TileSource(tileProvider, tileSchema);
        using var cache = new MemoryCache<IFeature?>();
<<<<<<< HEAD
        var fetchDispatcher = new TileFetchDispatcher(cache, tileSource.Schema, async (tileInfo, cancellationToken) => await TileToFeatureAsync(tileSource, tileInfo, cancellationToken));
        var tileMachine = new FetchMachine(fetchDispatcher);
=======
        var fetchDispatcher = new TileFetchDispatcher(cache, tileSource.Schema, async tileInfo => await TileToFeatureAsync(tileSource, tileInfo));
>>>>>>> acb63935
        var level = 3;
        var expectedTiles = 64;

        var fetchInfo = new FetchInfo(new MSection(tileSchema.Extent.ToMRect(), tileSchema.Resolutions[level].UnitsPerPixel));

        // Act
        // Get all tiles of level 3
        fetchDispatcher.RefreshData(fetchInfo);
        // Assert
        while (fetchDispatcher.Busy) { Thread.Sleep(1); }

        ClassicAssert.AreEqual(expectedTiles, tileProvider.CountByTile.Keys.Count);
        ClassicAssert.AreEqual(expectedTiles, tileProvider.CountByTile.Values.Sum());
        ClassicAssert.AreEqual(expectedTiles, tileProvider.TotalCount);
    }

    [Test]
    public void TilesFetchedShouldNotBeFetchAgain()
    {
        // Arrange
        var tileProvider = new CountingTileProvider();
        var tileSchema = new GlobalSphericalMercator();
        var tileSource = new TileSource(tileProvider, tileSchema);
        using var cache = new MemoryCache<IFeature?>();
<<<<<<< HEAD
        var fetchDispatcher = new TileFetchDispatcher(cache, tileSource.Schema, async (tileInfo, cancellationToken) => await TileToFeatureAsync(tileSource, tileInfo, cancellationToken));
        var tileMachine = new FetchMachine(fetchDispatcher);
=======
        var fetchDispatcher = new TileFetchDispatcher(cache, tileSource.Schema, async tileInfo => await TileToFeatureAsync(tileSource, tileInfo));
>>>>>>> acb63935
        var level = 3;
        var expectedTiles = 64;
        var fetchInfo = new FetchInfo(new MSection(tileSchema.Extent.ToMRect(), tileSchema.Resolutions[level].UnitsPerPixel));

        // Act
        fetchDispatcher.RefreshData(fetchInfo);
        while (fetchDispatcher.Busy) { Thread.Sleep(1); }
        var countAfterFirstTry = tileProvider.CountByTile.Keys.Count;
        // do it again
        fetchDispatcher.RefreshData(fetchInfo);
        while (fetchDispatcher.Busy) { Thread.Sleep(1); }

        // Assert
        ClassicAssert.AreEqual(countAfterFirstTry, tileProvider.CountByTile.Values.Sum());
        ClassicAssert.AreEqual(expectedTiles, tileProvider.CountByTile.Keys.Count);
        ClassicAssert.AreEqual(expectedTiles, tileProvider.CountByTile.Values.Sum());
        ClassicAssert.AreEqual(expectedTiles, tileProvider.TotalCount);
    }


    [Test]
    public void TileRequestThatReturnsNullShouldNotBeRequestedAgain()
    {
        // Arrange
        var tileProvider = new NullTileProvider();
        var tileSchema = new GlobalSphericalMercator();
        var tileSource = new TileSource(tileProvider, tileSchema);
        using var cache = new MemoryCache<IFeature?>();
<<<<<<< HEAD
        var fetchDispatcher = new TileFetchDispatcher(cache, tileSource.Schema, async (tileInfo, cancellationToken) => await TileToFeatureAsync(tileSource, tileInfo, cancellationToken));
        var tileMachine = new FetchMachine(fetchDispatcher);
=======
        var fetchDispatcher = new TileFetchDispatcher(cache, tileSource.Schema, async tileInfo => await TileToFeatureAsync(tileSource, tileInfo));
>>>>>>> acb63935
        var level = 3;
        var tilesInLevel = 64;
        var fetchInfo = new FetchInfo(new MSection(tileSchema.Extent.ToMRect(), tileSchema.Resolutions[level].UnitsPerPixel));
        // Act
        fetchDispatcher.RefreshData(fetchInfo);
        while (fetchDispatcher.Busy) { Thread.Sleep(1); }
        // do it again
        fetchDispatcher.RefreshData(fetchInfo);
        while (fetchDispatcher.Busy) { Thread.Sleep(1); }

        // Assert
        ClassicAssert.AreEqual(tilesInLevel, tileProvider.TotalCount);
    }

    [Test]
    public void TileFetcherWithFailingFetchesShouldTryAgain()
    {
        // Arrange
        var tileProvider = new FailingTileProvider();
        var tileSchema = new GlobalSphericalMercator();
        var tileSource = new TileSource(tileProvider, tileSchema);
        using var cache = new MemoryCache<IFeature?>();
<<<<<<< HEAD
        var fetchDispatcher = new TileFetchDispatcher(cache, tileSource.Schema, async (tileInfo, cancellationToken) => await TileToFeatureAsync(tileSource, tileInfo, cancellationToken));
        var tileMachine = new FetchMachine(fetchDispatcher);
=======
        var fetchDispatcher = new TileFetchDispatcher(cache, tileSource.Schema, async tileInfo => await TileToFeatureAsync(tileSource, tileInfo));
>>>>>>> acb63935
        var level = 3;
        var tilesInLevel = 64;
        var fetchInfo = new FetchInfo(new MSection(tileSchema.Extent.ToMRect(), tileSchema.Resolutions[level].UnitsPerPixel));

        // Act
        fetchDispatcher.RefreshData(fetchInfo);
        while (fetchDispatcher.Busy) { Thread.Sleep(1); }

        // Act again
        fetchDispatcher.RefreshData(fetchInfo);
        while (fetchDispatcher.Busy) { Thread.Sleep(1); }

        // Assert
        ClassicAssert.AreEqual(tilesInLevel * 2, tileProvider.TotalCount); // tried all tiles twice
    }

    [Test]
    public void TileFetcherWithSometimesFailingFetchesShouldTryAgain()
    {
        // Arrange
        var tileProvider = new SometimesFailingTileProvider();
        var tileSchema = new GlobalSphericalMercator();
        var tileSource = new TileSource(tileProvider, tileSchema);
        using var cache = new MemoryCache<IFeature?>();
<<<<<<< HEAD
        var fetchDispatcher = new TileFetchDispatcher(cache, tileSource.Schema, async (tileInfo, cancellationToken) => await TileToFeatureAsync(tileSource, tileInfo, cancellationToken));
        var tileMachine = new FetchMachine(fetchDispatcher);
=======
        var fetchDispatcher = new TileFetchDispatcher(cache, tileSource.Schema, async tileInfo => await TileToFeatureAsync(tileSource, tileInfo));
>>>>>>> acb63935
        var level = 3;
        var tilesInLevel = 64;
        var fetchInfo = new FetchInfo(new MSection(tileSchema.Extent.ToMRect(), tileSchema.Resolutions[level].UnitsPerPixel));

        // Act
        fetchDispatcher.RefreshData(fetchInfo);
        while (fetchDispatcher.Busy) { Thread.Sleep(1); }

        var tileCountAfterFirstBatch = tileProvider.TotalCount;

        // Act again
        fetchDispatcher.RefreshData(fetchInfo);
        while (fetchDispatcher.Busy) { Thread.Sleep(1); }

        // Assert
        ClassicAssert.GreaterOrEqual(tileProvider.TotalCount, tileCountAfterFirstBatch);
        ClassicAssert.GreaterOrEqual(tileProvider.CountByTile.Values.Sum(), tilesInLevel);

    }

    private async Task<RasterFeature?> TileToFeatureAsync(ITileSource tileSource, TileInfo tileInfo)
    {
<<<<<<< HEAD
        // Arrange
        var tileProvider = new CountingTileProvider();
        var tileSchema = new GlobalSphericalMercator();
        var tileSource = new TileSource(tileProvider, tileSchema);
        using var cache = new MemoryCache<IFeature?>();
        var fetchDispatcher = new TileFetchDispatcher(cache, tileSource.Schema, async (tileInfo, cancellationToken) => await TileToFeatureAsync(tileSource, tileInfo, cancellationToken));
        var tileMachine = new FetchMachine(fetchDispatcher);
        var numberOfWorkers = 8;
        var numberOfRestarts = 3;
        var fetchInfo = new FetchInfo(new MSection(tileSchema.Extent.ToMRect(), tileSchema.Resolutions[3].UnitsPerPixel));

        // Act
        for (var i = 0; i < numberOfRestarts; i++)
        {
            fetchDispatcher.SetViewport(fetchInfo);
            tileMachine.Start();
            while (fetchDispatcher.Busy) { Thread.Sleep(1); }
        }

        // Assert
        ClassicAssert.Greater(numberOfWorkers * numberOfRestarts, FetchWorker.RestartCounter);
    }

    private async Task<RasterFeature> TileToFeatureAsync(ITileSource tileProvider, TileInfo tileInfo, CancellationToken cancellationToken)
    {
        var tile = await tileProvider.GetTileAsync(tileInfo);
=======
>>>>>>> acb63935
        // A tile layer can return a null value. This indicates the tile is not
        // present in the source, permanently. If this is the case no further 
        // requests should be done. To avoid further fetches a feature should
        // be returned with the Geometry set to null. If a null Feature is returned
        // this equates to having no tile at all and there should be no other attempts
        // to fetch the tile. 
        // 
        // Note, the fact that we have to define this complex method on the outside
        // indicates a design flaw.
        var tile = await tileSource.GetTileAsync(tileInfo);
        if (tile == null)
            return new RasterFeature((MRaster?)null);

        return new RasterFeature(new MRaster(tile, tileInfo.Extent.ToMRect()));
    }
}<|MERGE_RESOLUTION|>--- conflicted
+++ resolved
@@ -4,6 +4,7 @@
 using BruTile;
 using BruTile.Cache;
 using BruTile.Predefined;
+using Mapsui.Fetcher;
 using Mapsui.Layers;
 using Mapsui.Tests.Fetcher.Providers;
 using Mapsui.Tiling.Extensions;
@@ -27,12 +28,7 @@
         var tileSchema = new GlobalSphericalMercator();
         var tileSource = new TileSource(tileProvider, tileSchema);
         using var cache = new MemoryCache<IFeature?>();
-<<<<<<< HEAD
-        var fetchDispatcher = new TileFetchDispatcher(cache, tileSource.Schema, async (tileInfo, cancellationToken) => await TileToFeatureAsync(tileSource, tileInfo, cancellationToken));
-        var tileMachine = new FetchMachine(fetchDispatcher);
-=======
         var fetchDispatcher = new TileFetchDispatcher(cache, tileSource.Schema, async tileInfo => await TileToFeatureAsync(tileSource, tileInfo));
->>>>>>> acb63935
         var level = 3;
         var expectedTiles = 64;
 
@@ -40,7 +36,8 @@
 
         // Act
         // Get all tiles of level 3
-        fetchDispatcher.RefreshData(fetchInfo);
+        fetchDispatcher.SetViewport(fetchInfo);
+        tileMachine.Start();
         // Assert
         while (fetchDispatcher.Busy) { Thread.Sleep(1); }
 
@@ -57,22 +54,19 @@
         var tileSchema = new GlobalSphericalMercator();
         var tileSource = new TileSource(tileProvider, tileSchema);
         using var cache = new MemoryCache<IFeature?>();
-<<<<<<< HEAD
-        var fetchDispatcher = new TileFetchDispatcher(cache, tileSource.Schema, async (tileInfo, cancellationToken) => await TileToFeatureAsync(tileSource, tileInfo, cancellationToken));
-        var tileMachine = new FetchMachine(fetchDispatcher);
-=======
         var fetchDispatcher = new TileFetchDispatcher(cache, tileSource.Schema, async tileInfo => await TileToFeatureAsync(tileSource, tileInfo));
->>>>>>> acb63935
         var level = 3;
         var expectedTiles = 64;
         var fetchInfo = new FetchInfo(new MSection(tileSchema.Extent.ToMRect(), tileSchema.Resolutions[level].UnitsPerPixel));
 
         // Act
-        fetchDispatcher.RefreshData(fetchInfo);
+        fetchDispatcher.SetViewport(fetchInfo);
+        tileMachine.Start();
         while (fetchDispatcher.Busy) { Thread.Sleep(1); }
         var countAfterFirstTry = tileProvider.CountByTile.Keys.Count;
         // do it again
-        fetchDispatcher.RefreshData(fetchInfo);
+        fetchDispatcher.SetViewport(fetchInfo);
+        tileMachine.Start();
         while (fetchDispatcher.Busy) { Thread.Sleep(1); }
 
         // Assert
@@ -91,20 +85,17 @@
         var tileSchema = new GlobalSphericalMercator();
         var tileSource = new TileSource(tileProvider, tileSchema);
         using var cache = new MemoryCache<IFeature?>();
-<<<<<<< HEAD
-        var fetchDispatcher = new TileFetchDispatcher(cache, tileSource.Schema, async (tileInfo, cancellationToken) => await TileToFeatureAsync(tileSource, tileInfo, cancellationToken));
-        var tileMachine = new FetchMachine(fetchDispatcher);
-=======
         var fetchDispatcher = new TileFetchDispatcher(cache, tileSource.Schema, async tileInfo => await TileToFeatureAsync(tileSource, tileInfo));
->>>>>>> acb63935
         var level = 3;
         var tilesInLevel = 64;
         var fetchInfo = new FetchInfo(new MSection(tileSchema.Extent.ToMRect(), tileSchema.Resolutions[level].UnitsPerPixel));
         // Act
-        fetchDispatcher.RefreshData(fetchInfo);
+        fetchDispatcher.SetViewport(fetchInfo);
+        tileMachine.Start();
         while (fetchDispatcher.Busy) { Thread.Sleep(1); }
         // do it again
-        fetchDispatcher.RefreshData(fetchInfo);
+        fetchDispatcher.SetViewport(fetchInfo);
+        tileMachine.Start();
         while (fetchDispatcher.Busy) { Thread.Sleep(1); }
 
         // Assert
@@ -119,22 +110,19 @@
         var tileSchema = new GlobalSphericalMercator();
         var tileSource = new TileSource(tileProvider, tileSchema);
         using var cache = new MemoryCache<IFeature?>();
-<<<<<<< HEAD
-        var fetchDispatcher = new TileFetchDispatcher(cache, tileSource.Schema, async (tileInfo, cancellationToken) => await TileToFeatureAsync(tileSource, tileInfo, cancellationToken));
-        var tileMachine = new FetchMachine(fetchDispatcher);
-=======
         var fetchDispatcher = new TileFetchDispatcher(cache, tileSource.Schema, async tileInfo => await TileToFeatureAsync(tileSource, tileInfo));
->>>>>>> acb63935
         var level = 3;
         var tilesInLevel = 64;
         var fetchInfo = new FetchInfo(new MSection(tileSchema.Extent.ToMRect(), tileSchema.Resolutions[level].UnitsPerPixel));
 
         // Act
-        fetchDispatcher.RefreshData(fetchInfo);
+        fetchDispatcher.SetViewport(fetchInfo);
+        tileMachine.Start();
         while (fetchDispatcher.Busy) { Thread.Sleep(1); }
 
         // Act again
-        fetchDispatcher.RefreshData(fetchInfo);
+        fetchDispatcher.SetViewport(fetchInfo);
+        tileMachine.Start();
         while (fetchDispatcher.Busy) { Thread.Sleep(1); }
 
         // Assert
@@ -149,24 +137,21 @@
         var tileSchema = new GlobalSphericalMercator();
         var tileSource = new TileSource(tileProvider, tileSchema);
         using var cache = new MemoryCache<IFeature?>();
-<<<<<<< HEAD
-        var fetchDispatcher = new TileFetchDispatcher(cache, tileSource.Schema, async (tileInfo, cancellationToken) => await TileToFeatureAsync(tileSource, tileInfo, cancellationToken));
-        var tileMachine = new FetchMachine(fetchDispatcher);
-=======
         var fetchDispatcher = new TileFetchDispatcher(cache, tileSource.Schema, async tileInfo => await TileToFeatureAsync(tileSource, tileInfo));
->>>>>>> acb63935
         var level = 3;
         var tilesInLevel = 64;
         var fetchInfo = new FetchInfo(new MSection(tileSchema.Extent.ToMRect(), tileSchema.Resolutions[level].UnitsPerPixel));
 
         // Act
-        fetchDispatcher.RefreshData(fetchInfo);
+        fetchDispatcher.SetViewport(fetchInfo);
+        tileMachine.Start();
         while (fetchDispatcher.Busy) { Thread.Sleep(1); }
 
         var tileCountAfterFirstBatch = tileProvider.TotalCount;
 
         // Act again
-        fetchDispatcher.RefreshData(fetchInfo);
+        fetchDispatcher.SetViewport(fetchInfo);
+        tileMachine.Start();
         while (fetchDispatcher.Busy) { Thread.Sleep(1); }
 
         // Assert
@@ -175,37 +160,9 @@
 
     }
 
-    private async Task<RasterFeature?> TileToFeatureAsync(ITileSource tileSource, TileInfo tileInfo)
+    [Test]
+    public void RepeatedRestartsShouldNotCauseInfiniteLoop()
     {
-<<<<<<< HEAD
-        // Arrange
-        var tileProvider = new CountingTileProvider();
-        var tileSchema = new GlobalSphericalMercator();
-        var tileSource = new TileSource(tileProvider, tileSchema);
-        using var cache = new MemoryCache<IFeature?>();
-        var fetchDispatcher = new TileFetchDispatcher(cache, tileSource.Schema, async (tileInfo, cancellationToken) => await TileToFeatureAsync(tileSource, tileInfo, cancellationToken));
-        var tileMachine = new FetchMachine(fetchDispatcher);
-        var numberOfWorkers = 8;
-        var numberOfRestarts = 3;
-        var fetchInfo = new FetchInfo(new MSection(tileSchema.Extent.ToMRect(), tileSchema.Resolutions[3].UnitsPerPixel));
-
-        // Act
-        for (var i = 0; i < numberOfRestarts; i++)
-        {
-            fetchDispatcher.SetViewport(fetchInfo);
-            tileMachine.Start();
-            while (fetchDispatcher.Busy) { Thread.Sleep(1); }
-        }
-
-        // Assert
-        ClassicAssert.Greater(numberOfWorkers * numberOfRestarts, FetchWorker.RestartCounter);
-    }
-
-    private async Task<RasterFeature> TileToFeatureAsync(ITileSource tileProvider, TileInfo tileInfo, CancellationToken cancellationToken)
-    {
-        var tile = await tileProvider.GetTileAsync(tileInfo);
-=======
->>>>>>> acb63935
         // A tile layer can return a null value. This indicates the tile is not
         // present in the source, permanently. If this is the case no further 
         // requests should be done. To avoid further fetches a feature should
