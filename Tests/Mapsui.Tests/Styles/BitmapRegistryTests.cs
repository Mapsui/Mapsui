--- conflicted
+++ resolved
@@ -119,7 +119,6 @@
     }
 
     [Test]
-<<<<<<< HEAD
     public static void RenderBitmapRegistryGet()
     {
         // Arrange
@@ -161,7 +160,9 @@
 
         // Assert
         Assert.Throws<KeyNotFoundException>(() => renderRegistry.Get(bitmapId));
-=======
+    }
+
+    [Test]
     public static void UrlShouldDoValueCompare()
     {
         // This is to be sure that Url implements value compare.
@@ -175,6 +176,5 @@
         // Act and Assert
         Assert.That(logoUrl == otherInstanceOfSameUrl, Is.True);
         Assert.That(logoUrl.Equals(otherInstanceOfSameUrl), Is.True);
->>>>>>> acb63935
     }
 }