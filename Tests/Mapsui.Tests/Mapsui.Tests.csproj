--- conflicted
+++ resolved
@@ -35,11 +35,8 @@
     <Service Include="{82A7F48D-3B50-4B1E-B82E-3ADA8210C358}" />
   </ItemGroup>
   <ItemGroup>
-<<<<<<< HEAD
     <PackageReference Include="Microsoft.CodeCoverage" Version="16.11.0">
-=======
     <PackageReference Include="Microsoft.CodeCoverage" Version="16.5.0">
->>>>>>> 98102199
     </PackageReference>
     <PackageReference Include="NUnit" Version="3.12.0">
     </PackageReference>
