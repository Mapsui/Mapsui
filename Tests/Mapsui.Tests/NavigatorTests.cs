--- conflicted
+++ resolved
@@ -34,15 +34,9 @@
         return new List<AnimationEntry<Viewport>> { new AnimationEntry<Viewport>(new Viewport(), new Viewport()) };
     }
 
-<<<<<<< HEAD
-    [TestCase(0.5, 40, -10)]
-    [TestCase(1, 20, 10)]
-    [TestCase(2, -20, 50)]
-=======
     [TestCase(0.5, 70, -40)]
     [TestCase(1, 30, 0)]
     [TestCase(2, -50, 80)]
->>>>>>> 83e2192c
     public void PinchWithDeltaResolution(double deltaResolution, double expectedCenterX, double expectedCenterY)
     {
         // Arrange
