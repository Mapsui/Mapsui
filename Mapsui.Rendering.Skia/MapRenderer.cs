--- conflicted
+++ resolved
@@ -24,17 +24,10 @@
 
 public sealed class MapRenderer : IRenderer, IDisposable
 {
-<<<<<<< HEAD
-    private readonly DisposableWrapper<IRenderService> _renderCache;
-    private long _currentIteration;
-
-    public IRenderService RenderService => _renderCache.WrappedObject;
-=======
     private readonly DisposableWrapper<IRenderService> _renderService;
     private long _currentIteration;
 
     public IRenderService RenderService => _renderService.WrappedObject;
->>>>>>> 62c3ac35
 
     public IDictionary<Type, IWidgetRenderer> WidgetRenders { get; } = new Dictionary<Type, IWidgetRenderer>();
 
@@ -46,21 +39,12 @@
     static MapRenderer()
     {
         DefaultRendererFactory.Create = () => new MapRenderer();
-<<<<<<< HEAD
-        DefaultRendererFactory.CreateWithService = f => new MapRenderer(f);
-=======
         DefaultRendererFactory.CreateWithRenderService = f => new MapRenderer(f);
->>>>>>> 62c3ac35
     }
 
     public MapRenderer(IRenderService renderer)
     {
-<<<<<<< HEAD
-        _renderCache?.Dispose();
-        _renderCache = new DisposableWrapper<IRenderService>(renderer, false);
-=======
         _renderService = new DisposableWrapper<IRenderService>(renderer, false);
->>>>>>> 62c3ac35
         InitRenderer();
     }
 
@@ -83,11 +67,7 @@
 
     public MapRenderer()
     {
-<<<<<<< HEAD
-        _renderCache = new DisposableWrapper<IRenderService>(new RenderService(), true);
-=======
         _renderService = new DisposableWrapper<IRenderService>(new RenderService(), true);
->>>>>>> 62c3ac35
         InitRenderer();
     }
 
