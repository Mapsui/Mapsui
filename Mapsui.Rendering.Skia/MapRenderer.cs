using System;
using System.Collections.Generic;
using System.IO;
using System.Linq;
using System.Threading.Tasks;
using Mapsui.Disposing;
using Mapsui.Extensions;
using Mapsui.Layers;
using Mapsui.Logging;
using Mapsui.Nts.Widgets;
using Mapsui.Rendering.Skia.Cache;
using Mapsui.Rendering.Skia.Extensions;
using Mapsui.Rendering.Skia.SkiaStyles;
using Mapsui.Rendering.Skia.SkiaWidgets;
using Mapsui.Styles;
using Mapsui.Widgets;
using Mapsui.Widgets.BoxWidgets;
using Mapsui.Widgets.ButtonWidgets;
using Mapsui.Widgets.InfoWidgets;
using Mapsui.Widgets.ScaleBar;
using SkiaSharp;
using System;
using System.Collections.Generic;
using System.IO;
using System.Linq;
using System.Threading.Tasks;

#pragma warning disable IDISP008 // Don't assign member with injected created disposable

namespace Mapsui.Rendering.Skia;

public sealed class MapRenderer : IRenderer, IDisposable
{
<<<<<<< HEAD
    private readonly DisposableWrapper<IRenderCache> _renderCache;
=======
    private readonly IRenderCache<SKPath, SKPaint> _renderCache;
>>>>>>> 983e84aa
    private long _currentIteration;

    public IRenderCache RenderCache => _renderCache.WrappedObject;

    public IDictionary<Type, IWidgetRenderer> WidgetRenders { get; } = new Dictionary<Type, IWidgetRenderer>();

    /// <summary>
    /// Dictionary holding all special renderers for styles
    /// </summary>
    public IDictionary<Type, IStyleRenderer> StyleRenderers { get; } = new Dictionary<Type, IStyleRenderer>();

    static MapRenderer()
    {
        DefaultRendererFactory.Create = () => new MapRenderer();
        DefaultRendererFactory.CreateWithCache = f => new MapRenderer(f);
    }

    public MapRenderer(IRenderCache renderer)
    {
<<<<<<< HEAD
        _renderCache = new DisposableWrapper<IRenderCache>(renderer, false);
        InitRenderer();
    }

    private void InitRenderer()
    {
=======
        _renderCache = (IRenderCache<SKPath, SKPaint>)renderer;
>>>>>>> 983e84aa
        StyleRenderers[typeof(RasterStyle)] = new RasterStyleRenderer();
        StyleRenderers[typeof(VectorStyle)] = new VectorStyleRenderer();
        StyleRenderers[typeof(LabelStyle)] = new LabelStyleRenderer();
        StyleRenderers[typeof(SymbolStyle)] = new SymbolStyleRenderer();
        StyleRenderers[typeof(CalloutStyle)] = new CalloutStyleRenderer();

        WidgetRenders[typeof(TextBoxWidget)] = new TextBoxWidgetRenderer();
        WidgetRenders[typeof(ScaleBarWidget)] = new ScaleBarWidgetRenderer();
        WidgetRenders[typeof(ZoomInOutWidget)] = new ZoomInOutWidgetRenderer();
        WidgetRenders[typeof(IconButtonWidget)] = new IconButtonWidgetRenderer();
        WidgetRenders[typeof(BoxWidget)] = new BoxWidgetRenderer();
        WidgetRenders[typeof(EditingWidget)] = new EditingWidgetRenderer();
        WidgetRenders[typeof(LoggingWidget)] = new LoggingWidgetRenderer();
    }

    public MapRenderer()
    {
        _renderCache = new DisposableWrapper<IRenderCache>(new RenderCache(), true);
        InitRenderer();
    }

    public void Render(object target, Viewport viewport, IEnumerable<ILayer> layers,
        IEnumerable<IWidget> widgets, Color? background = null)
    {
        var attributions = layers.Where(l => l.Enabled).Select(l => l.Attribution).Where(w => w != null).ToList();

        var allWidgets = widgets.Concat(attributions);

        RenderTypeSave((SKCanvas)target, viewport, layers, allWidgets, background);
    }

    private void RenderTypeSave(SKCanvas canvas, Viewport viewport, IEnumerable<ILayer> layers,
        IEnumerable<IWidget> widgets, Color? background = null)
    {
        if (!viewport.HasSize()) return;

        if (background is not null) canvas.Clear(background.ToSkia());
        Render(canvas, viewport, layers);
        Render(canvas, viewport, widgets, 1);
    }

    public MemoryStream RenderToBitmapStream(Viewport viewport, IEnumerable<ILayer> layers,
        Color? background = null, float pixelDensity = 1, IEnumerable<IWidget>? widgets = null, RenderFormat renderFormat = RenderFormat.Png)
    {
        try
        {
            var width = viewport.Width;
            var height = viewport.Height;

            var imageInfo = new SKImageInfo((int)Math.Round(width * pixelDensity), (int)Math.Round(height * pixelDensity),
                SKImageInfo.PlatformColorType, SKAlphaType.Unpremul);

            MemoryStream memoryStream = new MemoryStream();

            switch (renderFormat)
            {
                case RenderFormat.Skp:
                    {
                        using var pictureRecorder = new SKPictureRecorder();
                        using var skCanvas = pictureRecorder.BeginRecording(new SKRect(0, 0, (float)width, (float)height));
                        RenderTo(viewport, layers, background, pixelDensity, widgets, skCanvas);
                        using var skPicture = pictureRecorder.EndRecording();
                        skPicture?.Serialize(memoryStream);
                        break;
                    }
                case RenderFormat.Png:
                    {
                        using var surface = SKSurface.Create(imageInfo);
                        using var skCanvas = surface.Canvas;
                        RenderTo(viewport, layers, background, pixelDensity, widgets, skCanvas);
                        using var image = surface.Snapshot();
                        using var data = image.Encode(SKEncodedImageFormat.Png, 100);
                        data.SaveTo(memoryStream);
                        break;
                    }
                case RenderFormat.WebP:
                    {
                        using var surface = SKSurface.Create(imageInfo);
                        using var skCanvas = surface.Canvas;
                        RenderTo(viewport, layers, background, pixelDensity, widgets, skCanvas);
                        using var image = surface.Snapshot();
                        var options = new SKWebpEncoderOptions(SKWebpEncoderCompression.Lossless, 100);
                        using var peekPixels = image.PeekPixels();
                        using var data = peekPixels.Encode(options);
                        data.SaveTo(memoryStream);
                        break;
                    }
            }

            return memoryStream;
        }
        catch (Exception ex)
        {
            Logger.Log(LogLevel.Error, ex.Message);
            throw;
        }
    }

    private void RenderTo(Viewport viewport, IEnumerable<ILayer> layers, Color? background, float pixelDensity,
        IEnumerable<IWidget>? widgets, SKCanvas skCanvas)
    {
        if (skCanvas == null) throw new ArgumentNullException(nameof(viewport));

        // Not sure if this is needed here:
        if (background is not null) skCanvas.Clear(background.ToSkia());
        skCanvas.Scale(pixelDensity, pixelDensity);
        Render(skCanvas, viewport, layers);
        if (widgets is not null)
            Render(skCanvas, viewport, widgets, 1);
    }

    private void Render(SKCanvas canvas, Viewport viewport, IEnumerable<ILayer> layers)
    {
        try
        {
            layers = layers.ToList();

            VisibleFeatureIterator.IterateLayers(viewport, layers, _currentIteration, (v, l, s, f, o, i) => { RenderFeature(canvas, v, l, s, f, o, i); });    

            _currentIteration++;
        }
        catch (Exception exception)
        {
            Logger.Log(LogLevel.Error, "Unexpected error in skia renderer", exception);
        }
    }

    private void RenderFeature(SKCanvas canvas, Viewport viewport, ILayer layer, IStyle style, IFeature feature, float layerOpacity, long iteration)
    {
        // Check, if we have a special renderer for this style
        if (StyleRenderers.TryGetValue(style.GetType(), out var renderer))
        {
            // Save canvas
            canvas.Save();
            // We have a special renderer, so try, if it could draw this
            var styleRenderer = (ISkiaStyleRenderer)renderer;
            var result = styleRenderer.Draw(canvas, viewport, layer, feature, style, RenderCache, iteration);
            // Restore old canvas
            canvas.Restore();
            // Was it drawn?
            if (result)
                // Yes, special style renderer drawn correct
                return;
        }
    }

    private void Render(object canvas, Viewport viewport, IEnumerable<IWidget> widgets, float layerOpacity)
    {
        WidgetRenderer.Render(canvas, viewport, widgets, WidgetRenders, layerOpacity);
    }

    public MapInfo? GetMapInfo(double x, double y, Viewport viewport, IEnumerable<ILayer> layers, int margin = 0)
    {
        // todo: use margin to increase the pixel area
        // todo: We will need to select on style instead of layer

        var mapInfoLayers = layers
            .Select(l => l is ISourceLayer sl and not ILayerFeatureInfo ? sl.SourceLayer : l)
            .Where(l => l.IsMapInfoLayer)
            .ToList();

        var tasks = new List<Task>();

        var list = new List<MapInfoRecord>[mapInfoLayers.Count];
        var result = new MapInfo(new MPoint(x, y), viewport.ScreenToWorld(x, y), viewport.Resolution);

        if (!viewport.ToExtent()?.Contains(viewport.ScreenToWorld(result.ScreenPosition)) ?? false) return result;

        try
        {
            var width = (int)viewport.Width;
            var height = (int)viewport.Height;

            var imageInfo = new SKImageInfo(width, height, SKImageInfo.PlatformColorType, SKAlphaType.Unpremul);

            var intX = (int)x;
            var intY = (int)y;

            if (intX >= width || intY >= height)
                return result;

            using (var surface = SKSurface.Create(imageInfo))
            {
                if (surface == null) return null;

                surface.Canvas.ClipRect(new SKRect((float)(x - 1), (float)(y - 1), (float)(x + 1), (float)(y + 1)));
                surface.Canvas.Clear(SKColors.Transparent);

                using var pixMap = surface.PeekPixels();
                var color = pixMap.GetPixelColor(intX, intY);

                for (var index = 0; index < mapInfoLayers.Count; index++)
                {
                    var mapList = list[index] = new List<MapInfoRecord>();
                    var infoLayer = mapInfoLayers[index];
                    if (infoLayer is ILayerFeatureInfo layerFeatureInfo)
                    {
                        tasks.Add(Task.Run(async () =>
                        {
                            try
                            {
                                // creating new list to avoid multithreading problems
                                mapList = new List<MapInfoRecord>();
                                // get information from ILayer Feature Info
                                var features = await layerFeatureInfo.GetFeatureInfoAsync(viewport, x, y);
                                foreach (var it in features)
                                {
                                    foreach (var feature in it.Value)
                                    {
                                        mapList.Add(new MapInfoRecord(feature, infoLayer.Style!, infoLayer));
                                    }
                                }

                                // atomic replace of new list is thread safe.a
                                list[index] = mapList;
                            }
                            catch (Exception e)
                            {
                                Logger.Log(LogLevel.Error, e.Message, e);
                            }
                        }));
                    }
                    else
                    {
                        // get information from ILayer
                        VisibleFeatureIterator.IterateLayers(viewport, new[] { infoLayer }, 0,
                            (v, layer, style, feature, opacity, iteration) =>
                            {
                                try
                                {
                                    // ReSharper disable AccessToDisposedClosure // There is no delayed fetch. After IterateLayers returns all is done. I do not see a problem.
                                    surface.Canvas.Save();
                                    // 1) Clear the entire bitmap
                                    surface.Canvas.Clear(SKColors.Transparent);
                                    // 2) Render the feature to the clean canvas
                                    RenderFeature(surface.Canvas, v, layer, style, feature, opacity, 0);
                                    // 3) Check if the pixel has changed.
                                    if (color != pixMap.GetPixelColor(intX, intY))
                                        // 4) Add feature and style to result
                                        mapList.Add(new MapInfoRecord(feature, style, layer));
                                    surface.Canvas.Restore();
                                    // ReSharper restore AccessToDisposedClosure
                                }
                                catch (Exception exception)
                                {
                                    Logger.Log(LogLevel.Error,
                                        "Unexpected error in the code detecting if a feature is clicked. This uses SkiaSharp.",
                                        exception);
                                }
                            });
                    }
                }
            }

            // The VisibleFeatureIterator is intended for drawing and puts the bottom features first. In the MapInfo request
            // we want the top feature first. So, we reverse it here.
            var mapInfos = list.SelectMany(f => f).Reverse();
            var task = Task.WhenAll(tasks);
            result = new MapInfo(result, mapInfos, task);
        }
        catch (Exception exception)
        {
            Logger.Log(LogLevel.Error, "Unexpected error in skia renderer", exception);
        }

        return result;
    }

    public void Dispose()
    {
        _renderCache.Dispose();
    }
}<|MERGE_RESOLUTION|>--- conflicted
+++ resolved
@@ -31,11 +31,7 @@
 
 public sealed class MapRenderer : IRenderer, IDisposable
 {
-<<<<<<< HEAD
-    private readonly DisposableWrapper<IRenderCache> _renderCache;
-=======
-    private readonly IRenderCache<SKPath, SKPaint> _renderCache;
->>>>>>> 983e84aa
+    private readonly DisposableWrapper<IRenderCache<SKPath, SKPaint>> _renderCache;
     private long _currentIteration;
 
     public IRenderCache RenderCache => _renderCache.WrappedObject;
@@ -55,16 +51,12 @@
 
     public MapRenderer(IRenderCache renderer)
     {
-<<<<<<< HEAD
-        _renderCache = new DisposableWrapper<IRenderCache>(renderer, false);
+        _renderCache = new DisposableWrapper<IRenderCache<SKPath, SKPaint>>((IRenderCache<SKPath, SKPaint>)renderer, false);
         InitRenderer();
     }
 
     private void InitRenderer()
     {
-=======
-        _renderCache = (IRenderCache<SKPath, SKPaint>)renderer;
->>>>>>> 983e84aa
         StyleRenderers[typeof(RasterStyle)] = new RasterStyleRenderer();
         StyleRenderers[typeof(VectorStyle)] = new VectorStyleRenderer();
         StyleRenderers[typeof(LabelStyle)] = new LabelStyleRenderer();
@@ -82,7 +74,7 @@
 
     public MapRenderer()
     {
-        _renderCache = new DisposableWrapper<IRenderCache>(new RenderCache(), true);
+        _renderCache = new DisposableWrapper<IRenderCache<SKPath, SKPaint>>(new RenderCache(), true);
         InitRenderer();
     }
 
