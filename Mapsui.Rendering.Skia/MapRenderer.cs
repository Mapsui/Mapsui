--- conflicted
+++ resolved
@@ -173,12 +173,9 @@
                 using (var surface = SKSurface.Create(imageInfo))
                 {
                     if (surface == null) return null;
-<<<<<<< HEAD
 
                     surface.Canvas.ClipRect(new SKRect((float)(x - 1), (float)(y - 1), (float)(x + 1), (float)(y + 1)));
                     surface.Canvas.Clear(SKColors.Transparent);
-=======
->>>>>>> 3c8654dd
 
                     var pixmap = surface.PeekPixels();
                     var color = pixmap.GetPixelColor(intX, intY);
@@ -233,20 +230,7 @@
 
             return result;
         }
-
-        private bool CheckPixelChanged(int x, int y, SKSurface surface)
-        {
-            var pixels = new SKPixmap();
-            if (surface.PeekPixels(pixels))
-            {
-                var pixel = pixels.GetPixelColor(x, y);
-                if (pixel.Alpha == 0) return false;
-                if (pixel.Red > 0) return true;
-                if (pixel.Green > 0) return true;
-                return pixel.Blue > 0;
-            }
-            return false;
-        }
+    }
 
         public class IdentityComparer<T> : IEqualityComparer<T> where T : class
         {
