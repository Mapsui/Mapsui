﻿using System;
using System.Buffers;
using System.Diagnostics.CodeAnalysis;
<<<<<<< HEAD
using Mapsui.Extensions;
=======
using Mapsui.Layers;
>>>>>>> e9089546
using Mapsui.Rendering.Skia.Extensions;
using Mapsui.Styles;
using NetTopologySuite.Geometries;
using SkiaSharp;

namespace Mapsui.Rendering.Skia;

internal static class PolygonRenderer
{
    /// <summary>
    /// fill paint scale
    /// </summary>
    private const float Scale = 10.0f;

    [SuppressMessage("IDisposableAnalyzers.Correctness", "IDISP001:Dispose created")]
    public static void Draw(SKCanvas canvas, Viewport viewport, ILayer layer, VectorStyle vectorStyle, IFeature feature,
        Polygon polygon, float opacity, ISymbolCache? symbolCache = null, IVectorCache? vectorCache = null)
    {


        float lineWidth = Convert.ToSingle(vectorStyle?.Outline?.Width ?? 1);
        SKPaint paint;
        SKPaint paintFill;
        SKPath path;
<<<<<<< HEAD
        MatrixKeeper? matrixKeeper = null;
        if (vectorCache == null)
=======
        if (vectorCache == null || layer is IModifyFeatureLayer)
>>>>>>> e9089546
        {
            paint = CreateSkPaint(vectorStyle?.Outline, opacity);
            paintFill = CreateSkPaint(vectorStyle?.Fill, opacity, viewport.Rotation, symbolCache);
            path = polygon.ToSkiaPath(viewport, canvas.LocalClipBounds, lineWidth);
        }
        else
        {            
            paint = vectorCache.GetOrCreatePaint(vectorStyle?.Outline, opacity, CreateSkPaint);
            paintFill = vectorCache.GetOrCreatePaint(vectorStyle?.Fill, opacity, viewport.Rotation, CreateSkPaint);
            var extent = viewport.ToExtent();
            path = vectorCache.GetOrCreatePath(null, polygon, null, (geometry, _, _) => geometry.ToSkiaPath());            
            matrixKeeper = new MatrixKeeper(viewport, canvas);
        }

        if (vectorStyle?.Fill?.FillStyle == FillStyle.Solid)
        {
            canvas.DrawPath(path, paintFill);
        }
        else
        {
            // Do this, because if not, path isn't filled complete
            using (new SKAutoCanvasRestore(canvas))
            {
                canvas.ClipPath(path);
                var bounds = path.Bounds;
                // Make sure, that the brush starts with the correct position
                var inflate = ((int)path.Bounds.Width * 0.3f / Scale) * Scale;
                bounds.Inflate(inflate, inflate);
                // Draw rect with bigger size, which is clipped by path
                canvas.DrawRect(bounds, paintFill);
            }
        }

        if (vectorStyle?.Outline != null)
        {
            canvas.DrawPath(path, paint);
        }

        matrixKeeper?.Dispose();
    }

    private static SKPaint CreateSkPaint(Brush? brush, float opacity, double rotation, ISymbolCache? symbolCache)
    {
        var fillColor = Color.Gray; // default

        var paintFill = new SKPaint { IsAntialias = true };

        if (brush != null)
        {
            fillColor = brush.Color;
        }

        // Is there a FillStyle?
        if (brush?.FillStyle == FillStyle.Solid)
        {
            paintFill.StrokeWidth = 0;
            paintFill.Style = SKPaintStyle.Fill;
            paintFill.PathEffect = null;
            paintFill.Shader = null;
            paintFill.Color = fillColor.ToSkia(opacity);
        }
        else
        {
            paintFill.StrokeWidth = 1;
            paintFill.Style = SKPaintStyle.Stroke;
            paintFill.Shader = null;
            paintFill.Color = fillColor.ToSkia(opacity);
            using var fillPath = new SKPath();
            var matrix = SKMatrix.CreateScale(Scale, Scale);

            switch (brush?.FillStyle)
            {
                case FillStyle.Cross:
                    fillPath.MoveTo(Scale * 0.8f, Scale * 0.8f);
                    fillPath.LineTo(0, 0);
                    fillPath.MoveTo(0, Scale * 0.8f);
                    fillPath.LineTo(Scale * 0.8f, 0);
                    paintFill.PathEffect = SKPathEffect.Create2DPath(matrix, fillPath);
                    break;
                case FillStyle.DiagonalCross:
                    fillPath.MoveTo(Scale, Scale);
                    fillPath.LineTo(0, 0);
                    fillPath.MoveTo(0, Scale);
                    fillPath.LineTo(Scale, 0);
                    paintFill.PathEffect = SKPathEffect.Create2DPath(matrix, fillPath);
                    break;
                case FillStyle.BackwardDiagonal:
                    fillPath.MoveTo(0, Scale);
                    fillPath.LineTo(Scale, 0);
                    paintFill.PathEffect = SKPathEffect.Create2DPath(matrix, fillPath);
                    break;
                case FillStyle.ForwardDiagonal:
                    fillPath.MoveTo(Scale, Scale);
                    fillPath.LineTo(0, 0);
                    paintFill.PathEffect = SKPathEffect.Create2DPath(matrix, fillPath);
                    break;
                case FillStyle.Dotted:
                    paintFill.Style = SKPaintStyle.StrokeAndFill;
                    fillPath.AddCircle(Scale * 0.5f, Scale * 0.5f, Scale * 0.35f);
                    paintFill.PathEffect = SKPathEffect.Create2DPath(matrix, fillPath);
                    break;
                case FillStyle.Horizontal:
                    fillPath.MoveTo(0, Scale * 0.5f);
                    fillPath.LineTo(Scale, Scale * 0.5f);
                    paintFill.PathEffect = SKPathEffect.Create2DPath(matrix, fillPath);
                    break;
                case FillStyle.Vertical:
                    fillPath.MoveTo(Scale * 0.5f, 0);
                    fillPath.LineTo(Scale * 0.5f, Scale);
                    paintFill.PathEffect = SKPathEffect.Create2DPath(matrix, fillPath);
                    break;
                case FillStyle.Bitmap:
                    paintFill.Style = SKPaintStyle.Fill;
                    var image = GetImage(symbolCache, brush.BitmapId);
                    if (image != null)
                        paintFill.Shader = image.ToShader(SKShaderTileMode.Repeat, SKShaderTileMode.Repeat);
                    break;
                case FillStyle.BitmapRotated:
                    paintFill.Style = SKPaintStyle.Fill;
                    image = GetImage(symbolCache, brush.BitmapId);
                    if (image != null)
                        paintFill.Shader = image.ToShader(SKShaderTileMode.Repeat,
                            SKShaderTileMode.Repeat,
                            SKMatrix.CreateRotation((float)(rotation * System.Math.PI / 180.0f),
                                image.Width >> 1, image.Height >> 1));
                    break;
                default:
                    paintFill.PathEffect = null;
                    break;
            }
        }

        return paintFill;
    }

    private static SKPaint CreateSkPaint(Pen? pen, float opacity)
    {
        float lineWidth = 1;
        var lineColor = Color.Black; // default
        var strokeCap = PenStrokeCap.Butt; // default
        var strokeJoin = StrokeJoin.Miter; // default
        var strokeMiterLimit = 4f; // default
        var strokeStyle = PenStyle.Solid; // default
        float[]? dashArray = null; // default
        float dashOffset = 0; // default

        if (pen != null)
        {
            lineWidth = Convert.ToSingle(pen.Width);
            lineColor = pen.Color;
            strokeCap = pen.PenStrokeCap;
            strokeJoin = pen.StrokeJoin;
            strokeMiterLimit = pen.StrokeMiterLimit;
            strokeStyle = pen.PenStyle;
            dashArray = pen.DashArray;
            dashOffset = pen.DashOffset;
        }

        var paintStroke = new SKPaint { IsAntialias = true };
        {
            paintStroke.Style = SKPaintStyle.Stroke;
            paintStroke.StrokeWidth = lineWidth;
            paintStroke.Color = lineColor.ToSkia(opacity);
            paintStroke.StrokeCap = strokeCap.ToSkia();
            paintStroke.StrokeJoin = strokeJoin.ToSkia();
            paintStroke.StrokeMiter = strokeMiterLimit;
            if (strokeStyle != PenStyle.Solid)
                paintStroke.PathEffect = strokeStyle.ToSkia(lineWidth, dashArray, dashOffset);
            else
                paintStroke.PathEffect = null;
        }

        return paintStroke;
    }

    private static SKImage? GetImage(ISymbolCache? symbolCache, int bitmapId)
    {
        if (symbolCache == null)
            return null;
        var bitmapInfo = (BitmapInfo)symbolCache.GetOrCreate(bitmapId);
        if (bitmapInfo == null)
            return null;
        if (bitmapInfo.Type == BitmapType.Bitmap)
            return bitmapInfo.Bitmap;
        if (bitmapInfo.Type == BitmapType.Sprite)
        {
            var sprite = bitmapInfo.Sprite;
            if (sprite == null)
                return null;

            if (sprite.Data == null)
            {
                var bitmapAtlas = (BitmapInfo)symbolCache.GetOrCreate(sprite.Atlas);
                sprite.Data = bitmapAtlas?.Bitmap?.Subset(new SKRectI(sprite.X, sprite.Y, sprite.X + sprite.Width,
                    sprite.Y + sprite.Height));
            }
            return (SKImage?)sprite.Data;
        }
        return null;
    }
}<|MERGE_RESOLUTION|>--- conflicted
+++ resolved
@@ -1,11 +1,8 @@
 ﻿using System;
 using System.Buffers;
 using System.Diagnostics.CodeAnalysis;
-<<<<<<< HEAD
 using Mapsui.Extensions;
-=======
 using Mapsui.Layers;
->>>>>>> e9089546
 using Mapsui.Rendering.Skia.Extensions;
 using Mapsui.Styles;
 using NetTopologySuite.Geometries;
@@ -30,12 +27,8 @@
         SKPaint paint;
         SKPaint paintFill;
         SKPath path;
-<<<<<<< HEAD
         MatrixKeeper? matrixKeeper = null;
-        if (vectorCache == null)
-=======
         if (vectorCache == null || layer is IModifyFeatureLayer)
->>>>>>> e9089546
         {
             paint = CreateSkPaint(vectorStyle?.Outline, opacity);
             paintFill = CreateSkPaint(vectorStyle?.Fill, opacity, viewport.Rotation, symbolCache);
