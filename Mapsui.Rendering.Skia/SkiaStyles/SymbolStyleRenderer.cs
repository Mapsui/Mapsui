﻿using Mapsui.Extensions;
using Mapsui.Layers;
using Mapsui.Rendering.Skia.Extensions;
using Mapsui.Rendering.Skia.SkiaStyles;
using Mapsui.Styles;
using SkiaSharp;
using System;
using Mapsui.Logging;

namespace Mapsui.Rendering.Skia;

public class SymbolStyleRenderer : ISkiaStyleRenderer, IFeatureSize
{
    public bool Draw(SKCanvas canvas, Viewport viewport, ILayer layer, IFeature feature, IStyle style, IRenderService renderService, long iteration)
    {
        var symbolStyle = (SymbolStyle)style;
        feature.CoordinateVisitor((x, y, setter) =>
        {
            DrawXY(canvas, viewport, layer, x, y, symbolStyle, renderService);
        });
        return true;
    }


<<<<<<< HEAD
    public static bool DrawXY(SKCanvas canvas, Viewport viewport, ILayer layer, double x, double y, SymbolStyle symbolStyle, IRenderService renderCache)
    {
        return symbolStyle.SymbolType == SymbolType.Image ?
            DrawImage(canvas, viewport, layer, x, y, symbolStyle, renderCache) :
            DrawSymbol(canvas, viewport, layer, x, y, symbolStyle, renderCache.VectorCache);
=======
    public static bool DrawXY(SKCanvas canvas, Viewport viewport, ILayer layer, double x, double y, SymbolStyle symbolStyle, IRenderService renderService)
    {
        if (symbolStyle.SymbolType == SymbolType.Image)
        {
            return DrawImage(canvas, viewport, layer, x, y, symbolStyle, renderService.SymbolCache);
        }
        else
        {
            return DrawSymbol(canvas, viewport, layer, x, y, symbolStyle, renderService.VectorCache);
        }
>>>>>>> 62c3ac35
    }

    private static bool DrawImage(SKCanvas canvas, Viewport viewport, ILayer layer, double x, double y, SymbolStyle symbolStyle, IRenderService renderService)
    {
        var opacity = (float)(layer.Opacity * symbolStyle.Opacity);

        var (destX, destY) = viewport.WorldToScreenXY(x, y);

        LoadBitmapId(symbolStyle, renderService.BitmapRegistry);
        if (symbolStyle.BitmapId < 0)
            return false;

        var bitmap = (BitmapInfo)renderService.SymbolCache.GetOrCreate(symbolStyle.BitmapId);
        if (bitmap == null)
            return false;

        // Calc offset (relative or absolute)
        var offset = symbolStyle.SymbolOffset.CalcOffset(bitmap.Width, bitmap.Height);

        var rotation = (float)symbolStyle.SymbolRotation;
        if (symbolStyle.RotateWithMap) rotation += (float)viewport.Rotation;

        switch (bitmap.Type)
        {
            case BitmapType.Bitmap:
                if (bitmap.Bitmap == null)
                    return false;

                BitmapRenderer.Draw(canvas, bitmap.Bitmap,
                    (float)destX, (float)destY,
                    rotation,
                    (float)offset.X, (float)offset.Y,
                    opacity: opacity, scale: (float)symbolStyle.SymbolScale);
                break;
            case BitmapType.Picture:
                if (bitmap.Picture == null)
                    return false;

                PictureRenderer.Draw(canvas, bitmap.Picture,
                    (float)destX, (float)destY,
                    rotation,
                    (float)offset.X, (float)offset.Y,
                    opacity: opacity, scale: (float)symbolStyle.SymbolScale, blendModeColor: symbolStyle.BlendModeColor);
                break;
            case BitmapType.Svg:
                // Todo: Perhaps remove BitmapType.Svg and SvgRenderer?
                // It looks like BitmapType.Svg is not use at all the the moment.
                if (bitmap.Svg == null)
                    return false;

                SvgRenderer.Draw(canvas, bitmap.Svg,
                    (float)destX, (float)destY,
                    rotation,
                    (float)offset.X, (float)offset.Y,
                    opacity: opacity, scale: (float)symbolStyle.SymbolScale,
                    blendModeColor: symbolStyle.BlendModeColor);
                break;
            case BitmapType.Sprite:
                if (bitmap.Sprite == null)
                    return false;

                var sprite = bitmap.Sprite;
                if (sprite.BitmapId < 0)
                {
                    var bitmapAtlas = (BitmapInfo)renderService.SymbolCache.GetOrCreate(sprite.Atlas);
                    var image = bitmapAtlas?.Bitmap?.Subset(new SKRectI(sprite.X, sprite.Y, sprite.X + sprite.Width,
                        sprite.Y + sprite.Height));
                    sprite.BitmapId = renderService.BitmapRegistry.Register(image);
                }

                var data = renderService.BitmapRegistry.Get(sprite.BitmapId);
                if (data is SKImage skImage)
                    BitmapRenderer.Draw(canvas, skImage,
                        (float)destX, (float)destY,
                        rotation,
                        (float)offset.X, (float)offset.Y,
                        opacity: opacity, scale: (float)symbolStyle.SymbolScale);
                break;
        }

        return true;
    }

    internal static async void LoadBitmapId(SymbolStyle symbolStyle, IBitmapRegistry bitmapRegistry)
    {
        if (symbolStyle.BitmapId >= 0)
        {
            return;
        }

        try
        {
            if (symbolStyle.Bitmap != null)
            {
                await symbolStyle.Bitmap.LoadBitmapIdAsync(bitmapRegistry).ConfigureAwait(false);
                symbolStyle.BitmapId = bitmapRegistry.Register(symbolStyle.Bitmap);
            }
            else if (symbolStyle.BitmapPath != null)
                symbolStyle.BitmapId = await bitmapRegistry.RegisterAsync(symbolStyle.BitmapPath);
        }
        catch (Exception ex)
        {
            Logger.Log(LogLevel.Error, ex.Message, ex);
        }
    }

    private static bool DrawSymbol(SKCanvas canvas, Viewport viewport, ILayer layer, double x, double y, SymbolStyle symbolStyle, IVectorCache vectorCache)
    {
        var opacity = (float)(layer.Opacity * symbolStyle.Opacity);

        var (destX, destY) = viewport.WorldToScreenXY(x, y);

        canvas.Save();

        canvas.Translate((float)destX, (float)destY);
        canvas.Scale((float)symbolStyle.SymbolScale, (float)symbolStyle.SymbolScale);

        var offset = symbolStyle.SymbolOffset.CalcOffset(SymbolStyle.DefaultWidth, SymbolStyle.DefaultWidth);

        canvas.Translate((float)offset.X, (float)-offset.Y);

        if (symbolStyle.SymbolRotation != 0)
        {
            var rotation = symbolStyle.SymbolRotation;
            if (symbolStyle.RotateWithMap) rotation += viewport.Rotation;
            canvas.RotateDegrees((float)rotation);
        }

        using var path = vectorCache.GetOrCreatePath(symbolStyle.SymbolType, CreatePath);
        if (symbolStyle.Fill.IsVisible())
        {
            using var fillPaint = vectorCache.GetOrCreatePaint((symbolStyle.Fill!, opacity), CreateFillPaint);
            canvas.DrawPath(path, fillPaint);
        }

        if (symbolStyle.Outline.IsVisible())
        {
            using var linePaint = vectorCache.GetOrCreatePaint((symbolStyle.Outline!, opacity), CreateLinePaint);
            canvas.DrawPath(path, linePaint);
        }

        canvas.Restore();

        return true;
    }

    private static SKPath CreatePath(SymbolType symbolType)
    {
        var width = (float)SymbolStyle.DefaultWidth;
        var halfWidth = width / 2;
        var halfHeight = (float)SymbolStyle.DefaultHeight / 2;
        var skPath = new SKPath();

        switch (symbolType)
        {
            case SymbolType.Ellipse:
                skPath.AddCircle(0, 0, halfWidth);
                break;
            case SymbolType.Rectangle:
                skPath.AddRect(new SKRect(-halfWidth, -halfHeight, halfWidth, halfHeight));
                break;
            case SymbolType.Triangle:
                TrianglePath(skPath, 0, 0, width);
                break;
            default: // Invalid value
                throw new ArgumentException($"Unknown {nameof(SymbolType)} '{nameof(symbolType)}'");
        }

        return skPath;
    }

    private static SKPaint CreateLinePaint((Pen outline, float opacity) valueTuple)
    {
        var outline = valueTuple.outline;
        var opacity = valueTuple.opacity;

        return new SKPaint
        {
            Color = outline.Color.ToSkia(opacity),
            StrokeWidth = (float)outline.Width,
            StrokeCap = outline.PenStrokeCap.ToSkia(),
            PathEffect = outline.PenStyle.ToSkia((float)outline.Width),
            Style = SKPaintStyle.Stroke,
            IsAntialias = true
        };
    }

    private static SKPaint CreateFillPaint((Brush fill, float opacity) valueTuple)
    {
        var fill = valueTuple.fill;
        var opacity = valueTuple.opacity;

        return new SKPaint
        {
            Color = fill.Color.ToSkia(opacity),
            Style = SKPaintStyle.Fill,
            IsAntialias = true
        };
    }

    /// Triangle of side 'sideLength', centered on the same point as if a circle of diameter 'sideLength' was there
    private static void TrianglePath(SKPath path, float x, float y, float sideLength)
    {
        var altitude = Math.Sqrt(3) / 2.0 * sideLength;
        var inradius = altitude / 3.0;
        var circumradius = 2.0 * inradius;

        var topX = x;
        var topY = y - circumradius;
        var leftX = x + sideLength * -0.5;
        var leftY = y + inradius;
        var rightX = x + sideLength * 0.5;
        var rightY = y + inradius;

        path.MoveTo(topX, (float)topY);
        path.LineTo((float)leftX, (float)leftY);
        path.LineTo((float)rightX, (float)rightY);
        path.Close();
    }

    bool IFeatureSize.NeedsFeature => false;

    double IFeatureSize.FeatureSize(IStyle style, IRenderService renderService, IFeature? feature)
    {
        if (style is SymbolStyle symbolStyle)
        {
<<<<<<< HEAD
            return FeatureSize(symbolStyle, renderService);
=======
            return FeatureSize(symbolStyle, renderService.SymbolCache);
>>>>>>> 62c3ac35
        }

        return 0;
    }

    public static double FeatureSize(SymbolStyle symbolStyle, IRenderService renderService)
    {
        Size symbolSize = new Size(SymbolStyle.DefaultWidth, SymbolStyle.DefaultHeight);
        LoadBitmapId(symbolStyle, renderService.BitmapRegistry);
        switch (symbolStyle.SymbolType)
        {
            case SymbolType.Image:
                if (symbolStyle.BitmapId >= 0)
                {
                    var bitmapSize = renderService.SymbolCache.GetSize(symbolStyle.BitmapId);
                    if (bitmapSize != null)
                    {
                        symbolSize = bitmapSize;
                    }
                }

                break;
            case SymbolType.Ellipse:
            case SymbolType.Rectangle:
            case SymbolType.Triangle:
                var vectorSize = VectorStyleRenderer.FeatureSize(symbolStyle);
                symbolSize = new Size(vectorSize, vectorSize);
                break;
        }

        var size = Math.Max(symbolSize.Height, symbolSize.Width);
        size *= symbolStyle.SymbolScale; // Symbol Scale
        size = Math.Max(size, SymbolStyle.DefaultWidth); // if defaultWith is larger take this.

        // Calc offset (relative or absolute)
        var offset = symbolStyle.SymbolOffset.CalcOffset(symbolSize.Width, symbolSize.Height);

        // Pythagoras for maximal distance
        var length = Math.Sqrt(offset.X * offset.X + offset.Y * offset.Y);

        // add length to size multiplied by two because the total size increased by the offset
        size += (length * 2);

        return size;
    }
}<|MERGE_RESOLUTION|>--- conflicted
+++ resolved
@@ -22,13 +22,6 @@
     }
 
 
-<<<<<<< HEAD
-    public static bool DrawXY(SKCanvas canvas, Viewport viewport, ILayer layer, double x, double y, SymbolStyle symbolStyle, IRenderService renderCache)
-    {
-        return symbolStyle.SymbolType == SymbolType.Image ?
-            DrawImage(canvas, viewport, layer, x, y, symbolStyle, renderCache) :
-            DrawSymbol(canvas, viewport, layer, x, y, symbolStyle, renderCache.VectorCache);
-=======
     public static bool DrawXY(SKCanvas canvas, Viewport viewport, ILayer layer, double x, double y, SymbolStyle symbolStyle, IRenderService renderService)
     {
         if (symbolStyle.SymbolType == SymbolType.Image)
@@ -39,7 +32,6 @@
         {
             return DrawSymbol(canvas, viewport, layer, x, y, symbolStyle, renderService.VectorCache);
         }
->>>>>>> 62c3ac35
     }
 
     private static bool DrawImage(SKCanvas canvas, Viewport viewport, ILayer layer, double x, double y, SymbolStyle symbolStyle, IRenderService renderService)
@@ -266,11 +258,7 @@
     {
         if (style is SymbolStyle symbolStyle)
         {
-<<<<<<< HEAD
-            return FeatureSize(symbolStyle, renderService);
-=======
             return FeatureSize(symbolStyle, renderService.SymbolCache);
->>>>>>> 62c3ac35
         }
 
         return 0;
