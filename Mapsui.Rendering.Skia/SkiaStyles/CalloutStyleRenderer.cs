--- conflicted
+++ resolved
@@ -48,16 +48,7 @@
         var picture = (SKPicture)BitmapRegistry.Instance.Get(calloutStyle.BitmapId);
 
         // Calc offset (relative or absolute)
-<<<<<<< HEAD
-        var symbolOffset = calloutStyle.SymbolOffset;
-        if (calloutStyle.BelongsTo != null && calloutStyle.BelongsTo.BitmapId >= 0)
-        {
-            var bitmap = (BitmapInfo)renderCache.SymbolCache.GetOrCreate(calloutStyle.BelongsTo.BitmapId);
-            symbolOffset = symbolOffset.CalcOffset(bitmap.Width * calloutStyle.BelongsTo.SymbolScale, bitmap.Height * calloutStyle.BelongsTo.SymbolScale);
-        }
-=======
         var symbolOffset = calloutStyle.SymbolOffset.CalcOffset(picture.CullRect.Width, picture.CullRect.Height);
->>>>>>> 49f5ab50
 
         var rotation = (float)calloutStyle.SymbolRotation;
 
