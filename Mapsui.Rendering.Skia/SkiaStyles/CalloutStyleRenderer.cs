--- conflicted
+++ resolved
@@ -48,17 +48,7 @@
         var picture = (SKPicture)BitmapRegistry.Instance.Get(calloutStyle.BitmapId);
 
         // Calc offset (relative or absolute)
-<<<<<<< HEAD
-        MPoint symbolOffset = calloutStyle.SymbolOffset.ToPoint();
-        if (calloutStyle.SymbolOffset.IsRelative && calloutStyle.BelongsTo != null && calloutStyle.BelongsTo.BitmapId >= 0)
-        {
-            var bitmap = (BitmapInfo)renderCache.SymbolCache.GetOrCreate(calloutStyle.BelongsTo.BitmapId);
-            symbolOffset.X *= bitmap.Width * calloutStyle.BelongsTo.SymbolScale;
-            symbolOffset.Y *= bitmap.Height * calloutStyle.BelongsTo.SymbolScale;
-        }
-=======
         var symbolOffset = calloutStyle.SymbolOffset.CalcOffset(picture.CullRect.Width, picture.CullRect.Height);
->>>>>>> 35bcc33e
 
         var rotation = (float)calloutStyle.SymbolRotation;
 
