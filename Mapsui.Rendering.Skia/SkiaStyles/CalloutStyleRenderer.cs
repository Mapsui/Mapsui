--- conflicted
+++ resolved
@@ -39,11 +39,7 @@
                 UpdateContent(calloutStyle, renderService.BitmapRegistry);
             }
 
-<<<<<<< HEAD
-            RenderCallout(calloutStyle, renderService);
-=======
             RenderCallout(calloutStyle, renderService.SymbolCache);
->>>>>>> 62c3ac35
         }
 
         // Now we have the complete callout rendered, so we could draw it
