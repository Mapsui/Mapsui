﻿using Mapsui.Geometries;
using Mapsui.Styles;
using SkiaSharp;
using System;
using Topten.RichTextKit;

namespace Mapsui.Rendering.Skia
{
    public class CalloutStyleRenderer : SymbolStyle
    {
        public static void Draw(SKCanvas canvas, IReadOnlyViewport viewport, 
            float opacity, Point destination, CalloutStyle calloutStyle)
        {
            if (calloutStyle.BitmapId < 0 || calloutStyle.Invalidated || calloutStyle.TitleFont.Invalidated || calloutStyle.SubtitleFont.Invalidated)
            {
                if (calloutStyle.Content < 0 && calloutStyle.Type == CalloutType.Custom)
                    return;

                if (calloutStyle.Invalidated || calloutStyle.TitleFont.Invalidated || calloutStyle.SubtitleFont.Invalidated)
                {
                    UpdateContent(calloutStyle);
                }

                RenderCallout(calloutStyle);
            }

            // Now we have the complete callout rendered, so we could draw it
            if (calloutStyle.BitmapId < 0)
                return;

            var picture = (SKPicture)BitmapRegistry.Instance.Get(calloutStyle.BitmapId);

            // Calc offset (relative or absolute)
            var symbolOffsetX = calloutStyle.SymbolOffset.IsRelative ? picture.CullRect.Width * (float)calloutStyle.SymbolOffset.X : (float)calloutStyle.SymbolOffset.X;
            var symbolOffsetY = calloutStyle.SymbolOffset.IsRelative ? picture.CullRect.Height * (float)calloutStyle.SymbolOffset.Y : (float)calloutStyle.SymbolOffset.Y;

            var rotation = (float)calloutStyle.SymbolRotation;
            if (calloutStyle.RotateWithMap) rotation += (float)viewport.Rotation;

            // Save state of the canvas, so we could move and rotate the canvas
            canvas.Save();

            // Move 0/0 to the Anchor point of Callout
            canvas.Translate((float)destination.X - symbolOffsetX, (float)destination.Y - symbolOffsetY);
            canvas.Scale((float)calloutStyle.SymbolScale, (float)calloutStyle.SymbolScale);

            // 0/0 are assumed at center of image, but Picture has 0/0 at left top position
            canvas.RotateDegrees(rotation);
            canvas.Translate((float)calloutStyle.Offset.X, (float)calloutStyle.Offset.Y);

            canvas.DrawPicture(picture, new SKPaint() { IsAntialias = true });

            canvas.Restore();
        }

        public static void RenderCallout(CalloutStyle callout)
        {
            if (callout.Content < 0)
                return;

            // Get size of content
            double contentWidth = 0;
            double contentHeight = 0;

            if (callout.Type == CalloutType.Custom)
            {
                var bitmapInfo = BitmapHelper.LoadBitmap(BitmapRegistry.Instance.Get(callout.Content));

                contentWidth = bitmapInfo.Width;
                contentHeight = bitmapInfo.Height;
            }
            else if (callout.Type == CalloutType.Single || callout.Type == CalloutType.Detail)
            {
                var picture = (SKPicture)BitmapRegistry.Instance.Get(callout.Content);

                contentWidth = picture.CullRect.Width;
                contentHeight = picture.CullRect.Height;
            }

            (var width, var height) = CalcSize(callout, contentWidth, contentHeight);

            // Create a canvas for drawing
            using (var rec = new SKPictureRecorder())
            using (var canvas = rec.BeginRecording(new SKRect(0, 0, (float)width, (float)height)))
            { 
                (var path, var center) = CreateCalloutPath(callout, contentWidth, contentHeight);
                // Now move Offset to the position of the arrow
                callout.Offset = new Offset(-center.X, -center.Y);

                // Draw path for bubble
                DrawCallout(callout, canvas, path);

                // Draw content
                DrawContent(callout, canvas);

                // Create SKPicture from canvas
                var picture = rec.EndRecording();

                if (callout.BitmapId < 0)
                    callout.BitmapId = BitmapRegistry.Instance.Register(picture);
                else
                    BitmapRegistry.Instance.Set(callout.BitmapId, picture);
            }

            callout.Invalidated = callout.TitleFont.Invalidated = callout.SubtitleFont.Invalidated = false;
        }

        /// <summary>
        /// Calc the size which is needed for the canvas
        /// </summary>
        /// <returns></returns>
        private static (double, double) CalcSize(CalloutStyle callout, double contentWidth, double contentHeight)
        {
            var strokeWidth = callout.StrokeWidth < 1 ? 1 : callout.StrokeWidth;
            // Add padding around the content
            var paddingLeft = callout.Padding.Left < callout.RectRadius * 0.5 ? callout.RectRadius * 0.5 : callout.Padding.Left;
            var paddingTop = callout.Padding.Top < callout.RectRadius * 0.5 ? callout.RectRadius * 0.5 : callout.Padding.Top;
            var paddingRight = callout.Padding.Right < callout.RectRadius * 0.5 ? callout.RectRadius * 0.5 : callout.Padding.Right;
            var paddingBottom = callout.Padding.Bottom < callout.RectRadius * 0.5 ? callout.RectRadius * 0.5 : callout.Padding.Bottom;
            var width = contentWidth + paddingLeft + paddingRight + 1;
            var height = contentHeight + paddingTop + paddingBottom + 1;

            // Add length of arrow
            switch (callout.ArrowAlignment)
            {
                case ArrowAlignment.Bottom:
                case ArrowAlignment.Top:
                    height += callout.ArrowHeight;
                    break;
                case ArrowAlignment.Left:
                case ArrowAlignment.Right:
                    width += callout.ArrowHeight;
                    break;
            }

            // Add StrokeWidth to all sides
            width += strokeWidth * 2;
            height += strokeWidth * 2;

            // Add shadow to all sides
            width += callout.ShadowWidth * 2;
            height += callout.ShadowWidth * 2;

            return (width, height);
        }

        private static void DrawCallout(CalloutStyle callout, SKCanvas canvas, SKPath path)
        {
            var shadow = new SKPaint { IsAntialias = true, Style = SKPaintStyle.Stroke, StrokeWidth = 1.5f, Color = SKColors.Gray, MaskFilter = SKMaskFilter.CreateBlur(SKBlurStyle.Normal, callout.ShadowWidth) };
            var fill = new SKPaint { IsAntialias = true, Style = SKPaintStyle.Fill, Color = callout.BackgroundColor.ToSkia() };
            var stroke = new SKPaint { IsAntialias = true, Style = SKPaintStyle.Stroke, Color = callout.Color.ToSkia(), StrokeWidth = callout.StrokeWidth };

            canvas.DrawPath(path, shadow);
            canvas.DrawPath(path, fill);
            canvas.DrawPath(path, stroke);
        }

        /// <summary>
        /// Update content for single and detail
        /// </summary>
        public static void UpdateContent(CalloutStyle callout)
        {
            if (callout.Type == CalloutType.Custom)
                return;

            if (callout.Title == null) 
                return; 

            var styleSubtitle = new Topten.RichTextKit.Style();
            var styleTitle = new Topten.RichTextKit.Style();
            var textBlockTitle = new TextBlock();
            var textBlockSubtitle = new TextBlock();

            if (callout.Type == CalloutType.Detail)
            {
                styleSubtitle.FontFamily = callout.SubtitleFont.FontFamily;
                styleSubtitle.FontSize = (float)callout.SubtitleFont.Size;
                styleSubtitle.FontItalic = callout.SubtitleFont.Italic;
                styleSubtitle.FontWeight = callout.SubtitleFont.Bold ? 700 : 400;
                styleSubtitle.TextColor = callout.SubtitleFontColor.ToSkia();

                textBlockSubtitle.AddText(callout.Subtitle, styleSubtitle);
                textBlockSubtitle.Alignment = callout.SubtitleTextAlignment.ToRichTextKit();
            }
            styleTitle.FontFamily = callout.TitleFont.FontFamily;
            styleTitle.FontSize = (float)callout.TitleFont.Size;
            styleTitle.FontItalic = callout.TitleFont.Italic;
            styleTitle.FontWeight = callout.TitleFont.Bold ? 700 : 400;
            styleTitle.TextColor = callout.TitleFontColor.ToSkia();

            textBlockTitle.Alignment = callout.TitleTextAlignment.ToRichTextKit();
            textBlockTitle.AddText(callout.Title, styleTitle);

            textBlockTitle.MaxWidth = textBlockSubtitle.MaxWidth = (float)callout.MaxWidth;
            // Layout TextBlocks
            textBlockTitle.Layout();
            textBlockSubtitle.Layout();
            // Get sizes
            var width = Math.Max(textBlockTitle.MeasuredWidth, textBlockSubtitle.MeasuredWidth);
            var height = textBlockTitle.MeasuredHeight + (callout.Type == CalloutType.Detail ? textBlockSubtitle.MeasuredHeight + (float)callout.Spacing : 0f);
            // Now we have the correct width, so make a new layout cycle for text alignment
            textBlockTitle.MaxWidth = textBlockSubtitle.MaxWidth = width;
            textBlockTitle.Layout();
            textBlockSubtitle.Layout();
            // Create bitmap from TextBlock
            using (var rec = new SKPictureRecorder())
            using (var canvas = rec.BeginRecording(new SKRect(0, 0, width, height)))
            {
                // Draw text to canvas
                textBlockTitle.Paint(canvas, new TextPaintOptions() { IsAntialias = true });
                if (callout.Type == CalloutType.Detail)
                    textBlockSubtitle.Paint(canvas, new SKPoint(0, textBlockTitle.MeasuredHeight + (float)callout.Spacing), new TextPaintOptions() { IsAntialias = true });
                // Create a SKPicture from canvas
                var picture = rec.EndRecording();
                if (callout.InternalContent >= 0)
                {
                    BitmapRegistry.Instance.Set(callout.InternalContent, picture);
                }
                else
                {
                    callout.InternalContent = BitmapRegistry.Instance.Register(picture);
                }
                callout.Content = callout.InternalContent;
            }
        }

        private static void DrawContent(CalloutStyle callout, SKCanvas canvas)
        { 
            // Draw content
            if (callout.Content >= 0)
            {
                var strokeWidth = callout.StrokeWidth < 1 ? 1 : callout.StrokeWidth;
                var offsetX = callout.ShadowWidth + strokeWidth * 2 + (callout.Padding.Left < callout.RectRadius * 0.5 ? callout.RectRadius * 0.5f : (float)callout.Padding.Left);
                var offsetY = callout.ShadowWidth + strokeWidth * 2 + (callout.Padding.Top < callout.RectRadius * 0.5 ? callout.RectRadius * 0.5f : (float)callout.Padding.Top);

                switch (callout.ArrowAlignment)
                {
                    case ArrowAlignment.Left:
                        offsetX += callout.ArrowHeight;
                        break;
                    case ArrowAlignment.Top:
                        offsetY += callout.ArrowHeight;
                        break;
                }

                var offset = new SKPoint(offsetX, offsetY);

                if (callout.Type == CalloutType.Custom)
                {
<<<<<<< HEAD
                    case BitmapType.Bitmap:
                        canvas.DrawImage(bitmapInfo.Bitmap, offset);
                        break;
                    case BitmapType.Sprite:
                        throw new Exception();
                    case BitmapType.Svg:
                        canvas.DrawPicture(bitmapInfo.Svg.Picture, offset, new SKPaint() { IsAntialias = true });
                        break;
=======
                    // Get size of content
                    var bitmapInfo = BitmapHelper.LoadBitmap(BitmapRegistry.Instance.Get(callout.Content));

                    switch (bitmapInfo.Type)
                    {
                        case BitmapType.Bitmap:
                            canvas.DrawImage(bitmapInfo.Bitmap, offset);
                            break;
                        case BitmapType.Sprite:
                            throw new Exception();
                        case BitmapType.Svg:
                            canvas.DrawPicture(bitmapInfo.Svg.Picture, offset, new SKPaint() { IsAntialias = true });
                            break;
                    }
                }
                else if (callout.Type == CalloutType.Single || callout.Type == CalloutType.Detail)
                {
                    var picture = (SKPicture)BitmapRegistry.Instance.Get(callout.Content);
                    canvas.DrawPicture(picture, offset, new SKPaint() { IsAntialias = true });
>>>>>>> 44ccea01
                }
            }
        }

        /// <summary>
        /// Update path
        /// </summary>
        private static (SKPath, SKPoint) CreateCalloutPath(CalloutStyle callout, double contentWidth, double contentHeight)
        {
            var strokeWidth = callout.StrokeWidth < 1 ? 1 : callout.StrokeWidth;
            var paddingLeft = callout.Padding.Left < callout.RectRadius * 0.5 ? callout.RectRadius * 0.5 : callout.Padding.Left;
            var paddingTop = callout.Padding.Top < callout.RectRadius * 0.5 ? callout.RectRadius * 0.5 : callout.Padding.Top;
            var paddingRight = callout.Padding.Right < callout.RectRadius * 0.5 ? callout.RectRadius * 0.5 : callout.Padding.Right;
            var paddingBottom = callout.Padding.Bottom < callout.RectRadius * 0.5 ? callout.RectRadius * 0.5 : callout.Padding.Bottom;
            var width = (float)contentWidth + (float)paddingLeft + (float)paddingRight;
            var height = (float)contentHeight + (float)paddingTop + (float)paddingBottom;
            var halfWidth = width * callout.ArrowPosition;
            var halfHeight = height * callout.ArrowPosition;
            var bottom = height + callout.ShadowWidth + strokeWidth * 2;
            var left = callout.ShadowWidth + strokeWidth;
            var top = callout.ShadowWidth + strokeWidth;
            var right = width + callout.ShadowWidth + strokeWidth * 2;
            var start = new SKPoint();
            var center = new SKPoint();
            var end = new SKPoint();

            // Check, if we are to near at corners
            if (halfWidth - callout.ArrowWidth * 0.5f - left < callout.RectRadius)
                halfWidth = callout.ArrowWidth * 0.5f + left + callout.RectRadius;
            else if (halfWidth + callout.ArrowWidth * 0.5f > width - callout.RectRadius)
                halfWidth = width - callout.ArrowWidth * 0.5f - callout.RectRadius;
            if (halfHeight - callout.ArrowWidth * 0.5f - top < callout.RectRadius)
                halfHeight = callout.ArrowWidth * 0.5f + top + callout.RectRadius;
            else if (halfHeight + callout.ArrowWidth * 0.5f > height - callout.RectRadius)
                halfHeight = height - callout.ArrowWidth * 0.5f - callout.RectRadius;

            switch (callout.ArrowAlignment)
            {
                case ArrowAlignment.Bottom:
                    start = new SKPoint(halfWidth + callout.ArrowWidth * 0.5f, bottom);
                    center = new SKPoint(halfWidth, bottom + callout.ArrowHeight);
                    end = new SKPoint(halfWidth - callout.ArrowWidth * 0.5f, bottom);
                    break;
                case ArrowAlignment.Top:
                    top += callout.ArrowHeight;
                    bottom += callout.ArrowHeight;
                    start = new SKPoint(halfWidth - callout.ArrowWidth * 0.5f, top);
                    center = new SKPoint(halfWidth, top - callout.ArrowHeight);
                    end = new SKPoint(halfWidth + callout.ArrowWidth * 0.5f, top);
                    break;
                case ArrowAlignment.Left:
                    left += callout.ArrowHeight;
                    right += callout.ArrowHeight;
                    start = new SKPoint(left, halfHeight + callout.ArrowWidth * 0.5f);
                    center = new SKPoint(left - callout.ArrowHeight, halfHeight);
                    end = new SKPoint(left, halfHeight - callout.ArrowWidth * 0.5f);
                    break;
                case ArrowAlignment.Right:
                    start = new SKPoint(right, halfHeight - callout.ArrowWidth * 0.5f);
                    center = new SKPoint(right + callout.ArrowHeight, halfHeight);
                    end = new SKPoint(right, halfHeight + callout.ArrowWidth * 0.5f);
                    break;
            }

            // Create path
            var path = new SKPath();

            // Move to start point at left/top
            path.MoveTo(left + callout.RectRadius, top);

            // Top horizontal line
            if (callout.ArrowAlignment == ArrowAlignment.Top)
                DrawArrow(path, start, center, end);

            // Top right arc
            path.ArcTo(new SKRect(right - callout.RectRadius, top, right, top + callout.RectRadius), 270, 90, false);

            // Right vertical line
            if (callout.ArrowAlignment == ArrowAlignment.Right)
                DrawArrow(path, start, center, end);

            // Bottom right arc
            path.ArcTo(new SKRect(right - callout.RectRadius, bottom - callout.RectRadius, right, bottom), 0, 90, false);

            // Bottom horizontal line
            if (callout.ArrowAlignment == ArrowAlignment.Bottom)
                DrawArrow(path, start, center, end);

            // Bottom left arc
            path.ArcTo(new SKRect(left, bottom - callout.RectRadius, left + callout.RectRadius, bottom), 90, 90, false);

            // Left vertical line
            if (callout.ArrowAlignment == ArrowAlignment.Left)
                DrawArrow(path, start, center, end);

            // Top left arc
            path.ArcTo(new SKRect(left, top, left + callout.RectRadius, top + callout.RectRadius), 180, 90, false);

            path.Close();

            return (path, center);
        }

        /// <summary>
        /// Draw arrow to path
        /// </summary>
        /// <param name="start">Start of arrow at bubble</param>
        /// <param name="center">Center of arrow</param>
        /// <param name="end">End of arrow at bubble</param>
        private static void DrawArrow(SKPath path, SKPoint start, SKPoint center, SKPoint end)
        {
            path.LineTo(start);
            path.LineTo(center);
            path.LineTo(end);
        }

        /// <summary>
        /// Convert Mapsui color to Skia color
        /// </summary>
        /// <param name="color">Color in Mapsui format</param>
        /// <returns>Color in Skia format</returns>
        public SKColor ToSkia(Color color)
        {
            if (color == null) return new SKColor(128, 128, 128, 0);
            return new SKColor((byte)color.R, (byte)color.G, (byte)color.B, (byte)color.A);
        }
    }
}<|MERGE_RESOLUTION|>--- conflicted
+++ resolved
@@ -247,16 +247,7 @@
 
                 if (callout.Type == CalloutType.Custom)
                 {
-<<<<<<< HEAD
-                    case BitmapType.Bitmap:
-                        canvas.DrawImage(bitmapInfo.Bitmap, offset);
-                        break;
-                    case BitmapType.Sprite:
-                        throw new Exception();
-                    case BitmapType.Svg:
-                        canvas.DrawPicture(bitmapInfo.Svg.Picture, offset, new SKPaint() { IsAntialias = true });
-                        break;
-=======
+
                     // Get size of content
                     var bitmapInfo = BitmapHelper.LoadBitmap(BitmapRegistry.Instance.Get(callout.Content));
 
@@ -276,7 +267,6 @@
                 {
                     var picture = (SKPicture)BitmapRegistry.Instance.Get(callout.Content);
                     canvas.DrawPicture(picture, offset, new SKPaint() { IsAntialias = true });
->>>>>>> 44ccea01
                 }
             }
         }
