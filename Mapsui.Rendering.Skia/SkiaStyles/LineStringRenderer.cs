using System;
using System.Diagnostics.CodeAnalysis;
using Mapsui.Extensions;
using Mapsui.Layers;
using Mapsui.Rendering.Skia.Extensions;
using Mapsui.Styles;
using NetTopologySuite.Geometries;
using SkiaSharp;

namespace Mapsui.Rendering.Skia;

public static class LineStringRenderer
{
    [SuppressMessage("IDisposableAnalyzers.Correctness", "IDISP001:Dispose created")]
    public static void Draw(SKCanvas canvas, Viewport viewport, ILayer layer, VectorStyle? vectorStyle,
        LineString lineString, float opacity, IVectorCache? vectorCache = null)
    {
        if (vectorStyle == null)
            return;

        SKPaint paint;
        SKPath path;
<<<<<<< HEAD
        MatrixKeeper? matrixKeeper = null;
        if (vectorCache == null)
=======
        if (vectorCache == null || layer is IModifyFeatureLayer)
>>>>>>> e9089546
        {
            paint = CreateSkPaint(vectorStyle.Line, opacity);
            path = lineString.ToSkiaPath(viewport, canvas.LocalClipBounds);
        }
        else
        {
            paint = vectorCache.GetOrCreatePaint(vectorStyle.Line, opacity, CreateSkPaint);

            var lineWidth = Convert.ToSingle(vectorStyle.Line?.Width ?? 1);
            var extent = viewport.ToExtent();
            path = vectorCache.GetOrCreatePath(null, lineString, null,(geometry, _, _) => geometry.ToSkiaPath());                        
            var matrix = viewport.ToSKMatrix(canvas.TotalMatrix);
            var path2 = lineString.ToSkiaPath();
            path2.Transform(matrix);

            matrixKeeper = new MatrixKeeper(viewport, canvas);
        }

        canvas.DrawPath(path, paint);
        matrixKeeper?.Dispose();
    }

    private static SKPaint CreateSkPaint(Pen? pen, float opacity)
    {
        float lineWidth = 1;
        var lineColor = new Color();

        var strokeCap = PenStrokeCap.Butt;
        var strokeJoin = StrokeJoin.Miter;
        var strokeMiterLimit = 4f;
        var strokeStyle = PenStyle.Solid;
        float[]? dashArray = null;
        float dashOffset = 0;

        if (pen != null)
        {
            lineWidth = (float)pen.Width;
            lineColor = pen.Color;
            strokeCap = pen.PenStrokeCap;
            strokeJoin = pen.StrokeJoin;
            strokeMiterLimit = pen.StrokeMiterLimit;
            strokeStyle = pen.PenStyle;
            dashArray = pen.DashArray;
            dashOffset = pen.DashOffset;
        }

        var paint = new SKPaint { IsAntialias = true };
        paint.IsStroke = true;
        paint.StrokeWidth = lineWidth;
        paint.Color = lineColor.ToSkia(opacity);
        paint.StrokeCap = strokeCap.ToSkia();
        paint.StrokeJoin = strokeJoin.ToSkia();
        paint.StrokeMiter = strokeMiterLimit;
        paint.PathEffect = strokeStyle != PenStyle.Solid
            ? strokeStyle.ToSkia(lineWidth, dashArray, dashOffset)
            : null;
        return paint;
    }
}<|MERGE_RESOLUTION|>--- conflicted
+++ resolved
@@ -20,12 +20,8 @@
 
         SKPaint paint;
         SKPath path;
-<<<<<<< HEAD
         MatrixKeeper? matrixKeeper = null;
-        if (vectorCache == null)
-=======
         if (vectorCache == null || layer is IModifyFeatureLayer)
->>>>>>> e9089546
         {
             paint = CreateSkPaint(vectorStyle.Line, opacity);
             path = lineString.ToSkiaPath(viewport, canvas.LocalClipBounds);
