using Mapsui.Extensions;
using Mapsui.Rendering.Skia.Extensions;
using Mapsui.Styles;
using NetTopologySuite.Geometries;
using SkiaSharp;

namespace Mapsui.Rendering.Skia;

public static class LineStringRenderer
{
    public static void Draw(SKCanvas canvas, Viewport viewport, VectorStyle? vectorStyle,
<<<<<<< HEAD
        IFeature feature, LineString lineString, float opacity, IRenderService renderCache)
=======
        IFeature feature, LineString lineString, float opacity, IRenderService renderService)
>>>>>>> 62c3ac35
    {
        if (vectorStyle == null)
            return;

        SKPath ToPath((long featureId, MRect extent, double rotation, float lineWidth) valueTuple)
        {
            var result = lineString.ToSkiaPath(viewport, viewport.ToSkiaRect(), valueTuple.lineWidth);
            _ = result.Bounds;
            _ = result.TightBounds;
            return result;
        }

        var extent = viewport.ToExtent();
        var rotation = viewport.Rotation;
        var lineWidth = (float)(vectorStyle.Line?.Width ?? 1f);
        if (vectorStyle.Line.IsVisible())
        {
<<<<<<< HEAD
            var vectorCache = renderCache.VectorCache;
            using var paint = vectorCache.GetOrCreatePaint((vectorStyle.Line, opacity), CreateSkPaint);
            using var path = vectorCache.GetOrCreatePath((feature.Id, extent, rotation, lineWidth), ToPath);
=======
            using var paint = renderService.VectorCache.GetOrCreatePaint((vectorStyle.Line, opacity), CreateSkPaint);
            using var path = renderService.VectorCache.GetOrCreatePath((feature.Id, extent, rotation, lineWidth), ToPath);
>>>>>>> 62c3ac35
            canvas.DrawPath(path, paint);
        }
    }

    private static SKPaint CreateSkPaint((Pen? pen, float opacity) valueTuple)
    {
        var pen = valueTuple.pen;
        var opacity = valueTuple.opacity;

        float lineWidth = 1;
        var lineColor = new Color();

        var strokeCap = PenStrokeCap.Butt;
        var strokeJoin = StrokeJoin.Miter;
        var strokeMiterLimit = 4f;
        var strokeStyle = PenStyle.Solid;
        float[]? dashArray = null;
        float dashOffset = 0;

        if (pen != null)
        {
            lineWidth = (float)pen.Width;
            lineColor = pen.Color;
            strokeCap = pen.PenStrokeCap;
            strokeJoin = pen.StrokeJoin;
            strokeMiterLimit = pen.StrokeMiterLimit;
            strokeStyle = pen.PenStyle;
            dashArray = pen.DashArray;
            dashOffset = pen.DashOffset;
        }

        var paint = new SKPaint { IsAntialias = true };
        paint.IsStroke = true;
        paint.StrokeWidth = lineWidth;
        paint.Color = lineColor.ToSkia(opacity);
        paint.StrokeCap = strokeCap.ToSkia();
        paint.StrokeJoin = strokeJoin.ToSkia();
        paint.StrokeMiter = strokeMiterLimit;
        paint.PathEffect = strokeStyle != PenStyle.Solid
            ? strokeStyle.ToSkia(lineWidth, dashArray, dashOffset)
            : null;
        return paint;
    }
}<|MERGE_RESOLUTION|>--- conflicted
+++ resolved
@@ -9,11 +9,7 @@
 public static class LineStringRenderer
 {
     public static void Draw(SKCanvas canvas, Viewport viewport, VectorStyle? vectorStyle,
-<<<<<<< HEAD
-        IFeature feature, LineString lineString, float opacity, IRenderService renderCache)
-=======
         IFeature feature, LineString lineString, float opacity, IRenderService renderService)
->>>>>>> 62c3ac35
     {
         if (vectorStyle == null)
             return;
@@ -31,14 +27,8 @@
         var lineWidth = (float)(vectorStyle.Line?.Width ?? 1f);
         if (vectorStyle.Line.IsVisible())
         {
-<<<<<<< HEAD
-            var vectorCache = renderCache.VectorCache;
-            using var paint = vectorCache.GetOrCreatePaint((vectorStyle.Line, opacity), CreateSkPaint);
-            using var path = vectorCache.GetOrCreatePath((feature.Id, extent, rotation, lineWidth), ToPath);
-=======
             using var paint = renderService.VectorCache.GetOrCreatePaint((vectorStyle.Line, opacity), CreateSkPaint);
             using var path = renderService.VectorCache.GetOrCreatePath((feature.Id, extent, rotation, lineWidth), ToPath);
->>>>>>> 62c3ac35
             canvas.DrawPath(path, paint);
         }
     }
