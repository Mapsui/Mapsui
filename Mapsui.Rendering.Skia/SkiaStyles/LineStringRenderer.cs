using System;
using System.Diagnostics.CodeAnalysis;
using Mapsui.Extensions;
using Mapsui.Layers;
using Mapsui.Rendering.Skia.Extensions;
using Mapsui.Styles;
using NetTopologySuite.Geometries;
using SkiaSharp;

namespace Mapsui.Rendering.Skia;

public static class LineStringRenderer
{
    [SuppressMessage("IDisposableAnalyzers.Correctness", "IDISP001:Dispose created")]
<<<<<<< HEAD
    public static void Draw(SKCanvas canvas, Viewport viewport, VectorStyle? vectorStyle,
=======
    public static void Draw(SKCanvas canvas, ViewportState viewport, ILayer layer, VectorStyle? vectorStyle,
>>>>>>> bfa6a696
        LineString lineString, float opacity, IVectorCache? vectorCache = null)
    {
        if (vectorStyle == null)
            return;

        SKPaint paint;
        SKPath path;
        if (vectorCache == null || layer is IWritableLayer)
        {
            paint = CreateSkPaint(vectorStyle.Line, opacity);
            path = lineString.ToSkiaPath(viewport, canvas.LocalClipBounds);
        }
        else
        {
            paint = vectorCache.GetOrCreatePaint(vectorStyle.Line, opacity, CreateSkPaint);

            var lineWidth = Convert.ToSingle(vectorStyle.Line?.Width ?? 1);
            path = vectorCache.GetOrCreatePath(viewport, lineString, lineWidth, (geometry, viewport, _) => geometry.ToSkiaPath(viewport, viewport.ToSkiaRect()));
        }

        canvas.DrawPath(path, paint);
    }

    private static SKPaint CreateSkPaint(Pen? pen, float opacity)
    {
        float lineWidth = 1;
        var lineColor = new Color();

        var strokeCap = PenStrokeCap.Butt;
        var strokeJoin = StrokeJoin.Miter;
        var strokeMiterLimit = 4f;
        var strokeStyle = PenStyle.Solid;
        float[]? dashArray = null;
        float dashOffset = 0;

        if (pen != null)
        {
            lineWidth = (float)pen.Width;
            lineColor = pen.Color;
            strokeCap = pen.PenStrokeCap;
            strokeJoin = pen.StrokeJoin;
            strokeMiterLimit = pen.StrokeMiterLimit;
            strokeStyle = pen.PenStyle;
            dashArray = pen.DashArray;
            dashOffset = pen.DashOffset;
        }

        var paint = new SKPaint { IsAntialias = true };
        paint.IsStroke = true;
        paint.StrokeWidth = lineWidth;
        paint.Color = lineColor.ToSkia(opacity);
        paint.StrokeCap = strokeCap.ToSkia();
        paint.StrokeJoin = strokeJoin.ToSkia();
        paint.StrokeMiter = strokeMiterLimit;
        paint.PathEffect = strokeStyle != PenStyle.Solid
            ? strokeStyle.ToSkia(lineWidth, dashArray, dashOffset)
            : null;
        return paint;
    }
}<|MERGE_RESOLUTION|>--- conflicted
+++ resolved
@@ -12,11 +12,7 @@
 public static class LineStringRenderer
 {
     [SuppressMessage("IDisposableAnalyzers.Correctness", "IDISP001:Dispose created")]
-<<<<<<< HEAD
-    public static void Draw(SKCanvas canvas, Viewport viewport, VectorStyle? vectorStyle,
-=======
-    public static void Draw(SKCanvas canvas, ViewportState viewport, ILayer layer, VectorStyle? vectorStyle,
->>>>>>> bfa6a696
+    public static void Draw(SKCanvas canvas, Viewport viewport, ILayer layer, VectorStyle? vectorStyle,
         LineString lineString, float opacity, IVectorCache? vectorCache = null)
     {
         if (vectorStyle == null)
