using Mapsui.Layers;
using Mapsui.Logging;
using Mapsui.Nts;
using Mapsui.Rendering.Skia.Extensions;
using Mapsui.Rendering.Skia.SkiaStyles;
using Mapsui.Styles;
using NetTopologySuite.Geometries;
using SkiaSharp;
using System;
using System.Collections.Generic;
using System.Linq;
using System.Text;
using Mapsui.Extensions;

namespace Mapsui.Rendering.Skia;

public class LabelStyleRenderer : ISkiaStyleRenderer, IFeatureSize
{
    private readonly SKPaint _paint = new()
    {
        IsAntialias = true,
        IsStroke = false,
        FakeBoldText = false,
        IsEmbeddedBitmapText = true
    };

    public void DrawAsBitmap(SKCanvas canvas, LabelStyle style, IFeature feature, float x, float y, float layerOpacity, ILabelCache labelCache)
    {
        var text = style.GetLabelText(feature);

        var info = labelCache.GetOrCreateLabel(text, style, layerOpacity, CreateLabelAsBitmap);
        var offsetX = style.Offset is RelativeOffset ? info.Width * style.Offset.X : style.Offset.X;
        var offsetY = style.Offset is RelativeOffset ? info.Height * style.Offset.Y : style.Offset.Y;

        BitmapRenderer.Draw(canvas, info.Bitmap, (int)Math.Round(x), (int)Math.Round(y),
            offsetX: (float)offsetX, offsetY: (float)-offsetY,
            horizontalAlignment: style.HorizontalAlignment, verticalAlignment: style.VerticalAlignment);
    }

    public static SKTypeface CreateTypeFace(Font font)
    {
        return SKTypeface.FromFamilyName(font.FontFamily,
            font.Bold ? SKFontStyleWeight.Bold : SKFontStyleWeight.Normal,
            SKFontStyleWidth.Normal,
            font.Italic ? SKFontStyleSlant.Italic : SKFontStyleSlant.Upright);
    }


    public bool Draw(SKCanvas canvas, Viewport viewport, ILayer layer, IFeature feature, IStyle style, IRenderService renderService, long iteration)
    {
        try
        {
            var labelStyle = (LabelStyle)style;
            var text = labelStyle.GetLabelText(feature);

            if (string.IsNullOrEmpty(text))
                return false;

            switch (feature)
            {
                case (PointFeature pointFeature):
                    var (pointX, pointY) = viewport.WorldToScreenXY(pointFeature.Point.X, pointFeature.Point.Y);
                    DrawLabel(canvas, (float)pointX, (float)pointY, labelStyle, text, (float)layer.Opacity, renderService.LabelCache);
                    break;
                case (LineString lineStringFeature):
                    if (feature.Extent == null)
                        return false;
                    var (lineStringCenterX, lineStringCenterY) = viewport.WorldToScreenXY(feature.Extent.Centroid.X, feature.Extent.Centroid.Y);
                    DrawLabel(canvas, (float)lineStringCenterX, (float)lineStringCenterY, labelStyle, text, (float)layer.Opacity, renderService.LabelCache);
                    break;
                case (GeometryFeature polygonFeature):
                    if (polygonFeature.Extent is null)
                        return false;
                    var worldCenter = polygonFeature.Extent.Centroid;
                    var (polygonCenterX, polygonCenterY) = viewport.WorldToScreenXY(worldCenter.X, worldCenter.Y);
                    DrawLabel(canvas, (float)polygonCenterX, (float)polygonCenterY, labelStyle, text, (float)layer.Opacity, renderService.LabelCache);
                    break;
            }
        }
        catch (Exception ex)
        {
            Logger.Log(LogLevel.Error, ex.Message, ex);
        }

        return true;
    }

    private BitmapInfo CreateLabelAsBitmap(LabelStyle style, string? text, float layerOpacity, ILabelCache labelCache)
    {
        UpdatePaint(style, layerOpacity, _paint, labelCache);

        var bitmap = CreateLabelAsBitmap(style, text, _paint, layerOpacity);
        return new BitmapInfo
        {
            Bitmap = bitmap,
        };
    }

    private static SKImage CreateLabelAsBitmap(LabelStyle style, string? text, SKPaint paint, float layerOpacity)
    {
        var rect = new SKRect();
        paint.MeasureText(text, ref rect);

        var backRect = new SKRect(0, 0, rect.Width + 6, rect.Height + 6);

        var skImageInfo = new SKImageInfo((int)backRect.Width, (int)backRect.Height);

        var bitmap = SKImage.Create(skImageInfo);

        // todo: Construct SKCanvas with SKImage once this option becomes available
        using var target = new SKCanvas(SKBitmap.FromImage(bitmap));
        target.Clear();

        DrawBackground(style, backRect, target, layerOpacity);
        target.DrawText(text, -rect.Left + 3, -rect.Top + 3, paint);
        return bitmap;
    }

    private void DrawLabel(SKCanvas target, float x, float y, LabelStyle style, string? text, float layerOpacity, ILabelCache labelCache)
    {
        UpdatePaint(style, layerOpacity, _paint, labelCache);

        var rect = new SKRect();

        Line[]? lines = null;

        float emHeight = 0;
        float maxWidth = 0;
        var hasNewline = text?.Contains('\n') ?? false; // There could be a multi line text by newline

        // Get default values for unit em
        if (style.MaxWidth > 0 || hasNewline)
        {
            _paint.MeasureText("M", ref rect);
            emHeight = _paint.FontSpacing;
            maxWidth = (float)style.MaxWidth * rect.Width;
        }

        _paint.MeasureText(text, ref rect);

        var baseline = -rect.Top;  // Distance from top to baseline of text

        var drawRect = new SKRect(0, 0, rect.Right - rect.Left, rect.Bottom - rect.Top);

        if ((style.MaxWidth > 0 && drawRect.Width > maxWidth) || hasNewline)
        {
            // Text has a line feed or should be shorten by character wrap
            if (hasNewline || style.WordWrap == LabelStyle.LineBreakMode.CharacterWrap)
            {
                lines = SplitLines(text, _paint, hasNewline ? drawRect.Width : maxWidth, string.Empty);
                var width = 0f;
                for (var i = 0; i < lines.Length; i++)
                {
                    lines[i].Baseline = baseline + (float)(style.LineHeight * emHeight * i);
                    width = Math.Max(lines[i].Width, width);
                }

                drawRect = new SKRect(0, 0, width, (float)(drawRect.Height + style.LineHeight * emHeight * (lines.Length - 1)));
            }

            // Text is to long, so wrap it by words
            if (style.WordWrap == LabelStyle.LineBreakMode.WordWrap)
            {
                lines = SplitLines(text, _paint, maxWidth, " ");
                var width = 0f;
                for (var i = 0; i < lines.Length; i++)
                {
                    lines[i].Baseline = baseline + (float)(style.LineHeight * emHeight * i);
                    width = Math.Max(lines[i].Width, width);
                }

                drawRect = new SKRect(0, 0, width, (float)(drawRect.Height + style.LineHeight * emHeight * (lines.Length - 1)));
            }

            // Shorten it at beginning
            if (style.WordWrap == LabelStyle.LineBreakMode.HeadTruncation)
            {
                var result = text?[(text.Length - (int)style.MaxWidth - 2)..];
                while (result?.Length > 1 && _paint.MeasureText("..." + result) > maxWidth)
                    result = result[1..];
                text = "..." + result;
                _paint.MeasureText(text, ref rect);
                drawRect = new SKRect(0, 0, rect.Right - rect.Left, rect.Bottom - rect.Top);
            }

            // Shorten it at end
            if (style.WordWrap == LabelStyle.LineBreakMode.TailTruncation)
            {
                var result = text?[..((int)style.MaxWidth + 2)];
                while (result?.Length > 1 && _paint.MeasureText(result + "...") > maxWidth)
                    result = result[..^1];
                text = result + "...";
                _paint.MeasureText(text, ref rect);
                drawRect = new SKRect(0, 0, rect.Right - rect.Left, rect.Bottom - rect.Top);
            }

            // Shorten it in the middle
            if (style.WordWrap == LabelStyle.LineBreakMode.MiddleTruncation)
            {
                var result1 = text?[..((int)(style.MaxWidth / 2) + 1)];
                var result2 = text?[(text.Length - (int)(style.MaxWidth / 2) - 1)..];
                while (result1?.Length > 1 && result2?.Length > 1 &&
                       _paint.MeasureText(result1 + "..." + result2) > maxWidth)
                {
                    result1 = result1[..^1];
                    result2 = result2[1..];
                }

                text = result1 + "..." + result2;
                _paint.MeasureText(text, ref rect);
                drawRect = new SKRect(0, 0, rect.Right - rect.Left, rect.Bottom - rect.Top);
            }
        }

        var horizontalAlign = CalcHorizontalAlignment(style.HorizontalAlignment);
        var verticalAlign = CalcVerticalAlignment(style.VerticalAlignment);

        var offsetX = style.Offset is RelativeOffset ? drawRect.Width * style.Offset.X : style.Offset.X;
        var offsetY = style.Offset is RelativeOffset ? drawRect.Height * style.Offset.Y : style.Offset.Y;

        drawRect.Offset(
            x - drawRect.Width * horizontalAlign + (float)offsetX,
            y - drawRect.Height * verticalAlign + (float)offsetY);

        // If style has a background color, than draw background rectangle
        if (style.BackColor != null)
        {
            var backRect = drawRect;
            backRect.Inflate(3, 3);
            DrawBackground(style, backRect, target, layerOpacity);
        }

        // If style has a halo value, than draw halo text
        if (style.Halo != null)
        {
            UpdatePaint(style, layerOpacity, _paint, labelCache);
            _paint.Style = SKPaintStyle.StrokeAndFill;
            _paint.Color = style.Halo.Color.ToSkia(layerOpacity);
            _paint.StrokeWidth = (float)style.Halo.Width * 2;

            if (lines != null)
            {
                var left = drawRect.Left;
                foreach (var line in lines)
                {
                    if (style.HorizontalAlignment == LabelStyle.HorizontalAlignmentEnum.Center)
                        target.DrawText(line.Value, (float)(left + (drawRect.Width - line.Width) * 0.5), drawRect.Top + line.Baseline, _paint);
                    else if (style.HorizontalAlignment == LabelStyle.HorizontalAlignmentEnum.Right)
                        target.DrawText(line.Value, left + drawRect.Width - line.Width, drawRect.Top + line.Baseline, _paint);
                    else
                        target.DrawText(line.Value, left, drawRect.Top + line.Baseline, _paint);
                }
            }
            else
                target.DrawText(text, drawRect.Left, drawRect.Top + baseline, _paint);
        }

        UpdatePaint(style, layerOpacity, _paint, labelCache);

        if (lines != null)
        {
            var left = drawRect.Left;
            foreach (var line in lines)
            {
                if (style.HorizontalAlignment == LabelStyle.HorizontalAlignmentEnum.Center)
                    target.DrawText(line.Value, (float)(left + (drawRect.Width - line.Width) * 0.5), drawRect.Top + line.Baseline, _paint);
                else if (style.HorizontalAlignment == LabelStyle.HorizontalAlignmentEnum.Right)
                    target.DrawText(line.Value, left + drawRect.Width - line.Width, drawRect.Top + line.Baseline, _paint);
                else
                    target.DrawText(line.Value, left, drawRect.Top + line.Baseline, _paint);
            }
        }
        else
            target.DrawText(text, drawRect.Left, drawRect.Top + baseline, _paint);
    }

    private static float CalcHorizontalAlignment(LabelStyle.HorizontalAlignmentEnum horizontalAlignment)
    {
        if (horizontalAlignment == LabelStyle.HorizontalAlignmentEnum.Center) return 0.5f;
        if (horizontalAlignment == LabelStyle.HorizontalAlignmentEnum.Left) return 0f;
        if (horizontalAlignment == LabelStyle.HorizontalAlignmentEnum.Right) return 1f;
        throw new ArgumentException($"Unknown {nameof(LabelStyle.HorizontalAlignmentEnum)} type '{nameof(horizontalAlignment)}");
    }

    private static float CalcVerticalAlignment(LabelStyle.VerticalAlignmentEnum verticalAlignment)
    {
        if (verticalAlignment == LabelStyle.VerticalAlignmentEnum.Center) return 0.5f;
        if (verticalAlignment == LabelStyle.VerticalAlignmentEnum.Top) return 0f;
        if (verticalAlignment == LabelStyle.VerticalAlignmentEnum.Bottom) return 1f;
        throw new ArgumentException($"Unknown {nameof(LabelStyle.VerticalAlignmentEnum)} type '{nameof(verticalAlignment)}");
    }

    private static void DrawBackground(LabelStyle style, SKRect rect, SKCanvas target, float layerOpacity)
    {
        var color = style.BackColor?.Color?.ToSkia(layerOpacity);
        if (color.HasValue)
        {
            var rounding = style.CornerRounding;
            using var backgroundPaint = new SKPaint { Color = color.Value, IsAntialias = true };
            target.DrawRoundRect(rect, rounding, rounding, backgroundPaint);
            if (style.BorderThickness > 0 &&
                style.BorderColor != Color.Transparent)
            {
                using SKPaint borderPaint = new SKPaint
                {
                    Color = style.BorderColor.ToSkia(),
                    Style = SKPaintStyle.Stroke,
                    StrokeWidth = (float)style.BorderThickness,
                    IsAntialias = true
                };
                target.DrawRoundRect(rect, rounding, rounding, borderPaint);
            }
        }
    }

    private static void UpdatePaint(LabelStyle style, float layerOpacity, SKPaint paint, ILabelCache labelCache)
    {
        var typeface = labelCache.GetOrCreateTypeface(style.Font, CreateTypeFace);

        paint.Style = SKPaintStyle.Fill;
        paint.TextSize = (float)style.Font.Size;
        paint.Color = style.ForeColor.ToSkia(layerOpacity);
        paint.Typeface = typeface;
    }

    private class Line
    {
        public string? Value { get; set; }
        public float Width { get; set; }
        public float Baseline { get; set; }
    }

    private static Line[] SplitLines(string? text, SKPaint paint, float maxWidth, string splitCharacter)
    {
        if (text == null)
            return [];

        var spaceWidth = paint.MeasureText(" ");
        var lines = text.Split('\n');

        return lines.SelectMany(line =>
        {
            var result = new List<Line>();
            string[] words;

            if (splitCharacter == string.Empty)
            {
                words = line.ToCharArray().Select(x => x.ToString()).ToArray();
                spaceWidth = 0;
            }
            else
            {
                words = line.Split(new[] { splitCharacter }, StringSplitOptions.None);
            }

            var lineResult = new StringBuilder();
            float width = 0;
            foreach (var word in words)
            {
                var wordWidth = paint.MeasureText(word);
                var wordWithSpaceWidth = wordWidth + spaceWidth;
                var wordWithSpace = word + splitCharacter;

                if (width + wordWidth > maxWidth)
                {
                    result.Add(new Line { Value = lineResult.ToString(), Width = width });
                    lineResult = new StringBuilder(wordWithSpace);
                    width = wordWithSpaceWidth;
                }
                else
                {
                    lineResult.Append(wordWithSpace);
                    width += wordWithSpaceWidth;
                }
            }

            result.Add(new Line { Value = lineResult.ToString(), Width = width });

            return result.ToArray();
        }).ToArray();
    }

    bool IFeatureSize.NeedsFeature => true;

<<<<<<< HEAD
    double IFeatureSize.FeatureSize(IStyle style, IRenderService renderService, IFeature? feature)
=======
    double IFeatureSize.FeatureSize(IStyle style, IRenderService renderingService, IFeature? feature)
>>>>>>> 62c3ac35
    {
        if (feature == null) throw new ArgumentNullException(nameof(feature));

        if (style is LabelStyle labelStyle)
        {
<<<<<<< HEAD
            return FeatureSize(feature, labelStyle, _paint, renderService.LabelCache);
=======
            return FeatureSize(feature, labelStyle, _paint, renderingService.LabelCache);
>>>>>>> 62c3ac35
        }

        return 0;
    }

    public static double FeatureSize(IFeature feature, LabelStyle labelStyle, SKPaint paint, ILabelCache labelCache)
    {
        var text = labelStyle.GetLabelText(feature);

        if (string.IsNullOrEmpty(text))
            return 0;

        UpdatePaint(labelStyle, 1, paint, labelCache);

        var rect = new SKRect();
        paint.MeasureText(text, ref rect);

        double size = Math.Max(rect.Width, rect.Height);

        var drawRect = new SKRect(0, 0, rect.Right - rect.Left, rect.Bottom - rect.Top);

        var offset = labelStyle.Offset.CalcOffset(drawRect.Width, drawRect.Height);

        // Pythagoras for maximal distance
        var length = Math.Sqrt(offset.X * offset.X + offset.Y * offset.Y);

        // add offset to size multiplied by two because the total size increased by the offset
        size += (length * 2);

        return size;
    }
}<|MERGE_RESOLUTION|>--- conflicted
+++ resolved
@@ -382,21 +382,13 @@
 
     bool IFeatureSize.NeedsFeature => true;
 
-<<<<<<< HEAD
-    double IFeatureSize.FeatureSize(IStyle style, IRenderService renderService, IFeature? feature)
-=======
     double IFeatureSize.FeatureSize(IStyle style, IRenderService renderingService, IFeature? feature)
->>>>>>> 62c3ac35
     {
         if (feature == null) throw new ArgumentNullException(nameof(feature));
 
         if (style is LabelStyle labelStyle)
         {
-<<<<<<< HEAD
-            return FeatureSize(feature, labelStyle, _paint, renderService.LabelCache);
-=======
             return FeatureSize(feature, labelStyle, _paint, renderingService.LabelCache);
->>>>>>> 62c3ac35
         }
 
         return 0;
