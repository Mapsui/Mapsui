﻿using System;
using Mapsui.Extensions;
using Mapsui.Styles;

#pragma warning disable IDISP008 // Don't assign member with injected and created disposables

namespace Mapsui.Rendering.Skia.Cache;

public sealed class RenderCache : IRenderCache
{
    private IVectorCache? _vectorCache;

    public RenderCache(int capacity = 10000)
    {
        SymbolCache = new SymbolCache();
        VectorCache = new VectorCache(SymbolCache, capacity);
        TileCache = new TileCache();
        LabelCache = new LabelCache();
    }

    public ILabelCache LabelCache { get; set; } 

    public ISymbolCache SymbolCache { get; set; }

<<<<<<< HEAD
    public IVectorCache? VectorCache
    {
        get => _vectorCache;
        set => _vectorCache = value;
    }
=======
    public IVectorCache? VectorCache { get; set; }
>>>>>>> bb662f78

    public ITileCache TileCache { get; set; }

    public Size? GetSize(int bitmapId)
    {
        return SymbolCache.GetSize(bitmapId);
    }

    public IBitmapInfo GetOrCreate(int bitmapID)
    {
        return SymbolCache.GetOrCreate(bitmapID);
    }

    public T GetOrCreateTypeface<T>(Font font, Func<Font, T> createTypeFace) where T : class
    {
        return LabelCache.GetOrCreateTypeface(font, createTypeFace);
    }

    public T GetOrCreateLabel<T>(string? text, LabelStyle style, float opacity, Func<LabelStyle, string?, float, ILabelCache, T> createLabelAsBitmap) where T : IBitmapInfo
    {
        return LabelCache.GetOrCreateLabel(text, style, opacity, createLabelAsBitmap);
    }

    public T? GetOrCreatePaint<T, TPen>(TPen? pen, float opacity, Func<TPen?, float, T> toPaint) where T : class?
    {
        return VectorCache == null ? toPaint(pen, opacity) : VectorCache.GetOrCreatePaint(pen, opacity, toPaint);
    }

    public T? GetOrCreatePaint<T>(Brush? brush, float opacity, double rotation, Func<Brush?, float, double, ISymbolCache, T> toPaint) where T : class?
    {
        return VectorCache == null ? toPaint(brush, opacity, rotation, SymbolCache) : VectorCache.GetOrCreatePaint(brush, opacity, rotation, toPaint);
    }

    public T GetOrCreatePath<T, TParam>(TParam param, Func<TParam, T> toSkRect)
    {
        return VectorCache == null ? toSkRect(param) : VectorCache.GetOrCreatePath(param, toSkRect);
    }

    public TPath GetOrCreatePath<TPath, TFeature, TGeometry>(
        Viewport viewport,
        TFeature feature,
        TGeometry geometry,
        float lineWidth, Func<TGeometry, Viewport, float, TPath> toPath)
        where TPath : class
        where TGeometry : class
        where TFeature : class, IFeature
    {
        return VectorCache == null ? toPath(geometry, viewport, lineWidth) : VectorCache.GetOrCreatePath(viewport, feature, geometry, lineWidth, toPath);
    }

    public IBitmapInfo? GetOrCreate(MRaster raster, long currentIteration)
    {
        return TileCache.GetOrCreate(raster, currentIteration);
    }

    public void UpdateCache(long iteration)
    {
        TileCache.UpdateCache(iteration);
    }

    public void Dispose()
    {
        LabelCache.Dispose();
        SymbolCache.Dispose();
        DisposableExtension.DisposeAndNullify(ref _vectorCache);
        TileCache.Dispose();
    }
}<|MERGE_RESOLUTION|>--- conflicted
+++ resolved
@@ -21,16 +21,12 @@
     public ILabelCache LabelCache { get; set; } 
 
     public ISymbolCache SymbolCache { get; set; }
-
-<<<<<<< HEAD
+    
     public IVectorCache? VectorCache
     {
         get => _vectorCache;
         set => _vectorCache = value;
     }
-=======
-    public IVectorCache? VectorCache { get; set; }
->>>>>>> bb662f78
 
     public ITileCache TileCache { get; set; }
 
