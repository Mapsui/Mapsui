﻿using System;
using Mapsui.Cache;

namespace Mapsui.Rendering.Skia.Cache;

public sealed class VectorCache(IRenderService renderService, int capacity) : IDisposable
{
    private readonly LruCache<object, ICacheHolder> _cache = new(Math.Min(capacity, 1));

    public bool Enabled { get; set; } = true;

    public CacheTracker<TPaint> GetOrCreate<TParam, TPaint>(TParam param, Func<TParam, TPaint> toPaint)
        where TParam : notnull
        where TPaint : class
    {
        if (Enabled == false)
            return new CacheTracker<TPaint>(toPaint(param));

<<<<<<< HEAD
#pragma warning disable IDISP001 // Dispose created is cached so I cannot dispose it here
        var holder = _paintCache.GetOrCreateValue(param, f =>
=======
        var holder = _cache.GetOrCreateValue(param, f =>
>>>>>>> 181cd6a0
        {
            var paint = toPaint(f);
            return new CacheHolder<TPaint>(paint);
        });
#pragma warning restore IDISP001

        return holder?.Get<TPaint>() ?? new CacheTracker<TPaint>(toPaint(param));
    }

    public CacheTracker<TPaint> GetOrCreate<TParam, TPaint>(TParam param, Func<TParam, IRenderService, TPaint> toPaint)
        where TParam : notnull
        where TPaint : class
    {
        if (Enabled == false)
            return new CacheTracker<TPaint>(toPaint(param, renderService));

<<<<<<< HEAD
#pragma warning disable IDISP001 // Dispose created is cached so I cannot dispose it here        
        var holder = _paintCache.GetOrCreateValue(param, f =>
=======
        var holder = _cache.GetOrCreateValue(param, f =>
>>>>>>> 181cd6a0
        {
            var paint = toPaint(f, renderService);
            return new CacheHolder<TPaint>(paint);
        });
#pragma warning restore IDISP001

        return holder?.Get<TPaint>() ?? new CacheTracker<TPaint>(toPaint(param, renderService));
    }

<<<<<<< HEAD
    public CacheTracker<TPath> GetOrCreatePath<TParam, TPath>(TParam param, Func<TParam, TPath> toPath)
        where TParam : notnull
        where TPath : class
    {
        if (Enabled == false)
            return new CacheTracker<TPath>(toPath(param));

#pragma warning disable IDISP001 // Dispose created is cached so I cannot dispose it here        
        var holder = _pathParamCache.GetOrCreateValue(param, f =>
        {
            var path = toPath(f);
            return new CacheHolder<TPath>(path);
        });
#pragma warning restore IDSIP001

        return holder?.Get<TPath>() ?? new CacheTracker<TPath>(toPath(param));
    }

=======
>>>>>>> 181cd6a0
    public void Dispose()
    {
        _cache.Clear();
    }
}<|MERGE_RESOLUTION|>--- conflicted
+++ resolved
@@ -16,12 +16,7 @@
         if (Enabled == false)
             return new CacheTracker<TPaint>(toPaint(param));
 
-<<<<<<< HEAD
-#pragma warning disable IDISP001 // Dispose created is cached so I cannot dispose it here
-        var holder = _paintCache.GetOrCreateValue(param, f =>
-=======
         var holder = _cache.GetOrCreateValue(param, f =>
->>>>>>> 181cd6a0
         {
             var paint = toPaint(f);
             return new CacheHolder<TPaint>(paint);
@@ -38,42 +33,16 @@
         if (Enabled == false)
             return new CacheTracker<TPaint>(toPaint(param, renderService));
 
-<<<<<<< HEAD
-#pragma warning disable IDISP001 // Dispose created is cached so I cannot dispose it here        
-        var holder = _paintCache.GetOrCreateValue(param, f =>
-=======
         var holder = _cache.GetOrCreateValue(param, f =>
->>>>>>> 181cd6a0
         {
             var paint = toPaint(f, renderService);
             return new CacheHolder<TPaint>(paint);
         });
+        
 #pragma warning restore IDISP001
-
         return holder?.Get<TPaint>() ?? new CacheTracker<TPaint>(toPaint(param, renderService));
     }
 
-<<<<<<< HEAD
-    public CacheTracker<TPath> GetOrCreatePath<TParam, TPath>(TParam param, Func<TParam, TPath> toPath)
-        where TParam : notnull
-        where TPath : class
-    {
-        if (Enabled == false)
-            return new CacheTracker<TPath>(toPath(param));
-
-#pragma warning disable IDISP001 // Dispose created is cached so I cannot dispose it here        
-        var holder = _pathParamCache.GetOrCreateValue(param, f =>
-        {
-            var path = toPath(f);
-            return new CacheHolder<TPath>(path);
-        });
-#pragma warning restore IDSIP001
-
-        return holder?.Get<TPath>() ?? new CacheTracker<TPath>(toPath(param));
-    }
-
-=======
->>>>>>> 181cd6a0
     public void Dispose()
     {
         _cache.Clear();
