﻿using System.Reflection;
using SkiaSharp;

namespace Mapsui.Rendering.Skia.Extensions
{
    public static class SKNativeObjectExtensions
    {
        private static PropertyInfo? _disposedProperty;

        public static bool IsDisposed(this SKNativeObject? skNativeObject)
        {
            if (skNativeObject == null)
            {
                return false;
            }

            _disposedProperty ??= typeof(SKNativeObject).GetProperty("IsDisposed", BindingFlags.Instance | BindingFlags.NonPublic | BindingFlags.Public);

<<<<<<< HEAD
            return (bool)_disposedProperty!.GetValue(skNativeObject)!;
=======

            if (_disposedProperty?.GetValue(skNativeObject) is bool disposed)
            {
                return disposed;
            }

            return false;
>>>>>>> 232f41ef
        }
    }
}<|MERGE_RESOLUTION|>--- conflicted
+++ resolved
@@ -15,18 +15,12 @@
             }
 
             _disposedProperty ??= typeof(SKNativeObject).GetProperty("IsDisposed", BindingFlags.Instance | BindingFlags.NonPublic | BindingFlags.Public);
-
-<<<<<<< HEAD
-            return (bool)_disposedProperty!.GetValue(skNativeObject)!;
-=======
-
             if (_disposedProperty?.GetValue(skNativeObject) is bool disposed)
             {
                 return disposed;
             }
 
             return false;
->>>>>>> 232f41ef
         }
     }
 }