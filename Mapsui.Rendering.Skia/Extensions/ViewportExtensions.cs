--- conflicted
+++ resolved
@@ -5,11 +5,7 @@
 
 public static class ViewportExtensions
 {
-<<<<<<< HEAD
-    public static SKMatrix ToSKMatrix(this ViewportState viewport)
-=======
     public static SKMatrix ToSKMatrix(this Viewport viewport)
->>>>>>> e9089546
     {
         var mapCenterX = (float)viewport.Width * 0.5f;
         var mapCenterY = (float)viewport.Height * 0.5f;
@@ -19,11 +15,10 @@
         matrix = SKMatrix.Concat(matrix, SKMatrix.CreateScale(1, -1, 0, -mapCenterY)); // As a consequence images will be up side down :(
         if (viewport.IsRotated()) matrix = SKMatrix.Concat(matrix, SKMatrix.CreateRotationDegrees((float)-viewport.Rotation));
         matrix = SKMatrix.Concat(matrix, SKMatrix.CreateTranslation((float)-viewport.CenterX, (float)-viewport.CenterY));
-<<<<<<< HEAD
         return matrix;
     }
 
-    public static SKMatrix ToSKMatrix(this ViewportState viewport, SKMatrix priorMatrix)
+    public static SKMatrix ToSKMatrix(this Viewport viewport, SKMatrix priorMatrix)
     {      
         var userRotation = SKMatrix.CreateRotationDegrees((float)viewport.Rotation);
         var zoom = 1.0 / viewport.Resolution;
@@ -33,9 +28,7 @@
         var matrix = SKMatrix.Concat(userRotation, zoomScale);
         matrix = SKMatrix.Concat(moveToCenter, matrix);
         matrix = SKMatrix.Concat(priorMatrix, matrix);
-
-=======
->>>>>>> e9089546
+        
         return matrix;
     }
 
