﻿using Mapsui.Rendering.Skia.Functions;
using NetTopologySuite.Geometries;
using SkiaSharp;

namespace Mapsui.Rendering.Skia.Extensions;

internal static class PolygonExtensions
{
    /// <summary>
    /// Converts a Polygon into a SKPath, that is clipped to clipRect, where exterior is bigger than interior
    /// </summary>
    /// <param name="polygon">Polygon to convert</param>
<<<<<<< HEAD
    /// <returns></returns>
    public static SKPath ToSkiaPath(this Polygon polygon)
    {
        var exterior = polygon.ExteriorRing?.Coordinates;
            
        // Create path for exterior and interior parts
        var path = new SKPath();

        if (exterior == null || exterior.Length == 0)
            return path;
        
        // Draw exterior path
        path.MoveTo(exterior[0].ToSkiaPoint());

        for (var i = 1; i < exterior.Length; i++)
            path.LineTo(exterior[i].ToSkiaPoint());
        
        // Close exterior path
        path.Close();
        
        foreach (var interiorRing in polygon.InteriorRings)
        {
            // note: For Skia inner rings need to be clockwise and outer rings
            // need to be counter clockwise (if this is the other way around it also
            // seems to work)
            // this is not a requirement of the OGC polygon.

            // Reduce interior ring to parts, that are visible in clipping rectangle
            var interior = interiorRing.Coordinates;

            if (interior == null || interior.Length == 0)
                continue;

            // Draw interior paths
            path.MoveTo(interior[0].ToSkiaPoint());

            for (var i = 1; i < interior.Length; i++)
                path.LineTo(interior[i].ToSkiaPoint());
        }

        // Close interior paths
        path.Close();

        return path;
    }

    /// <summary>
    /// Converts a Polygon into a SKPath, that is clipped to clipRect, where exterior is bigger than interior
    /// </summary>
    /// <param name="polygon">Polygon to convert</param>
    /// <param name="viewportState">Viewport implementation</param>
=======
    /// <param name="viewport">The Viewport that is used for the conversions.</param>
>>>>>>> e9089546
    /// <param name="clipRect">Rectangle to clip to. All lines outside aren't drawn.</param>
    /// <param name="strokeWidth">StrokeWidth for inflating clipRect</param>
    /// <returns></returns>
    public static SKPath ToSkiaPath(this Polygon polygon, Viewport viewport, SKRect clipRect, float strokeWidth)
    {
        // Reduce exterior ring to parts, that are visible in clipping rectangle
        // Inflate clipRect, so that we could be sure, nothing of stroke is visible on screen
        var exterior = ClippingFunctions.ReducePointsToClipRect(polygon.ExteriorRing?.Coordinates, viewport, SKRect.Inflate(clipRect, strokeWidth * 2, strokeWidth * 2));

        // Create path for exterior and interior parts
        var path = new SKPath();

        if (exterior.Count == 0)
            return path;

        // Draw exterior path
        path.MoveTo(exterior[0]);

        for (var i = 1; i < exterior.Count; i++)
            path.LineTo(exterior[i]);

        // Close exterior path
        path.Close();

        foreach (var interiorRing in polygon.InteriorRings)
        {
            // note: For Skia inner rings need to be clockwise and outer rings
            // need to be counter clockwise (if this is the other way around it also
            // seems to work)
            // this is not a requirement of the OGC polygon.

            // Reduce interior ring to parts, that are visible in clipping rectangle
            var interior = ClippingFunctions.ReducePointsToClipRect(interiorRing.Coordinates, viewport, SKRect.Inflate(clipRect, strokeWidth, strokeWidth));

            if (interior.Count == 0)
                continue;

            // Draw interior paths
            path.MoveTo(interior[0]);

            for (var i = 1; i < interior.Count; i++)
                path.LineTo(interior[i]);
        }

        // Close interior paths
        path.Close();

        return path;
    }
}<|MERGE_RESOLUTION|>--- conflicted
+++ resolved
@@ -10,7 +10,6 @@
     /// Converts a Polygon into a SKPath, that is clipped to clipRect, where exterior is bigger than interior
     /// </summary>
     /// <param name="polygon">Polygon to convert</param>
-<<<<<<< HEAD
     /// <returns></returns>
     public static SKPath ToSkiaPath(this Polygon polygon)
     {
@@ -61,10 +60,7 @@
     /// Converts a Polygon into a SKPath, that is clipped to clipRect, where exterior is bigger than interior
     /// </summary>
     /// <param name="polygon">Polygon to convert</param>
-    /// <param name="viewportState">Viewport implementation</param>
-=======
     /// <param name="viewport">The Viewport that is used for the conversions.</param>
->>>>>>> e9089546
     /// <param name="clipRect">Rectangle to clip to. All lines outside aren't drawn.</param>
     /// <param name="strokeWidth">StrokeWidth for inflating clipRect</param>
     /// <returns></returns>
