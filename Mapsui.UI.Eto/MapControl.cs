using Eto.Drawing;
using Eto.Forms;
using Eto.SkiaDraw;
using Mapsui.Extensions;
using Mapsui.Manipulations;
using Mapsui.UI.Eto.Extensions;
using System;
using System.Diagnostics;

namespace Mapsui.UI.Eto;

public partial class MapControl : SkiaDrawable, IMapControl
{
    private Cursor _defaultCursor = Cursors.Default;
    private readonly TapGestureTracker _tapGestureTracker = new();
    private readonly ManipulationTracker _manipulationTracker = new();

    public MapControl()
    {
        SharedConstructor();
        _invalidate = () => RunOnUIThread(Invalidate);
        SizeChanged += (s, e) => SetViewportSize();
    }

    /// <summary>
    /// The movement allowed between a touch down and touch up in a touch gestures in device independent pixels.
    /// </summary>
    public int MaxTapGestureMovement { get; set; } = 8;
    public Cursor MoveCursor { get; set; } = Cursors.Move;
    public MouseButtons MoveButton { get; set; } = MouseButtons.Primary;
    public Keys MoveModifier { get; set; } = Keys.None;
    public MouseButtons ZoomButton { get; set; } = MouseButtons.Primary;
    public Keys ZoomModifier { get; set; } = Keys.Control;
    private double ViewportWidth => Width;
    private double ViewportHeight => Height;

    public void OpenInBrowser(string url)
    {
        Catch.TaskRun(() =>
        {
            using var process = Process.Start(new ProcessStartInfo { FileName = url, UseShellExecute = true });
        });
    }

    protected override void OnMouseDown(MouseEventArgs e)
    {
        base.OnMouseDown(e);
        if (IsHovering(e))
            return;

        SetCursorInMoveMode();
        var mouseDownPosition = e.Location.ToMapsui();
        _manipulationTracker.Restart([]); // Todo: This should not have to be empty, but the start touch.
        _tapGestureTracker.SetDownPosition(mouseDownPosition);

        if (OnWidgetPointerPressed(mouseDownPosition, GetShiftPressed()))
            return;
    }

    protected override void OnMouseMove(MouseEventArgs e)
    {
        base.OnMouseMove(e);

        var mouseMovePosition = e.Location.ToMapsui();
        var isHovering = IsHovering(e);
        if (OnWidgetPointerMoved(mouseMovePosition, !isHovering, GetShiftPressed()))
            return;
        if (isHovering)
            return;
        _manipulationTracker.Manipulate([mouseMovePosition], Map.Navigator.Pinch);
    }

    protected override void OnMouseUp(MouseEventArgs e)
    {
        base.OnMouseUp(e);
        SetCursorInDefaultMode();

        var mouseUpPosition = e.Location.ToMapsui();
        _tapGestureTracker.IfTap((p) =>
        {
            if (OnWidgetTapped(p, 1, GetShiftPressed()))
                return;
            OnInfo(CreateMapInfoEventArgs(p, p, 1));
        }, MaxTapGestureMovement * PixelDensity, mouseUpPosition);

        _manipulationTracker.Manipulate([mouseUpPosition], Map.Navigator.Pinch);
        RefreshData();
    }

    protected override void OnLoadComplete(EventArgs e)
    {
        base.OnLoadComplete(e);

        SetViewportSize();

        CanFocus = true;
    }

    protected override void OnMouseWheel(MouseEventArgs e)
    {
        base.OnMouseWheel(e);

        var mouseWheelDelta = (int)e.Delta.Height;
        var mousePosition = e.Location.ToMapsui();
        Map.Navigator.MouseWheelZoom(mouseWheelDelta, mousePosition);
    }

    protected override void OnSizeChanged(EventArgs e)
    {
        base.OnSizeChanged(e);

        SetViewportSize();
    }

    protected override void OnPaint(SKPaintEventArgs e)
    {
        if (PixelDensity <= 0)
            return;

        var canvas = e.Surface.Canvas;
        canvas.Scale(PixelDensity, PixelDensity);
        CommonDrawControl(canvas);
    }

    protected override void Dispose(bool disposing)
    {
        if (disposing)
        {
            _map?.Dispose();
        }

#pragma warning disable IDISP023 // Don't use reference types in finalizer context
        CommonDispose(disposing);
#pragma warning restore IDISP023 // Don't use reference types in finalizer context

        base.Dispose(disposing);
    }

    private double GetPixelDensity()
    {
        var center = PointToScreen(Location + Size / 2);
        return Screen.FromPoint(center).LogicalPixelSize;
    }

    private static void RunOnUIThread(Action action)
    {
        Application.Instance.AsyncInvoke(action);
    }

    private static bool IsTap(PointF currentPosition, PointF previousPosition)
    {
        return Math.Abs(PointF.Distance(currentPosition, previousPosition)) < 5;
    }

    private bool IsHovering(MouseEventArgs e)
    {
        return !(e.Buttons == MoveButton && (MoveModifier == Keys.None || e.Modifiers == MoveModifier));
    }

    private void SetCursorInMoveMode()
    {
        _defaultCursor = Cursor; // And store previous cursor to restore it later
        Cursor = MoveCursor;
    }

    private void SetCursorInDefaultMode()
    {
        Cursor = _defaultCursor;
    }

    private bool GetShiftPressed()
    {
<<<<<<< HEAD
#pragma warning disable IDISP023 // Don't use reference types in finalizer context
        CommonDispose(disposing);
#pragma warning restore IDISP023 // Don't use reference types in finalizer context

        base.Dispose(disposing);
=======
        return false; // Todo: Implement
>>>>>>> e38c2d24
    }
}<|MERGE_RESOLUTION|>--- conflicted
+++ resolved
@@ -124,11 +124,6 @@
 
     protected override void Dispose(bool disposing)
     {
-        if (disposing)
-        {
-            _map?.Dispose();
-        }
-
 #pragma warning disable IDISP023 // Don't use reference types in finalizer context
         CommonDispose(disposing);
 #pragma warning restore IDISP023 // Don't use reference types in finalizer context
@@ -170,14 +165,6 @@
 
     private bool GetShiftPressed()
     {
-<<<<<<< HEAD
-#pragma warning disable IDISP023 // Don't use reference types in finalizer context
-        CommonDispose(disposing);
-#pragma warning restore IDISP023 // Don't use reference types in finalizer context
-
-        base.Dispose(disposing);
-=======
         return false; // Todo: Implement
->>>>>>> e38c2d24
     }
 }