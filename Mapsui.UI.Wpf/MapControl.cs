using Mapsui.Extensions;
using Mapsui.Layers;
using Mapsui.UI.Utils;
using Mapsui.UI.Wpf.Extensions;
using Mapsui.Utilities;
using SkiaSharp.Views.Desktop;
using SkiaSharp.Views.WPF;
using System;
using System.Collections.Generic;
using System.Diagnostics;
using System.Windows;
using System.Windows.Controls;
using System.Windows.Input;
using System.Windows.Media;
using System.Windows.Shapes;

namespace Mapsui.UI.Wpf;

public partial class MapControl : Grid, IMapControl, IDisposable
{
    private readonly Rectangle _selectRectangle = CreateSelectRectangle();
    private MPoint? _pointerDownPosition;
    private bool _mouseDown;
    private MPoint? _previousMousePosition;
    private bool _hasBeenManipulated;
    private double _virtualRotation;
    private readonly FlingTracker _flingTracker = new();
    private MPoint? _currentMousePosition;

    /// <summary>
    /// Fling is called, when user release mouse button or lift finger while moving with a certain speed, higher than speed of swipe 
    /// </summary>
    public event EventHandler<SwipedEventArgs>? Fling;

    public MapControl()
    {
        CommonInitialize();
        Initialize();
    }

    private void Initialize()
    {
        _invalidate = () =>
        {
            if (Dispatcher.CheckAccess()) InvalidateCanvas();
            else RunOnUIThread(InvalidateCanvas);
        };

        Children.Add(SkiaCanvas);
        Children.Add(_selectRectangle);

        SkiaCanvas.PaintSurface += SKElementOnPaintSurface;

        Loaded += MapControlLoaded;
        MouseLeftButtonDown += MapControlMouseLeftButtonDown;
        MouseLeftButtonUp += MapControlMouseLeftButtonUp;

        TouchUp += MapControlTouchUp;

        MouseMove += MapControlMouseMove;
        MouseLeave += MapControlMouseLeave;
        MouseWheel += MapControlMouseWheel;

        SizeChanged += MapControlSizeChanged;

        ManipulationStarted += OnManipulationStarted;
        ManipulationDelta += OnManipulationDelta;
        ManipulationCompleted += OnManipulationCompleted;
        ManipulationInertiaStarting += OnManipulationInertiaStarting;

        IsManipulationEnabled = true;

        SkiaCanvas.Visibility = Visibility.Visible;
        RefreshGraphics();
    }

    private static Rectangle CreateSelectRectangle()
    {
        return new Rectangle
        {
            Fill = new SolidColorBrush(Colors.Red),
            Stroke = new SolidColorBrush(Colors.Black),
            StrokeThickness = 3,
            RadiusX = 0.5,
            RadiusY = 0.5,
            StrokeDashArray = [3.0],
            Opacity = 0.3,
            VerticalAlignment = VerticalAlignment.Top,
            HorizontalAlignment = HorizontalAlignment.Left,
            Visibility = Visibility.Collapsed
        };
    }

    private SKElement SkiaCanvas { get; } = CreateSkiaRenderElement();

    private static SKElement CreateSkiaRenderElement()
    {
        return new SKElement
        {
            VerticalAlignment = VerticalAlignment.Stretch,
            HorizontalAlignment = HorizontalAlignment.Stretch
        };
    }

    [Obsolete("Use Info and ILayerFeatureInfo")]
    public event EventHandler<FeatureInfoEventArgs>? FeatureInfo; // todo: Remove and add sample for alternative

    internal void InvalidateCanvas()
    {
        SkiaCanvas.InvalidateVisual();
    }

    private void MapControlLoaded(object sender, RoutedEventArgs e)
    {
        SetViewportSize();

        Focusable = true;
    }

    private void MapControlMouseWheel(object sender, MouseWheelEventArgs e)
    {
        var mouseWheelDelta = e.Delta;
        _currentMousePosition = e.GetPosition(this).ToMapsui();
        Map.Navigator.MouseWheelZoom(mouseWheelDelta, _currentMousePosition);
    }

    private void MapControlSizeChanged(object sender, SizeChangedEventArgs e)
    {
        Clip = new RectangleGeometry { Rect = new Rect(0, 0, ActualWidth, ActualHeight) };
        SetViewportSize();
    }

    private void MapControlMouseLeave(object sender, MouseEventArgs e)
    {
        _previousMousePosition = null;
        ReleaseMouseCapture();
    }

    private void RunOnUIThread(Action action)
    {
        if (!Dispatcher.CheckAccess())
        {
            Dispatcher.BeginInvoke(action);
        }
        else
        {
            action();
        }
    }

    private void MapControlMouseLeftButtonDown(object sender, MouseButtonEventArgs e)
    {
        _pointerDownPosition = e.GetPosition(this).ToMapsui();

        if (HandleWidgetPointerDown(_pointerDownPosition, true, e.ClickCount, ShiftPressed))
            return;

        _previousMousePosition = _pointerDownPosition;
        _mouseDown = true;
        _flingTracker.Clear();
        CaptureMouse();
    }

    private static bool IsInBoxZoomMode()
    {
        return Keyboard.IsKeyDown(Key.LeftCtrl) || Keyboard.IsKeyDown(Key.RightCtrl);
    }

    private void MapControlMouseLeftButtonUp(object sender, MouseButtonEventArgs e)
    {
        var mousePosition = e.GetPosition(this).ToMapsui();
        if (HandleWidgetPointerUp(mousePosition, _pointerDownPosition, true, e.ClickCount, ShiftPressed))
            return;

        if (_previousMousePosition != null)
        {
            if (IsInBoxZoomMode())
            {
                var previous = Map.Navigator.Viewport.ScreenToWorld(_previousMousePosition.X, _previousMousePosition.Y);
                var current = Map.Navigator.Viewport.ScreenToWorld(mousePosition.X, mousePosition.Y);
                ZoomToBox(previous, current);
            }
            else if (_pointerDownPosition != null && IsClick(mousePosition, _pointerDownPosition))
            {
#pragma warning disable CS0612 // Type or member is obsolete
                HandleFeatureInfo(e);
#pragma warning restore CS0612 // Type or member is obsolete
                OnInfo(CreateMapInfoEventArgs(mousePosition, _pointerDownPosition, e.ClickCount));
            }
        }

        RefreshData();
        _mouseDown = false;

        double velocityX;
        double velocityY;

        (velocityX, velocityY) = _flingTracker.CalcVelocity(1, DateTime.Now.Ticks);

        if (Math.Abs(velocityX) > 200 || Math.Abs(velocityY) > 200)
        {
            // This was the last finger on screen, so this is a fling
            e.Handled = OnFlinged(velocityX, velocityY);
        }
        _flingTracker.RemoveId(1);

        _previousMousePosition = new MPoint();
        ReleaseMouseCapture();
    }

    /// <summary>
    /// Called, when mouse/finger/pen flinged over map
    /// </summary>
    /// <param name="velocityX">Velocity in x direction in pixel/second</param>
    /// <param name="velocityY">Velocity in y direction in pixel/second</param>
    private bool OnFlinged(double velocityX, double velocityY)
    {
        var args = new SwipedEventArgs(velocityX, velocityY);

        Fling?.Invoke(this, args);

        if (args.Handled)
            return true;

        Map.Navigator.Fling(velocityX, velocityY, 1000);

        return true;
    }

    private static bool IsClick(MPoint currentPosition, MPoint previousPosition)
    {
        return
            Math.Abs(currentPosition.X - previousPosition.X) < SystemParameters.MinimumHorizontalDragDistance &&
            Math.Abs(currentPosition.Y - previousPosition.Y) < SystemParameters.MinimumVerticalDragDistance;
    }

    private void MapControlTouchUp(object? sender, TouchEventArgs e)
    {
        if (!_hasBeenManipulated)
        {
            var touchPosition = e.GetTouchPoint(this).Position.ToMapsui();
            // todo: Pass the touchDown position. It needs to be set at touch down.

            // todo: Figure out how to do a number of taps for WPF
            OnInfo(CreateMapInfoEventArgs(touchPosition, touchPosition, 1));
        }
    }

    public void OpenBrowser(string url)
    {
        Process.Start(new ProcessStartInfo
        {
            FileName = url,
            // The default for this has changed in .net core, you have to explicitly set if to true for it to work.
            UseShellExecute = true
        });
    }

    [Obsolete]
    private void HandleFeatureInfo(MouseButtonEventArgs e)
    {
        if (FeatureInfo == null) return; // don't fetch if you the call back is not set.

        if (_pointerDownPosition == e.GetPosition(this).ToMapsui())
            foreach (var layer in Map.Layers)
            {
                // ReSharper disable once SuspiciousTypeConversion.Global
                (layer as IFeatureInfo)?.GetFeatureInfo(Map.Navigator.Viewport, _pointerDownPosition.X, _pointerDownPosition.Y,
                    OnFeatureInfo);
            }

    }

    private void OnFeatureInfo(IDictionary<string, IEnumerable<IFeature>> features)
    {
        FeatureInfo?.Invoke(this, new FeatureInfoEventArgs { FeatureInfo = features });
    }

    private void MapControlMouseMove(object sender, MouseEventArgs e)
    {
        if (HandleWidgetPointerMove(e.GetPosition(this).ToMapsui(), e.LeftButton == MouseButtonState.Pressed, 0, ShiftPressed))
            return;

        if (IsInBoxZoomMode())
        {
            DrawRectangle(e.GetPosition(this));
            return;
        }

        _currentMousePosition = e.GetPosition(this).ToMapsui();

        if (_mouseDown)
        {
            if (_previousMousePosition == null)
            {
                // Usually MapControlMouseLeftButton down initializes _previousMousePosition but in some
                // situations it can be null. So far I could only reproduce this in debug mode when putting
                // a breakpoint and continuing.
                return;
            }

            _flingTracker.AddEvent(1, _currentMousePosition, DateTime.Now.Ticks);
            Map.Navigator.Drag(_currentMousePosition, _previousMousePosition);
            _previousMousePosition = _currentMousePosition;
        }
    }

    public void ZoomToBox(MPoint beginPoint, MPoint endPoint)
    {
        var box = new MRect(beginPoint.X, beginPoint.Y, endPoint.X, endPoint.Y);
        Map.Navigator.ZoomToBox(box, duration: 300); ;
        ClearBBoxDrawing();
    }

    private void ClearBBoxDrawing()
    {
        RunOnUIThread(() => _selectRectangle.Visibility = Visibility.Collapsed);
    }

    private void DrawRectangle(Point newPos)
    {
        if (_mouseDown)
        {
            if (_previousMousePosition == null) return; // can happen during debug

            var from = _previousMousePosition;
            var to = newPos;

            if (from.X > to.X)
            {
                var temp = from;
                from.X = to.X;
                to.X = temp.X;
            }

            if (from.Y > to.Y)
            {
                var temp = from;
                from.Y = to.Y;
                to.Y = temp.Y;
            }

            _selectRectangle.Width = to.X - from.X;
            _selectRectangle.Height = to.Y - from.Y;
            _selectRectangle.Margin = new Thickness(from.X, from.Y, 0, 0);
            _selectRectangle.Visibility = Visibility.Visible;
        }
    }

    private double ViewportWidth => ActualWidth;
    private double ViewportHeight => ActualHeight;

    private static void OnManipulationInertiaStarting(object? sender, ManipulationInertiaStartingEventArgs e)
    {
        e.TranslationBehavior.DesiredDeceleration = 25 * 96.0 / (1000.0 * 1000.0);
    }

    private void OnManipulationStarted(object? sender, ManipulationStartedEventArgs e)
    {
        _hasBeenManipulated = false;
        _virtualRotation = Map.Navigator.Viewport.Rotation;
    }

    private void OnManipulationDelta(object? sender, ManipulationDeltaEventArgs e)
    {
        var translation = e.DeltaManipulation.Translation;
        var center = e.ManipulationOrigin.ToMapsui().Offset(translation.X, translation.Y);
        var radius = GetDeltaScale(e.DeltaManipulation.Scale);
        var angle = e.DeltaManipulation.Rotation;
        var previousCenter = e.ManipulationOrigin.ToMapsui();
        var previousRadius = 1f;
        var prevAngle = 0f;

        _hasBeenManipulated |= Math.Abs(e.DeltaManipulation.Translation.X) > SystemParameters.MinimumHorizontalDragDistance
                 || Math.Abs(e.DeltaManipulation.Translation.Y) > SystemParameters.MinimumVerticalDragDistance;

        double rotationDelta = 0;

        if (Map.Navigator.RotationLock == false)
        {
            _virtualRotation += angle - prevAngle;

            rotationDelta = RotationCalculations.CalculateRotationDeltaWithSnapping(
                _virtualRotation, Map.Navigator.Viewport.Rotation, _unSnapRotationDegrees, _reSnapRotationDegrees);
        }

        Map.Navigator.Pinch(center, previousCenter, radius / previousRadius, rotationDelta);
        e.Handled = true;
    }

    private double GetDeltaScale(Vector scale)
    {
        if (Map.Navigator.ZoomLock) return 1;
        var deltaScale = (scale.X + scale.Y) / 2;
        if (Math.Abs(deltaScale) < Constants.Epsilon)
            return 1; // If there is no scaling the deltaScale will be 0.0 in Windows Phone (while it is 1.0 in wpf)
        if (!(Math.Abs(deltaScale - 1d) > Constants.Epsilon)) return 1;
        return deltaScale;
    }

    private void OnManipulationCompleted(object? sender, ManipulationCompletedEventArgs e)
    {
        Refresh();
    }

    private void SKElementOnPaintSurface(object? sender, SKPaintSurfaceEventArgs args)
    {
        if (PixelDensity <= 0)
            return;

        var canvas = args.Surface.Canvas;

        canvas.Scale(PixelDensity, PixelDensity);

        CommonDrawControl(canvas);
    }

<<<<<<< HEAD
    private float GetPixelDensity()
=======
    private void PaintWpf()
    {
        CommonDrawControl(WpfCanvas);
    }

    private double GetPixelDensity()
>>>>>>> 28932fee
    {
        var presentationSource = PresentationSource.FromVisual(this) 
            ?? throw new Exception("PresentationSource is null");
        var compositionTarget = presentationSource.CompositionTarget 
            ?? throw new Exception("CompositionTarget is null");
        var matrix = compositionTarget.TransformToDevice;

        var dpiX = matrix.M11;
        var dpiY = matrix.M22;

        if (dpiX != dpiY) throw new ArgumentException();

        return dpiX;
    }

    protected virtual void Dispose(bool disposing)
    {
        if (disposing)
        {
            _map?.Dispose();
        }

        CommonDispose(disposing);
    }

    public void Dispose()
    {
        Dispose(true);
        GC.SuppressFinalize(this);
    }

    public static bool ShiftPressed => Keyboard.IsKeyDown(Key.LeftShift) || Keyboard.IsKeyDown(Key.RightShift);
}<|MERGE_RESOLUTION|>--- conflicted
+++ resolved
@@ -415,16 +415,7 @@
         CommonDrawControl(canvas);
     }
 
-<<<<<<< HEAD
-    private float GetPixelDensity()
-=======
-    private void PaintWpf()
-    {
-        CommonDrawControl(WpfCanvas);
-    }
-
     private double GetPixelDensity()
->>>>>>> 28932fee
     {
         var presentationSource = PresentationSource.FromVisual(this) 
             ?? throw new Exception("PresentationSource is null");
