using Mapsui.Extensions;
using Mapsui.Layers;
using Mapsui.UI.Utils;
using Mapsui.UI.Wpf.Extensions;
using Mapsui.Utilities;
using SkiaSharp.Views.Desktop;
using SkiaSharp.Views.WPF;
using System;
using System.Collections.Generic;
using System.Diagnostics;
using System.Windows;
using System.Windows.Controls;
using System.Windows.Input;
using System.Windows.Media;
using System.Windows.Shapes;

namespace Mapsui.UI.Wpf;

public partial class MapControl : Grid, IMapControl, IDisposable
{
    private readonly Rectangle _selectRectangle = CreateSelectRectangle();
    private MPoint? _pointerDownPosition;
    private bool _mouseDown;
    private MPoint? _previousMousePosition;
    private bool _hasBeenManipulated;
    private double _virtualRotation;
    private readonly FlingTracker _flingTracker = new();
    private MPoint? _currentMousePosition;

    /// <summary>
    /// Fling is called, when user release mouse button or lift finger while moving with a certain speed, higher than speed of swipe 
    /// </summary>
    public event EventHandler<SwipedEventArgs>? Fling;

    public MapControl()
    {
        CommonInitialize();
        Initialize();
    }

    private void Initialize()
    {
        _invalidate = () =>
        {
            if (Dispatcher.CheckAccess()) InvalidateCanvas();
            else RunOnUIThread(InvalidateCanvas);
        };

        Children.Add(SkiaCanvas);
        Children.Add(_selectRectangle);

        SkiaCanvas.PaintSurface += SKElementOnPaintSurface;

        Loaded += MapControlLoaded;
        MouseLeftButtonDown += MapControlMouseLeftButtonDown;
        MouseLeftButtonUp += MapControlMouseLeftButtonUp;

        TouchUp += MapControlTouchUp;

        MouseMove += MapControlMouseMove;
        MouseLeave += MapControlMouseLeave;
        MouseWheel += MapControlMouseWheel;

        SizeChanged += MapControlSizeChanged;

        ManipulationStarted += OnManipulationStarted;
        ManipulationDelta += OnManipulationDelta;
        ManipulationCompleted += OnManipulationCompleted;
        ManipulationInertiaStarting += OnManipulationInertiaStarting;

        IsManipulationEnabled = true;

        SkiaCanvas.Visibility = Visibility.Visible;
        RefreshGraphics();
    }

    private static Rectangle CreateSelectRectangle()
    {
        return new Rectangle
        {
            Fill = new SolidColorBrush(Colors.Red),
            Stroke = new SolidColorBrush(Colors.Black),
            StrokeThickness = 3,
            RadiusX = 0.5,
            RadiusY = 0.5,
            StrokeDashArray = [3.0],
            Opacity = 0.3,
            VerticalAlignment = VerticalAlignment.Top,
            HorizontalAlignment = HorizontalAlignment.Left,
            Visibility = Visibility.Collapsed
        };
    }

    private SKElement SkiaCanvas { get; } = CreateSkiaRenderElement();

    private static SKElement CreateSkiaRenderElement()
    {
        return new SKElement
        {
            VerticalAlignment = VerticalAlignment.Stretch,
            HorizontalAlignment = HorizontalAlignment.Stretch
        };
    }

    [Obsolete("Use Info and ILayerFeatureInfo", true)]
    public event EventHandler<FeatureInfoEventArgs>? FeatureInfo; // todo: Remove and add sample for alternative

    internal void InvalidateCanvas()
    {
        SkiaCanvas.InvalidateVisual();
    }

    private void MapControlLoaded(object sender, RoutedEventArgs e)
    {
        SetViewportSize();

        Focusable = true;
    }

    private void MapControlMouseWheel(object sender, MouseWheelEventArgs e)
    {
        var mouseWheelDelta = e.Delta;
        _currentMousePosition = e.GetPosition(this).ToMapsui();
        Map.Navigator.MouseWheelZoom(mouseWheelDelta, _currentMousePosition);
    }

    private void MapControlSizeChanged(object sender, SizeChangedEventArgs e)
    {
        Clip = new RectangleGeometry { Rect = new Rect(0, 0, ActualWidth, ActualHeight) };
        SetViewportSize();
    }

    private void MapControlMouseLeave(object sender, MouseEventArgs e)
    {
        _previousMousePosition = null;
        ReleaseMouseCapture();
    }

    private void RunOnUIThread(Action action)
    {
        if (!Dispatcher.CheckAccess())
        {
            Dispatcher.BeginInvoke(action);
        }
        else
        {
            action();
        }
    }

    private void MapControlMouseLeftButtonDown(object sender, MouseButtonEventArgs e)
    {
        _pointerDownPosition = e.GetPosition(this).ToMapsui();

        if (HandleWidgetPointerDown(_pointerDownPosition, true, e.ClickCount, ShiftPressed))
            return;

        _previousMousePosition = _pointerDownPosition;
        _mouseDown = true;
        _flingTracker.Clear();
        CaptureMouse();
    }

    private static bool IsInBoxZoomMode()
    {
        return Keyboard.IsKeyDown(Key.LeftCtrl) || Keyboard.IsKeyDown(Key.RightCtrl);
    }

    private void MapControlMouseLeftButtonUp(object sender, MouseButtonEventArgs e)
    {
        var mousePosition = e.GetPosition(this).ToMapsui();
<<<<<<< HEAD
        if (HandleTouched(mousePosition, true, e.ClickCount, ShiftPressed))
        {
            _mouseDown = false;
=======
        if (HandleWidgetPointerUp(mousePosition, _pointerDownPosition, true, e.ClickCount, ShiftPressed))
>>>>>>> 9ad0af3d
            return;
        }

        if (_previousMousePosition != null)
        {
            if (IsInBoxZoomMode())
            {
                var previous = Map.Navigator.Viewport.ScreenToWorld(_previousMousePosition.X, _previousMousePosition.Y);
                var current = Map.Navigator.Viewport.ScreenToWorld(mousePosition.X, mousePosition.Y);
                ZoomToBox(previous, current);
            }
            else if (_pointerDownPosition != null && IsClick(mousePosition, _pointerDownPosition))
            {
                OnInfo(CreateMapInfoEventArgs(mousePosition, _pointerDownPosition, e.ClickCount));
            }
        }

        RefreshData();
        _mouseDown = false;

        double velocityX;
        double velocityY;

        (velocityX, velocityY) = _flingTracker.CalcVelocity(1, DateTime.Now.Ticks);

        if (Math.Abs(velocityX) > 200 || Math.Abs(velocityY) > 200)
        {
            // This was the last finger on screen, so this is a fling
            e.Handled = OnFlinged(velocityX, velocityY);
        }
        _flingTracker.RemoveId(1);

        _previousMousePosition = new MPoint();
        ReleaseMouseCapture();
    }

    /// <summary>
    /// Called, when mouse/finger/pen flinged over map
    /// </summary>
    /// <param name="velocityX">Velocity in x direction in pixel/second</param>
    /// <param name="velocityY">Velocity in y direction in pixel/second</param>
    private bool OnFlinged(double velocityX, double velocityY)
    {
        var args = new SwipedEventArgs(velocityX, velocityY);

        Fling?.Invoke(this, args);

        if (args.Handled)
            return true;

        Map.Navigator.Fling(velocityX, velocityY, 1000);

        return true;
    }

    private static bool IsClick(MPoint currentPosition, MPoint previousPosition)
    {
        return
            Math.Abs(currentPosition.X - previousPosition.X) < SystemParameters.MinimumHorizontalDragDistance &&
            Math.Abs(currentPosition.Y - previousPosition.Y) < SystemParameters.MinimumVerticalDragDistance;
    }

    private void MapControlTouchUp(object? sender, TouchEventArgs e)
    {
        if (!_hasBeenManipulated)
        {
            var touchPosition = e.GetTouchPoint(this).Position.ToMapsui();
            // todo: Pass the touchDown position. It needs to be set at touch down.

            // todo: Figure out how to do a number of taps for WPF
            OnInfo(CreateMapInfoEventArgs(touchPosition, touchPosition, 1));
        }
    }

    public void OpenBrowser(string url)
    {
        Process.Start(new ProcessStartInfo
        {
            FileName = url,
            // The default for this has changed in .net core, you have to explicitly set if to true for it to work.
            UseShellExecute = true
        });
    }

    private void MapControlMouseMove(object sender, MouseEventArgs e)
    {
        if (HandleWidgetPointerMove(e.GetPosition(this).ToMapsui(), e.LeftButton == MouseButtonState.Pressed, 0, ShiftPressed))
            return;

        if (IsInBoxZoomMode())
        {
            DrawRectangle(e.GetPosition(this));
            return;
        }

        _currentMousePosition = e.GetPosition(this).ToMapsui();

        if (_mouseDown)
        {
            if (_previousMousePosition == null)
            {
                // Usually MapControlMouseLeftButton down initializes _previousMousePosition but in some
                // situations it can be null. So far I could only reproduce this in debug mode when putting
                // a breakpoint and continuing.
                return;
            }

            _flingTracker.AddEvent(1, _currentMousePosition, DateTime.Now.Ticks);
            Map.Navigator.Drag(_currentMousePosition, _previousMousePosition);
            _previousMousePosition = _currentMousePosition;
        }
    }

    public void ZoomToBox(MPoint beginPoint, MPoint endPoint)
    {
        var box = new MRect(beginPoint.X, beginPoint.Y, endPoint.X, endPoint.Y);
        Map.Navigator.ZoomToBox(box, duration: 300); ;
        ClearBBoxDrawing();
    }

    private void ClearBBoxDrawing()
    {
        RunOnUIThread(() => _selectRectangle.Visibility = Visibility.Collapsed);
    }

    private void DrawRectangle(Point newPos)
    {
        if (_mouseDown)
        {
            if (_previousMousePosition == null) return; // can happen during debug

            var from = _previousMousePosition;
            var to = newPos;

            if (from.X > to.X)
            {
                var temp = from;
                from.X = to.X;
                to.X = temp.X;
            }

            if (from.Y > to.Y)
            {
                var temp = from;
                from.Y = to.Y;
                to.Y = temp.Y;
            }

            _selectRectangle.Width = to.X - from.X;
            _selectRectangle.Height = to.Y - from.Y;
            _selectRectangle.Margin = new Thickness(from.X, from.Y, 0, 0);
            _selectRectangle.Visibility = Visibility.Visible;
        }
    }

    private double ViewportWidth => ActualWidth;
    private double ViewportHeight => ActualHeight;

    private static void OnManipulationInertiaStarting(object? sender, ManipulationInertiaStartingEventArgs e)
    {
        e.TranslationBehavior.DesiredDeceleration = 25 * 96.0 / (1000.0 * 1000.0);
    }

    private void OnManipulationStarted(object? sender, ManipulationStartedEventArgs e)
    {
        _hasBeenManipulated = false;
        _virtualRotation = Map.Navigator.Viewport.Rotation;
    }

    private void OnManipulationDelta(object? sender, ManipulationDeltaEventArgs e)
    {
        var translation = e.DeltaManipulation.Translation;
        var center = e.ManipulationOrigin.ToMapsui().Offset(translation.X, translation.Y);
        var radius = GetDeltaScale(e.DeltaManipulation.Scale);
        var angle = e.DeltaManipulation.Rotation;
        var previousCenter = e.ManipulationOrigin.ToMapsui();
        var previousRadius = 1f;
        var prevAngle = 0f;

        _hasBeenManipulated |= Math.Abs(e.DeltaManipulation.Translation.X) > SystemParameters.MinimumHorizontalDragDistance
                 || Math.Abs(e.DeltaManipulation.Translation.Y) > SystemParameters.MinimumVerticalDragDistance;

        double rotationDelta = 0;

        if (Map.Navigator.RotationLock == false)
        {
            _virtualRotation += angle - prevAngle;

            rotationDelta = RotationCalculations.CalculateRotationDeltaWithSnapping(
                _virtualRotation, Map.Navigator.Viewport.Rotation, _unSnapRotationDegrees, _reSnapRotationDegrees);
        }

        Map.Navigator.Pinch(center, previousCenter, radius / previousRadius, rotationDelta);
        e.Handled = true;
    }

    private double GetDeltaScale(Vector scale)
    {
        if (Map.Navigator.ZoomLock) return 1;
        var deltaScale = (scale.X + scale.Y) / 2;
        if (Math.Abs(deltaScale) < Constants.Epsilon)
            return 1; // If there is no scaling the deltaScale will be 0.0 in Windows Phone (while it is 1.0 in wpf)
        if (!(Math.Abs(deltaScale - 1d) > Constants.Epsilon)) return 1;
        return deltaScale;
    }

    private void OnManipulationCompleted(object? sender, ManipulationCompletedEventArgs e)
    {
        Refresh();
    }

    private void SKElementOnPaintSurface(object? sender, SKPaintSurfaceEventArgs args)
    {
        if (PixelDensity <= 0)
            return;

        var canvas = args.Surface.Canvas;

        canvas.Scale(PixelDensity, PixelDensity);

        CommonDrawControl(canvas);
    }

    private double GetPixelDensity()
    {
        var presentationSource = PresentationSource.FromVisual(this) 
            ?? throw new Exception("PresentationSource is null");
        var compositionTarget = presentationSource.CompositionTarget 
            ?? throw new Exception("CompositionTarget is null");
        var matrix = compositionTarget.TransformToDevice;

        var dpiX = matrix.M11;
        var dpiY = matrix.M22;

        if (dpiX != dpiY) throw new ArgumentException();

        return dpiX;
    }

    protected virtual void Dispose(bool disposing)
    {
        if (disposing)
        {
            _map?.Dispose();
        }

        CommonDispose(disposing);
    }

    public void Dispose()
    {
        Dispose(true);
        GC.SuppressFinalize(this);
    }

    public static bool ShiftPressed => Keyboard.IsKeyDown(Key.LeftShift) || Keyboard.IsKeyDown(Key.RightShift);
}<|MERGE_RESOLUTION|>--- conflicted
+++ resolved
@@ -169,13 +169,11 @@
     private void MapControlMouseLeftButtonUp(object sender, MouseButtonEventArgs e)
     {
         var mousePosition = e.GetPosition(this).ToMapsui();
-<<<<<<< HEAD
-        if (HandleTouched(mousePosition, true, e.ClickCount, ShiftPressed))
+
+        if (HandleWidgetPointerUp(mousePosition, _pointerDownPosition, true, e.ClickCount, ShiftPressed))
         {
             _mouseDown = false;
-=======
-        if (HandleWidgetPointerUp(mousePosition, _pointerDownPosition, true, e.ClickCount, ShiftPressed))
->>>>>>> 9ad0af3d
+
             return;
         }
 
