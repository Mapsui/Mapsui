﻿<Project Sdk="Microsoft.NET.Sdk.WindowsDesktop">

  <PropertyGroup>
    <TargetFrameworks>netcoreapp3.1;net48</TargetFrameworks>
    <UseWpf>true</UseWpf>
  </PropertyGroup>

  <ItemGroup>
<<<<<<< HEAD
    <PackageReference Include="BruTile" Version="4.0.0" />
    <PackageReference Include="SkiaSharp" Version="2.88.0-preview.152" />
    <PackageReference Include="SkiaSharp.Views.WPF" Version="2.88.0-preview.152" />
=======
    <PackageReference Include="SkiaSharp" Version="2.80.2" />
    <PackageReference Include="SkiaSharp.Views.WPF" Version="2.80.2" />
>>>>>>> 8cd62ea4
  </ItemGroup>

  <ItemGroup>
    <ProjectReference Include="..\Mapsui.Rendering.Skia\Mapsui.Rendering.Skia.csproj" />
    <ProjectReference Include="..\Mapsui\Mapsui.csproj" />
  </ItemGroup>

  <Import Project="..\Mapsui.UI.Shared\Mapsui.UI.Shared.projitems" Label="Shared" />

</Project><|MERGE_RESOLUTION|>--- conflicted
+++ resolved
@@ -6,14 +6,11 @@
   </PropertyGroup>
 
   <ItemGroup>
-<<<<<<< HEAD
     <PackageReference Include="BruTile" Version="4.0.0" />
     <PackageReference Include="SkiaSharp" Version="2.88.0-preview.152" />
     <PackageReference Include="SkiaSharp.Views.WPF" Version="2.88.0-preview.152" />
-=======
     <PackageReference Include="SkiaSharp" Version="2.80.2" />
     <PackageReference Include="SkiaSharp.Views.WPF" Version="2.80.2" />
->>>>>>> 8cd62ea4
   </ItemGroup>
 
   <ItemGroup>
