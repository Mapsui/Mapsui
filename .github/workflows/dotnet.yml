--- conflicted
+++ resolved
@@ -199,18 +199,14 @@
     #- name: uno-check fix
     #  run: uno-check --fix --non-interactive
     - name: Restore dependencies (dotnet)
-<<<<<<< HEAD
       run: dotnet restore Mapsui.sln  
-=======
-      run: dotnet restore Mapsui.NoMsBuild.slnf  
-    # dotnet format whitespace
+    # dotnet format whitespace & style
     - name: check whitespace formatting
       run: |
-        dotnet format whitespace  Mapsui.sln --verbosity normal --verify-no-changes
-        dotnet format style  Mapsui.sln --verbosity normal --verify-no-changes
+        dotnet format whitespace Mapsui.sln --verbosity normal --verify-no-changes
+        dotnet format style Mapsui.sln --verbosity normal --verify-no-changes
         # The analyzers still have errors be we are close to fixing all of them
         # dotnet format  analyzers  Mapsui.sln --verbosity normal --verify-no-changes
->>>>>>> 14af6e0e
     # Test Build
     - name: Mapsui.Nts.Tests
       run: dotnet build --no-restore --configuration Debug Tests/Mapsui.Nts.Tests/Mapsui.Nts.Tests.csproj
