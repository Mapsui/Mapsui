name: Build

on:
  push:
    branches: [ master ]
  pull_request:
    branches: [ '**' ]
  # Allows you to run this workflow manually from the Actions tab
  workflow_dispatch:

jobs:

  linuxBuild:      
    runs-on: ubuntu-latest
    steps:
    - uses: actions/checkout@v3
      with:
        fetch-depth: 0
    # Cache Nugets
    - uses: actions/cache@v3
      with:
        path: ~/.nuget/packages     
        key: ${{ runner.os }}-nuget14-${{ hashFiles('Directory.Packages.props') }}
        restore-keys: |
            ${{ runner.os }}-nuget14-
    - name: Setup NuGet.exe for use with actions
      uses: NuGet/setup-nuget@v1.1.1      
      with:
        nuget-version: latest    
    # .Net 7 update     
    - name: Setup .NET 7 SDK
      uses: actions/setup-dotnet@v3
      with:
         dotnet-version: |
           7.0.x
         include-prerelease: false
    - name: install android wasm-tools wasm-tools-net6
      run: dotnet workload install android wasm-tools wasm-tools-net6    
    - name: Restore dependencies Mapsui.Linux
      run: dotnet restore Mapsui.Linux.slnf       
    # Samples Build     
    - name: Mapsui.Samples.Avalonia
      run: dotnet build --no-restore --configuration Debug Samples/Mapsui.Samples.Avalonia/Mapsui.Samples.Avalonia.csproj    
    - name: Build Mapsui.Samples.Droid
      run: dotnet build --no-restore --configuration Debug Samples/Mapsui.Samples.Droid/Mapsui.Samples.Droid.csproj                       
    # Samples Forms    
    - name: Build Mapsui.Samples.Forms.Shared
      run: dotnet build --no-restore --configuration Debug Samples/Mapsui.Samples.Forms/Mapsui.Samples.Forms.Shared/Mapsui.Samples.Forms.Shared.csproj        
    # Samples Uno    
    - name: Mapsui.Samples.Uno.Skia.Gtk
      run: dotnet build --no-restore --configuration Debug Samples/Mapsui.Samples.Uno/Mapsui.Samples.Uno.Skia.Gtk/Mapsui.Samples.Uno.Skia.Gtk.csproj
    - name: Mapsui.Samples.Uno.Skia.Linux.FrameBuffer
      run: dotnet build --no-restore --configuration Debug Samples/Mapsui.Samples.Uno/Mapsui.Samples.Uno.Skia.Linux.FrameBuffer/Mapsui.Samples.Uno.Skia.Linux.FrameBuffer.csproj    
    # Samples Uno WinUI    
    - name: Mapsui.Samples.Uno.WinUI.Skia.Gtk
      run: dotnet build --no-restore --configuration Debug Samples/Mapsui.Samples.Uno.WinUI/Mapsui.Samples.Uno.WinUI.Skia.Gtk/Mapsui.Samples.Uno.WinUI.Skia.Gtk.csproj    
    # Build Tests      
    # tests that depend on skia seem not work because of missing dependencies on linux.
    #- name: Build Mapsui.Rendering.Skia.Tests
    #  run: dotnet build --no-restore --configuration Debug Tests/Mapsui.Rendering.Skia.Tests/Mapsui.Rendering.Skia.Tests.csproj
    - name: Build Mapsui.Tests
      run: dotnet build --no-restore --configuration Debug Tests/Mapsui.Tests/Mapsui.Tests.csproj    
    # Run Tests   
    #- name: Run Mapsui.Rendering.Skia.Tests
    #  run: dotnet test Tests/Mapsui.Rendering.Skia.Tests/bin/Debug/net6.0/Mapsui.Rendering.Skia.Tests.dll    
    - name: Run Mapsui.Tests
      run: dotnet test Tests/Mapsui.Tests/bin/Debug/net6.0/Mapsui.Tests.dll
    # Release Build
    - name: Build Linux packages
      run: dotnet pack /p:RestorePackages=true /p:Configuration=Release /p:Version=$(git describe --tags) Mapsui.Linux.slnf --output Artifacts
    - name: Upload packages
      uses: actions/upload-artifact@v3
      with:
        name: nupkg.linux
        path: Artifacts/*.nupkg

  macBuildLegacy:  
    # macos-latest is currently macos-13
    runs-on: macos-12
    steps:
    - uses: actions/checkout@v3
      with:
        fetch-depth: 0
    # Cache Nugets
    - uses: actions/cache@v3
      with:
        path: ~/.nuget/packages     
        key: ${{ runner.os }}-nuget14-${{ hashFiles('Directory.Packages.props') }}
        restore-keys: |
            ${{ runner.os }}-nuget14-
    - name: Setup NuGet.exe for use with actions
      uses: NuGet/setup-nuget@v1.1.1      
      with:
        nuget-version: latest
    # .Net 7 update     
    - name: Setup .NET 7 SDK
      uses: actions/setup-dotnet@v3
      with:
         dotnet-version: |
           7.0.x
         include-prerelease: false
    - name: Setup Xcode version 14.2
      uses: maxim-lobanov/setup-xcode@v1.5.1
      with:
        xcode-version: '14.2'
    # macos image needs Visual Studio for Mac installed
    - name: Restore dependencies Legacy
      run: nuget restore Mapsui.Mac.Legacy.sln                          
    # Samples Forms    
    - name: Build Mapsui.Samples.Forms.Shared
      run: dotnet build --no-restore --configuration Debug Samples/Mapsui.Samples.Forms/Mapsui.Samples.Forms.Shared/Mapsui.Samples.Forms.Shared.csproj    
    - name: Build Mapsui.Samples.Forms.Android
      run: msbuild -p:RestorePackages=false -p:Configuration=Debug Samples/Mapsui.Samples.Forms/Mapsui.Samples.Forms.Android/Mapsui.Samples.Forms.Android.csproj     
    - name: Build Mapsui.Samples.Forms.iOS
      run: msbuild -p:RestorePackages=false -p:Configuration=Debug Samples/Mapsui.Samples.Forms/Mapsui.Samples.Forms.iOS/Mapsui.Samples.Forms.iOS.csproj         
    # Builds that need XCode 14.0
    # This works on Real Mac Devices but not on Github Actions, disable it for now (this is run on the Windows build)
    - name: Setup Xcode version 14.0
      uses: maxim-lobanov/setup-xcode@v1.5.1
      with:
        xcode-version: '14.0'
    - name: Build Mapsui.Samples.Forms.Mac
      run: msbuild -p:RestorePackages=false -p:Configuration=Debug Samples/Mapsui.Samples.Forms/Mapsui.Samples.Forms.Mac/Mapsui.Samples.Forms.Mac.csproj        
    # Release Build
    - name: Build Mapsui.UI.Forms
      run: msbuild /t:Pack /p:RestorePackages=false /p:Configuration=Release Mapsui.UI.Forms/Mapsui.UI.Forms.csproj /p:PackageOutputPath="../Artifacts" -p:PackageVersion=$(git describe --tags)
    - name: Upload packages
      uses: actions/upload-artifact@v3
      with:
        name: nupkg.mac
        path: Artifacts/*.nupkg   

  macBuild:  
    # macos-latest is currently macos-13
    runs-on: macos-13
    steps:
    - uses: actions/checkout@v3
      with:
        fetch-depth: 0
    # Cache Nugets
    - uses: actions/cache@v3
      with:
        path: ~/.nuget/packages     
        key: ${{ runner.os }}-nuget13-${{ hashFiles('Directory.Packages.props') }}
        restore-keys: |
            ${{ runner.os }}-nuget13-
    - name: Setup NuGet.exe for use with actions
      uses: NuGet/setup-nuget@v1.1.1      
      with:
        nuget-version: latest
    - name: Setup Xcode version 14.3
      uses: maxim-lobanov/setup-xcode@v1.5.1
      with:
        xcode-version: '14.3' 
    - name: Setup .NET 6 SDK
      uses: actions/setup-dotnet@v3
      with:
         dotnet-version: |
           6.0.x
         include-prerelease: false
    # .Net 7 update     
    - name: Setup .NET 7 SDK
      uses: actions/setup-dotnet@v3
      with:
         dotnet-version: |
           7.0.x
         include-prerelease: false
    - name: install maui macos android ios maccatalyst wasm-tools wasm-tools-net6
      run: dotnet workload install maui macos android ios maccatalyst wasm-tools wasm-tools-net6
    # macos image needs Visual Studio for Mac installed
    #- name: Restore dependencies Legacy
    #  run: nuget restore Mapsui.Mac.Legacy.sln   
    - name: Restore dependencies Mapsui.Mac
      run: dotnet restore Mapsui.Mac.slnf       
    # Samples Build               
    - name: Mapsui.Samples.Avalonia
      run: dotnet build --no-restore --configuration Debug Samples/Mapsui.Samples.Avalonia/Mapsui.Samples.Avalonia.csproj
    - name: Build Mapsui.Samples.Droid
      run: dotnet build --no-restore --configuration Debug Samples/Mapsui.Samples.Droid/Mapsui.Samples.Droid.csproj                       
    # Samples Forms    
    - name: Build Mapsui.Samples.Forms.Shared
      run: dotnet build --no-restore --configuration Debug Samples/Mapsui.Samples.Forms/Mapsui.Samples.Forms.Shared/Mapsui.Samples.Forms.Shared.csproj    
    #- name: Build Mapsui.Samples.Forms.Android
    #  run: msbuild -p:RestorePackages=false -p:Configuration=Debug Samples/Mapsui.Samples.Forms/Mapsui.Samples.Forms.Android/Mapsui.Samples.Forms.Android.csproj     
    #- name: Build Mapsui.Samples.Forms.iOS
    #  run: msbuild -p:RestorePackages=false -p:Configuration=Debug Samples/Mapsui.Samples.Forms/Mapsui.Samples.Forms.iOS/Mapsui.Samples.Forms.iOS.csproj         
    - name: Build Mapsui.Samples.iOS
      run: dotnet build --no-restore --configuration Debug -r iossimulator-x64 --self-contained Samples/Mapsui.Samples.iOS/Mapsui.Samples.iOS.csproj
    # Samples Uno
    - name: Mapsui.Samples.Uno.Mobile
      run: dotnet build --no-restore --configuration Debug Samples/Mapsui.Samples.Uno/Mapsui.Samples.Uno.Mobile/Mapsui.Samples.Uno.Mobile.csproj
    #- name: Mapsui.Samples.Uno.Skia.Gtk
    #  run: dotnet build --no-restore --configuration Debug Samples/Mapsui.Samples.Uno/Mapsui.Samples.Uno.Skia.Gtk/Mapsui.Samples.Uno.Skia.Gtk.csproj
    #- name: Mapsui.Samples.Uno.Skia.Linux.FrameBuffer
    #  run: dotnet build --no-restore --configuration Debug Samples/Mapsui.Samples.Uno/Mapsui.Samples.Uno.Skia.Linux.FrameBuffer/Mapsui.Samples.Uno.Skia.Linux.FrameBuffer.csproj
    #- name: Mapsui.Samples.Uno.Skia.Tizen
    #  run: dotnet build --no-restore --configuration Debug Samples/Mapsui.Samples.Uno/Mapsui.Samples.Uno.Skia.Tizen/Mapsui.Samples.Uno.Skia.Tizen.csproj
    #- name: Mapsui.Samples.Uno.Skia.Wpf
    #  run: dotnet build --no-restore --configuration Debug Samples/Mapsui.Samples.Uno/Mapsui.Samples.Uno.Skia.Wpf/Mapsui.Samples.Uno.Skia.Wpf.csproj
    #- name: Mapsui.Samples.Uno.UWP
    #  run: msbuild -p:RestorePackages=false -p:Configuration=Debug Samples/Mapsui.Samples.Uno/Mapsui.Samples.Uno.UWP/Mapsui.Samples.Uno.UWP.csproj
    #- name: Mapsui.Samples.Uno.Wasm
    #  run: dotnet build --no-restore --configuration Debug Samples/Mapsui.Samples.Uno/Mapsui.Samples.Uno.Wasm/Mapsui.Samples.Uno.Wasm.csproj
    # Samples Uno WinUI
    - name: Mapsui.Samples.Uno.WinUI.Mobile
      run: dotnet build --no-restore --configuration Debug Samples/Mapsui.Samples.Uno.WinUI/Mapsui.Samples.Uno.WinUI.Mobile/Mapsui.Samples.Uno.WinUI.Mobile.csproj
    #- name: Mapsui.Samples.Uno.WinUI.Skia.Gtk
    #  run: dotnet build --no-restore --configuration Debug Samples/Mapsui.Samples.Uno.WinUI/Mapsui.Samples.Uno.WinUI.Skia.Gtk/Mapsui.Samples.Uno.WinUI.Skia.Gtk.csproj
    #- name: Mapsui.Samples.Uno.WinUI.Skia.Linux.FrameBuffer
    #  run: dotnet build --no-restore --configuration Debug Samples/Mapsui.Samples.Uno.WinUI/Mapsui.Samples.Uno.WinUI.Skia.Linux.FrameBuffer/Mapsui.Samples.Uno.WinUI.Skia.Linux.FrameBuffer.csproj
    #- name: Mapsui.Samples.Uno.WinUI.Skia.WPF
    #  run: dotnet build --no-restore --configuration Debug Samples/Mapsui.Samples.Uno.WinUI/Mapsui.Samples.Uno.WinUI.Skia.WPF/Mapsui.Samples.Uno.WinUI.Skia.WPF.csproj
    #- name: Mapsui.Samples.Uno.WinUI.Wasm
    #  run: dotnet build --no-restore --configuration Debug Samples/Mapsui.Samples.Uno.WinUI/Mapsui.Samples.Uno.WinUI.Wasm/Mapsui.Samples.Uno.WinUI.Wasm.csproj
    #- name: Mapsui.Samples.Uno.WinUI.Windows
    #  run: dotnet build --no-restore --configuration Debug  /p:Platform=x64 Samples/Mapsui.Samples.Uno.WinUI/Mapsui.Samples.Uno.WinUI.Windows/Mapsui.Samples.Uno.WinUI.Windows.csproj
    # Builds that need XCode 14.0
    # This works on Real Mac Devices but not on Github Actions, disable it for now (this is run on the Windows build)
    #- name: Setup Xcode version 14.0
    #  uses: maxim-lobanov/setup-xcode@v1.5.1
    #  with:
    #    xcode-version: '14.0'
    #- name: Build Mapsui.Samples.Forms.Mac
    #  run: msbuild -p:RestorePackages=false -p:Configuration=Debug Samples/Mapsui.Samples.Forms/Mapsui.Samples.Forms.Mac/Mapsui.Samples.Forms.Mac.csproj        
    # Test Build    
    - name: Build Mapsui.Rendering.Skia.Tests
      run: dotnet build --no-restore --configuration Debug Tests/Mapsui.Rendering.Skia.Tests/Mapsui.Rendering.Skia.Tests.csproj
    - name: Build Mapsui.Tests
      run: dotnet build --no-restore --configuration Debug Tests/Mapsui.Tests/Mapsui.Tests.csproj    
    # Run Tests   
    - name: Run Mapsui.Rendering.Skia.Tests
      run: dotnet test Tests/Mapsui.Rendering.Skia.Tests/bin/Debug/net6.0/Mapsui.Rendering.Skia.Tests.dll    
    - name: Run Mapsui.Tests
      run: dotnet test Tests/Mapsui.Tests/bin/Debug/net6.0/Mapsui.Tests.dll
    # Release Build
    - name: Build Mapsui
      run: dotnet pack --no-restore --configuration Release Mapsui/Mapsui.csproj -o Artifacts -p:PackageVersion=$(git describe --tags)
    - name: Build Mapsui.Rendering.Skia
      run: dotnet pack --no-restore --configuration Release Mapsui.Rendering.Skia/Mapsui.Rendering.Skia.csproj -o Artifacts -p:PackageVersion=$(git describe --tags)
    - name: Build Mapsui.Tiling
      run: dotnet pack --no-restore --configuration Release Mapsui.Tiling/Mapsui.Tiling.csproj -o Artifacts -p:PackageVersion=$(git describe --tags)
    - name: Build Mapsui.Nts
      run: dotnet pack --no-restore --configuration Release Mapsui.Nts/Mapsui.Nts.csproj -o Artifacts -p:PackageVersion=$(git describe --tags)
    - name: Build Mapsui.ArcGIS
      run: dotnet pack --no-restore --configuration Release Mapsui.ArcGIS/Mapsui.ArcGIS.csproj -o Artifacts -p:PackageVersion=$(git describe --tags)
    - name: Build Mapsui.Extensions
      run: dotnet pack --no-restore --configuration Release Mapsui.Extensions/Mapsui.Extensions.csproj -o Artifacts -p:PackageVersion=$(git describe --tags)
    - name: Build Mapsui.UI.Android
      run: dotnet pack --no-restore --configuration Release Mapsui.UI.Android/Mapsui.UI.Android.csproj -o Artifacts -p:PackageVersion=$(git describe --tags)
    - name: Build Mapsui.UI.iOS
      run: dotnet pack --no-restore --configuration Release Mapsui.UI.iOS/Mapsui.UI.iOS.csproj -o Artifacts -p:PackageVersion=$(git describe --tags)
   # run: msbuild -p:RestorePackages=false -p:Configuration=Debug Samples/Mapsui.Samples.Forms/Mapsui.Samples.Forms.iOS/Mapsui.Samples.Forms.iOS.csproj   
   # - name: Build Mapsui.UI.Forms
   #   run: msbuild /t:Pack /p:RestorePackages=false /p:Configuration=Release Mapsui.UI.Forms/Mapsui.UI.Forms.csproj /p:PackageOutputPath="../Artifacts" -p:PackageVersion=$(git describe --tags)
    - name: Upload packages
      uses: actions/upload-artifact@v3
      with:
        name: nupkg.mac
        path: Artifacts/*.nupkg     
  
  winBuild:
    runs-on: windows-latest
    steps:
    - uses: actions/checkout@v3
      with:
        fetch-depth: 0
    # Cache Nugets
    - uses: actions/cache@v3
      with:
        path: |
          ~/.nuget/packages/Microsoft*
          ~/.nuget/packages/SkiaSharp* 
          ~/.nuget/packages/System*
          ~/.nuget/packages/Xamarin*
        key: ${{ runner.os }}-nuget14-${{ hashFiles('Directory.Packages.props') }}
        restore-keys: |
<<<<<<< HEAD
            ${{ runner.os }}-nuget14-
    # .Net 7 already installed on Github Actions      
    #- name: Setup .NET Core SDK
    #  uses: actions/setup-dotnet@v3
    #  with:
    #     dotnet-version: |
    #       7.0.100
    #     include-prerelease: false
=======
            ${{ runner.os }}-nuget13-
    # .Net 7 update     
    - name: Setup .NET 7 SDK
      uses: actions/setup-dotnet@v3
      with:
         dotnet-version: |
           7.0.x
         include-prerelease: false
>>>>>>> 51436f16
    - name: Setup NuGet.exe for use with actions
      uses: NuGet/setup-nuget@v1.1.1
      with:
        nuget-version: latest
    - name: setup-msbuild
      uses: microsoft/setup-msbuild@v1.1
      with:
        vs-prerelease: true
    - name: install maui macos android ios maccatalyst wasm-tools wasm-tools-net6
      run: dotnet workload install maui macos android ios maccatalyst wasm-tools wasm-tools-net6
    - name: Restore dependencies
      run: nuget restore Mapsui.sln     
    # Test Build
    - name: Mapsui.Nts.Tests
      run: dotnet build --no-restore --configuration Debug Tests/Mapsui.Nts.Tests/Mapsui.Nts.Tests.csproj
    - name: Mapsui.Rendering.Skia.Tests
      run: dotnet build --no-restore --configuration Debug Tests/Mapsui.Rendering.Skia.Tests/Mapsui.Rendering.Skia.Tests.csproj
    - name: Mapsui.Tests
      run: dotnet build --no-restore --configuration Debug Tests/Mapsui.Tests/Mapsui.Tests.csproj
    - name: Mapsui.UI.Forms.Tests
      run: dotnet build --no-restore --configuration Debug Mapsui.UI.Forms.Tests\Mapsui.UI.Forms.Tests.csproj
    # Test Run
    - name: Run Mapsui.Nts.Tests
      run: dotnet test Tests/Mapsui.Nts.Tests/bin/Debug/net6.0/Mapsui.Nts.Tests.dll
    - name: Run Mapsui.Rendering.Skia.Tests
      uses: nick-fields/retry@v2.8.3
      with:
        timeout_minutes: 10
        max_attempts: 3        
        command: dotnet test Tests/Mapsui.Rendering.Skia.Tests/bin/Debug/net6.0/Mapsui.Rendering.Skia.Tests.dll    
    - name: Run Mapsui.Tests
      run: dotnet test Tests/Mapsui.Tests/bin/Debug/net6.0/Mapsui.Tests.dll
    - name: Run Mapsui.UI.Forms.Tests
      run: dotnet test Mapsui.UI.Forms.Tests/bin/Debug/net6.0-windows10.0.19041.0/Mapsui.UI.Forms.Tests.dll
    # Release Build
    - name: Build nuget packages
      run: Scripts\buildpack $(git describe --tags)
    - name: Cleanup
      run: git clean -fx -d -e Artifacts
    # Change Project References to nuget package references in samples    
    - name: nuget ProjectReferences to PackageReferences
      shell: pwsh
      run: |
        ./Scripts/SamplesMapsuiNugetReferences.ps1 $(git describe --tags)       
    - name: Restore dependencies
      run: nuget restore Mapsui.sln      
    # Samples Build 
    - name: Mapsui.Samples.Avalonia
      run: dotnet build --no-restore --configuration Debug Samples/Mapsui.Samples.Avalonia/Mapsui.Samples.Avalonia.csproj
    - name: Mapsui.Samples.Blazor
      run: dotnet build --no-restore --configuration Debug Samples/Mapsui.Samples.Blazor/Mapsui.Samples.Blazor.csproj
    - name: Mapsui.Samples.Droid
      run: dotnet build --no-restore --configuration Debug Samples/Mapsui.Samples.Droid/Mapsui.Samples.Droid.csproj
    - name: Mapsui.Samples.Eto
      run: dotnet build --no-restore --configuration Debug Samples/Mapsui.Samples.Eto/Mapsui.Samples.Eto.csproj
    - name: Mapsui.Samples.iOS
      run: dotnet build --no-restore --configuration Debug Samples/Mapsui.Samples.iOS/Mapsui.Samples.iOS.csproj
    - name: Mapsui.Samples.Maui
      run: dotnet build --no-restore --configuration Debug Samples/Mapsui.Samples.Maui/Mapsui.Samples.Maui.csproj
    - name: Mapsui.Samples.Maui.MapView
      run: dotnet build --no-restore --configuration Debug Samples/Mapsui.Samples.Maui.MapView/Mapsui.Samples.Maui.MapView.csproj
    - name: Mapsui.Samples.WinUI
      run: msbuild -p:RestorePackages=false -p:Configuration=Debug -p:Platform=x86 Samples\Mapsui.Samples.WinUI\Mapsui.Samples.WinUI\Mapsui.Samples.WinUI.csproj
    - name: Mapsui.Samples.Wpf
      run: dotnet build --no-restore --configuration Debug Samples/Mapsui.Samples.Wpf/Mapsui.Samples.Wpf.csproj
    - name: Mapsui.Samples.Wpf.Editing    
      run: dotnet build --no-restore --configuration Debug Samples/Mapsui.Samples.Wpf.Editing/Mapsui.Samples.Wpf.Editing.csproj    
    # Samples Forms
    - name: Mapsui.Samples.Forms.Android
      run: msbuild -p:RestorePackages=false -p:Configuration=Debug Samples/Mapsui.Samples.Forms/Mapsui.Samples.Forms.Android/Mapsui.Samples.Forms.Android.csproj
    - name: Mapsui.Samples.Forms.iOS
      run: msbuild -p:RestorePackages=false -p:Configuration=Debug Samples/Mapsui.Samples.Forms/Mapsui.Samples.Forms.iOS/Mapsui.Samples.Forms.iOS.csproj
    - name: Mapsui.Samples.Forms.Mac
      run: msbuild -p:RestorePackages=false -p:Configuration=Debug Samples/Mapsui.Samples.Forms/Mapsui.Samples.Forms.Mac/Mapsui.Samples.Forms.Mac.csproj
    - name: Mapsui.Samples.Forms.UWP
      run: msbuild -p:RestorePackages=false -p:Configuration=Debug Samples/Mapsui.Samples.Forms/Mapsui.Samples.Forms.UWP/Mapsui.Samples.Forms.UWP.csproj
    - name: Mapsui.Samples.Forms.WPF
      run: msbuild -p:RestorePackages=false -p:Configuration=Debug Samples/Mapsui.Samples.Forms/Mapsui.Samples.Forms.WPF/Mapsui.Samples.Forms.WPF.csproj
    # Samples Uno
    - name: Mapsui.Samples.Uno.Mobile
      run: dotnet build --no-restore --configuration Debug Samples/Mapsui.Samples.Uno/Mapsui.Samples.Uno.Mobile/Mapsui.Samples.Uno.Mobile.csproj
    - name: Mapsui.Samples.Uno.Skia.Gtk
      run: dotnet build --no-restore --configuration Debug Samples/Mapsui.Samples.Uno/Mapsui.Samples.Uno.Skia.Gtk/Mapsui.Samples.Uno.Skia.Gtk.csproj
    - name: Mapsui.Samples.Uno.Skia.Linux.FrameBuffer
      run: dotnet build --no-restore --configuration Debug Samples/Mapsui.Samples.Uno/Mapsui.Samples.Uno.Skia.Linux.FrameBuffer/Mapsui.Samples.Uno.Skia.Linux.FrameBuffer.csproj
    - name: Mapsui.Samples.Uno.Skia.Tizen
      run: dotnet build --no-restore --configuration Debug Samples/Mapsui.Samples.Uno/Mapsui.Samples.Uno.Skia.Tizen/Mapsui.Samples.Uno.Skia.Tizen.csproj
    - name: Mapsui.Samples.Uno.Skia.Wpf
      run: dotnet build --no-restore --configuration Debug Samples/Mapsui.Samples.Uno/Mapsui.Samples.Uno.Skia.Wpf/Mapsui.Samples.Uno.Skia.Wpf.csproj
    - name: Mapsui.Samples.Uno.UWP
      run: msbuild -p:RestorePackages=false -p:Configuration=Debug Samples/Mapsui.Samples.Uno/Mapsui.Samples.Uno.UWP/Mapsui.Samples.Uno.UWP.csproj
    - name: Mapsui.Samples.Uno.Wasm
      run: dotnet build --no-restore --configuration Debug Samples\Mapsui.Samples.Uno\Mapsui.Samples.Uno.Wasm\Mapsui.Samples.Uno.Wasm.csproj
    # Samples Uno WinUI
    - name: Mapsui.Samples.Uno.WinUI.Mobile
      run: dotnet build --no-restore --configuration Debug Samples\Mapsui.Samples.Uno.WinUI\Mapsui.Samples.Uno.WinUI.Mobile\Mapsui.Samples.Uno.WinUI.Mobile.csproj
    - name: Mapsui.Samples.Uno.WinUI.Skia.Gtk
      run: dotnet build --no-restore --configuration Debug Samples\Mapsui.Samples.Uno.WinUI\Mapsui.Samples.Uno.WinUI.Skia.Gtk\Mapsui.Samples.Uno.WinUI.Skia.Gtk.csproj
    #- name: Mapsui.Samples.Uno.WinUI.Skia.Linux.FrameBuffer
    #  run: dotnet build --no-restore --configuration Debug Samples\Mapsui.Samples.Uno.WinUI\Mapsui.Samples.Uno.WinUI.Skia.Linux.FrameBuffer\Mapsui.Samples.Uno.WinUI.Skia.Linux.FrameBuffer.csproj
    #- name: Mapsui.Samples.Uno.WinUI.Skia.WPF
    #  run: dotnet build --no-restore --configuration Debug Samples\Mapsui.Samples.Uno.WinUI\Mapsui.Samples.Uno.WinUI.Skia.WPF\Mapsui.Samples.Uno.WinUI.Skia.WPF.csproj
    - name: Mapsui.Samples.Uno.WinUI.Wasm
      run: dotnet build --no-restore --configuration Debug Samples\Mapsui.Samples.Uno.WinUI\Mapsui.Samples.Uno.WinUI.Wasm\Mapsui.Samples.Uno.WinUI.Wasm.csproj
    - name: Mapsui.Samples.Uno.WinUI.Windows
    # run: dotnet build --no-restore --configuration Debug /p:Platform=x64 Samples\Mapsui.Samples.Uno.WinUI\Mapsui.Samples.Uno.WinUI.Windows\Mapsui.Samples.Uno.WinUI.Windows.csproj
    # woraround for https://github.com/unoplatform/uno/issues/12013
      run: msbuild -p:RestorePackages=false -p:Configuration=Debug -p:Platform=x64 Samples\Mapsui.Samples.Uno.WinUI\Mapsui.Samples.Uno.WinUI.Windows\Mapsui.Samples.Uno.WinUI.Windows.csproj
    
    # Publishing  
    - name: Upload packages
      uses: actions/upload-artifact@v3
      with:
        name: nupkg.win
        path: Artifacts/*.nupkg  <|MERGE_RESOLUTION|>--- conflicted
+++ resolved
@@ -274,17 +274,7 @@
           ~/.nuget/packages/Xamarin*
         key: ${{ runner.os }}-nuget14-${{ hashFiles('Directory.Packages.props') }}
         restore-keys: |
-<<<<<<< HEAD
             ${{ runner.os }}-nuget14-
-    # .Net 7 already installed on Github Actions      
-    #- name: Setup .NET Core SDK
-    #  uses: actions/setup-dotnet@v3
-    #  with:
-    #     dotnet-version: |
-    #       7.0.100
-    #     include-prerelease: false
-=======
-            ${{ runner.os }}-nuget13-
     # .Net 7 update     
     - name: Setup .NET 7 SDK
       uses: actions/setup-dotnet@v3
@@ -292,7 +282,6 @@
          dotnet-version: |
            7.0.x
          include-prerelease: false
->>>>>>> 51436f16
     - name: Setup NuGet.exe for use with actions
       uses: NuGet/setup-nuget@v1.1.1
       with:
