--- conflicted
+++ resolved
@@ -34,18 +34,13 @@
          dotnet-version: | 
            5.0.x
            6.0.x
-<<<<<<< HEAD
-         include-prerelease: true
-    - name: install maui
-      run: dotnet workload install maui
-=======
+         include-prerelease: true    
     - name: install maui
       run: dotnet workload install maui
     - name: install maui-check
       run: dotnet tool install -g Redth.Net.Maui.Check
     - name: run maui-check
       run: maui-check --fix --non-interactive --skip vswin --skip edgewebview2 --skip androidemulator --skip dotnetworkloads-6.0.100 --skip dotnet --skip dotnet-workload-dedup --skip dotnetsentinel --skip xcode     
->>>>>>> 33d1397f
     - name: Restore dependencies
       run: nuget restore Mapsui.Mac.sln
     - name: Build Mapsui
