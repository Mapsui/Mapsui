--- conflicted
+++ resolved
@@ -106,25 +106,20 @@
       run: msbuild /p:RestorePackages=false /p:Configuration=Release Mapsui.UI.iOS/Mapsui.UI.iOS.csproj
     - name: Build Mapsui.UI.Forms
       run: msbuild /p:RestorePackages=false /p:Configuration=Release Mapsui.UI.Forms/Mapsui.UI.Forms.csproj
-<<<<<<< HEAD
     - name: Build Mapsui.UI.Maui
       run: msbuild /p:RestorePackages=false /p:Configuration=Release Mapsui.UI.Maui/Mapsui.UI.Maui.csproj
-=======
     - name: Build Mapsui.UI.Avalonia
       run: msbuild /p:RestorePackages=false /p:Configuration=Release Mapsui.UI.Avalonia/Mapsui.UI.Avalonia.csproj
     - name: Build Mapsui.UI.Uno
       run: msbuild /p:RestorePackages=false /p:Configuration=Release Mapsui.UI.Uno/Mapsui.UI.Uno.csproj
     - name: Build Mapsui.UI.WinUI
       run: msbuild /p:RestorePackages=false /p:Configuration=Release Mapsui.UI.WinUI/Mapsui.UI.WinUI.csproj
->>>>>>> 7f67c5fc
     - name: Generate nuget package (Mapsui)
       run: nuget pack NuSpec/Mapsui.nuspec -Version $(git describe --tags) -outputdirectory Artifacts
     - name: Generate nuget package (Mapsui.Forms)
       run: nuget pack NuSpec/Mapsui.Forms.nuspec -Version $(git describe --tags) -outputdirectory Artifacts
-<<<<<<< HEAD
     - name: Generate nuget package (Mapsui.Maui)
       run: nuget pack NuSpec/Mapsui.Maui.nuspec -Version $(git describe --tags) -outputdirectory Artifacts
-=======
     - name: Generate nuget package (Mapsui.Wpf)
       run: nuget pack NuSpec/Mapsui.Wpf.nuspec -Version $(git describe --tags) -outputdirectory Artifacts
     - name: Generate nuget package (Mapsui.Uwp)
@@ -137,7 +132,6 @@
       run: nuget pack NuSpec/Mapsui.Uno.nuspec -Version $(git describe --tags) -outputdirectory Artifacts
     - name: Generate nuget package (Mapsui.WinUI)
       run: nuget pack NuSpec/Mapsui.WinUI.nuspec -Version $(git describe --tags) -outputdirectory Artifacts
->>>>>>> 7f67c5fc
     - name: Upload packages
       uses: actions/upload-artifact@v2
       with:
