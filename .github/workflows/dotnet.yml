name: Build

on:
  push:
    branches: [ main ]
  pull_request:
    branches: [ '**' ]
  # Allows you to run this workflow manually from the Actions tab
  workflow_dispatch:

jobs:

  linuxBuild:      
    runs-on: ubuntu-latest
    steps:
      # Workaround to provide additional free space.
      #   https://github.com/actions/virtual-environments/issues/2840
    - name: Clear space            
      run: |
          sudo rm -rf /opt/ghc
          sudo rm -rf "/usr/local/share/boost"
          sudo rm -rf "$AGENT_TOOLSDIRECTORY"
    - name: Free Disk Space (Ubuntu)
      uses: jlumbroso/free-disk-space@main
      with:
        # this might remove tools that are actually needed,
        # if set to "true" but frees about 6 GB
        tool-cache: false
        
        # all of these default to true, but feel free to set to
        # "false" if necessary for your workflow
        android: false
        dotnet: false
        haskell: true
        large-packages: true
        docker-images: true
        swap-storage: false
    - uses: actions/checkout@v4
      with:
        fetch-depth: 0              
        filter: tree:0    
    # Cache Nugets
    - uses: actions/cache@v4
      with:
        path: |
           ~/.nuget/packages/*
           !/.nuget/packages/Mapsui*    
<<<<<<< HEAD
        key: ${{ runner.os }}-nuget22-${{ hashFiles('Directory.Packages.props') }}
        restore-keys: |
            ${{ runner.os }}-nuget22-
=======
        key: ${{ runner.os }}-nuget20-${{ hashFiles('Directory.Packages.props') }}
        restore-keys: |
            ${{ runner.os }}-nuget20-
>>>>>>> 37c6450f
    - name: Setup NuGet.exe for use with actions
      uses: NuGet/setup-nuget@v2  
      with:
        nuget-version: latest    
    - name: Setup .NET 9 SDK
      uses: actions/setup-dotnet@v4
      with:
         dotnet-version: |
           9.0.x     
    # Open JDK
    - name: Install Open JDK 11
      uses: actions/setup-java@v4
      with:
        distribution: 'microsoft'
        java-version: '11'
    # Android SDK Install
    - name: Set up Android SDK
      uses: android-actions/setup-android@v3
      with:
         cmdline-tools-version: '8512546'
    - name: Install workloads android wasm-tools wasm-tools-net8 maui-android
      run: dotnet workload install android wasm-tools wasm-tools-net8 maui-android
    - name: Install Uno Check
      run: dotnet tool install -g Uno.Check
    - name: Uno Check
      run: uno-check -v --ci --non-interactive --fix --skip androidemulator
    - name: Restore dependencies
      run: dotnet restore Mapsui.Linux.slnf
    - name: Build Mapsui.Linux.slnf
      run: dotnet build --no-restore --configuration Debug Mapsui.Linux.slnf
   # Run Tests
    - name: Run Mapsui.Tests
      run: dotnet test Tests/Mapsui.Tests/bin/Debug/net9.0/Mapsui.Tests.dll --blame-hang-timeout:60s
    - name: Run Mapsui.Nts.Tests
      run: dotnet test Tests/Mapsui.Nts.Tests/bin/Debug/net9.0/Mapsui.Nts.Tests.dll --blame-hang-timeout:60s
    - name: Run Mapsui.Rendering.Skia.Tests
      run: dotnet test Tests/Mapsui.Rendering.Skia.Tests/bin/Debug/net9.0/Mapsui.Rendering.Skia.Tests.dll --blame-hang-timeout:60s
    # Release Build
    - name: Build Linux packages
      run: dotnet pack /p:RestorePackages=true /p:Configuration=Release /p:Version=$(git describe --tags) Mapsui.Linux.slnf --output Artifacts
    - name: Upload packages
      uses: actions/upload-artifact@v4
      with:
        name: nupkg.linux
        path: Artifacts/*.nupkg
  
  macBuild:  
    # macos-15 is currently macos-13
    runs-on: macos-15
    steps:
    - uses: actions/checkout@v4
      with:
        fetch-depth: 0              
        filter: tree:0
    # Cache Nugets
    - uses: actions/cache@v4
      with:
        path: |
           ~/.nuget/packages/*
           !/.nuget/packages/Mapsui*
<<<<<<< HEAD
        key: ${{ runner.os }}-nuget22-${{ hashFiles('Directory.Packages.props') }}
        restore-keys: |
            ${{ runner.os }}-nuget22-
=======
        key: ${{ runner.os }}-nuget20-${{ hashFiles('Directory.Packages.props') }}
        restore-keys: |
            ${{ runner.os }}-nuget20-
>>>>>>> 37c6450f
    - name: Setup NuGet.exe for use with actions
      uses: NuGet/setup-nuget@v2   
      with:
        nuget-version: latest
    - name: Set up Xcode 16
      uses: maxim-lobanov/setup-xcode@v1
      with:
        xcode-version: '16'          
    # .Net 9 update     
    - name: Setup .NET 9 SDK
      uses: actions/setup-dotnet@v4
      with:
         dotnet-version: |
           9.0.x
    - name: install workloads maui macos android ios maccatalyst wasm-tools wasm-tools-net8
      run: dotnet workload install maui macos android ios maccatalyst wasm-tools wasm-tools-net8
    - name: install Uno.Check 1.26.1
      run: dotnet tool install --global Uno.Check --version 1.26.1
    - name: install Android SDK 34
      run: uno-check -v --ci --non-interactive --fix --target android --skip androidemulator  
    - name: Install newest Uno Check
      run: dotnet tool update -g uno.check
    - name: Uno Check
      run: uno-check -v --ci --non-interactive --fix --skip xcode --skip androidemulator    
    - name: Restore dependencies Mapsui.Mac
      run: dotnet restore Mapsui.Mac.slnf       
    # Build        
    - name: Build Samples and Tests
      run: dotnet build --no-restore --configuration Debug Mapsui.Mac.slnf   
    # Run Tests   
    - name: Run Mapsui.Tests
      run: dotnet test Tests/Mapsui.Tests/bin/Debug/net9.0/Mapsui.Tests.dll --blame-hang-timeout:60s
    - name: Run Mapsui.Nts.Tests
      run: dotnet test Tests/Mapsui.Nts.Tests/bin/Debug/net9.0/Mapsui.Nts.Tests.dll --blame-hang-timeout:60s
    - name: Run Mapsui.Rendering.Skia.Tests
      run: dotnet test Tests/Mapsui.Rendering.Skia.Tests/bin/Debug/net9.0/Mapsui.Rendering.Skia.Tests.dll --blame-hang-timeout:60s
    # Release Build
    - name: Build Mapsui
      run: dotnet pack --no-restore --configuration Release Mapsui/Mapsui.csproj -o Artifacts -p:PackageVersion=$(git describe --tags)
    - name: Build Mapsui.Rendering.Skia
      run: dotnet pack --no-restore --configuration Release Mapsui.Rendering.Skia/Mapsui.Rendering.Skia.csproj -o Artifacts -p:PackageVersion=$(git describe --tags)
    - name: Build Mapsui.Tiling
      run: dotnet pack --no-restore --configuration Release Mapsui.Tiling/Mapsui.Tiling.csproj -o Artifacts -p:PackageVersion=$(git describe --tags)
    - name: Build Mapsui.Nts
      run: dotnet pack --no-restore --configuration Release Mapsui.Nts/Mapsui.Nts.csproj -o Artifacts -p:PackageVersion=$(git describe --tags)
    - name: Build Mapsui.ArcGIS
      run: dotnet pack --no-restore --configuration Release Mapsui.ArcGIS/Mapsui.ArcGIS.csproj -o Artifacts -p:PackageVersion=$(git describe --tags)
    - name: Build Mapsui.Extensions
      run: dotnet pack --no-restore --configuration Release Mapsui.Extensions/Mapsui.Extensions.csproj -o Artifacts -p:PackageVersion=$(git describe --tags)
    - name: Build Mapsui.UI.Android
      run: dotnet pack --no-restore --configuration Release Mapsui.UI.Android/Mapsui.UI.Android.csproj -o Artifacts -p:PackageVersion=$(git describe --tags)
    - name: Build Mapsui.UI.iOS
      run: dotnet pack --no-restore --configuration Release Mapsui.UI.iOS/Mapsui.UI.iOS.csproj -o Artifacts -p:PackageVersion=$(git describe --tags)
    - name: Build Mapsui.UI.Maui
      run: dotnet pack --no-restore --configuration Release Mapsui.UI.Maui/Mapsui.UI.Maui.csproj -o Artifacts -p:PackageVersion=$(git describe --tags)
    - name: Build Mapsui.UI.Uno.WinUI
      run: dotnet pack --no-restore --configuration Release Mapsui.UI.Uno.WinUI/Mapsui.UI.Uno.WinUI.csproj -o Artifacts -p:PackageVersion=$(git describe --tags)
    - name: Upload packages
      uses: actions/upload-artifact@v4
      with:
        name: nupkg.mac
        path: Artifacts/*.nupkg     
  
  winBuild:
    runs-on: windows-latest
    steps:
    - uses: actions/checkout@v4
      with:
        fetch-depth: 0          
        filter: tree:0
    # Cache Nugets
    - uses: actions/cache@v4
      with:
        path: |
           ~/.nuget/packages/*
           !/.nuget/packages/Mapsui*
<<<<<<< HEAD
        key: ${{ runner.os }}-nuget22-${{ hashFiles('Directory.Packages.props') }}
        restore-keys: |
            ${{ runner.os }}-nuget22-
=======
        key: ${{ runner.os }}-nuget20-${{ hashFiles('Directory.Packages.props') }}
        restore-keys: |
            ${{ runner.os }}-nuget20-
>>>>>>> 37c6450f
    # .Net 8 update     
    - name: Setup .NET 9 SDK 
      uses: actions/setup-dotnet@v4
      with:
         dotnet-version: |
           9.0.x         
    # Java Sdk install 11
    - name: Install Open JDK 11
      uses: actions/setup-java@v4
      with:
        distribution: 'microsoft' # open jdk
        java-version: '11'
    - name: Setup NuGet.exe for use with actions
      uses: NuGet/setup-nuget@v2
      with:
        nuget-version: latest
    - name: install maui macos android ios maccatalyst wasm-tools wasm-tools-net8
      run: dotnet workload install maui macos android ios maccatalyst wasm-tools wasm-tools-net8
    - name: Install Uno Check
      run: dotnet tool install -g Uno.Check
    - name: Uno Check
      run: uno-check -v --ci --non-interactive --fix --skip vswin --skip androidemulator --skip androidsdk --skip psexecpolicy
    - name: Restore dependencies (dotnet)
      run: dotnet restore Mapsui.sln  
    - name: Run dotnet format
      run: |
        dotnet format whitespace Mapsui.sln --verbosity normal --verify-no-changes
        dotnet format style Mapsui.sln --verbosity normal --verify-no-changes
        # The analyzers still have errors be we are close to fixing all of them
        # dotnet format  analyzers  Mapsui.sln --verbosity normal --verify-no-changes
    # Test Build
    - name: Mapsui.Nts.Tests
      run: dotnet build --no-restore --configuration Debug Tests/Mapsui.Nts.Tests/Mapsui.Nts.Tests.csproj
    - name: Mapsui.Rendering.Skia.Tests
      run: dotnet build --no-restore --configuration Debug Tests/Mapsui.Rendering.Skia.Tests/Mapsui.Rendering.Skia.Tests.csproj
    - name: Mapsui.Tests
      run: dotnet build --no-restore --configuration Debug Tests/Mapsui.Tests/Mapsui.Tests.csproj
    - name: Mapsui.UI.Maui.Tests
      run: dotnet build --no-restore --configuration Debug Tests/Mapsui.UI.Maui.Tests/Mapsui.UI.Maui.Tests.csproj
    # Run Tests
    - name: Run Mapsui.Tests
      run: dotnet test Tests/Mapsui.Tests/bin/Debug/net9.0/Mapsui.Tests.dll --blame-hang-timeout:60s
    - name: Run Mapsui.Nts.Tests
      run: dotnet test Tests/Mapsui.Nts.Tests/bin/Debug/net9.0/Mapsui.Nts.Tests.dll --blame-hang-timeout:60s
    - name: Run Mapsui.Rendering.Skia.Tests
      run: dotnet test Tests/Mapsui.Rendering.Skia.Tests/bin/Debug/net9.0/Mapsui.Rendering.Skia.Tests.dll --blame-hang-timeout:60s
    - name: Run Mapsui.UI.Maui.Tests
      run: dotnet test Tests/Mapsui.UI.Maui.Tests/bin/Debug/net9.0-windows10.0.19041.0/Mapsui.UI.Maui.Tests.dll --blame-hang-timeout:60s
    # Release Build
    - name: Build nuget packages
      run: dotnet pack Mapsui.sln --configuration Release /p:Version=$(git describe --tags) -o Artifacts
    - name: Cleanup
      run: git clean -fx -d -e Artifacts
    # Change Project References to nuget package references in samples    
    - name: nuget ProjectReferences to PackageReferences
      shell: pwsh
      run: |
       ./Scripts/SamplesMapsuiNugetReferences.ps1 $(git describe --tags)       
    - name: Restore dependencies (dotnet)
      run: dotnet restore Mapsui.sln  
    # Samples Build 
    - name: Mapsui.Samples
      run: dotnet build --no-restore --configuration Debug Mapsui.sln
    # Publishing  
    - name: Upload packages
      uses: actions/upload-artifact@v4
      with:
        name: nupkg.win
        path: Artifacts/*.nupkg  <|MERGE_RESOLUTION|>--- conflicted
+++ resolved
@@ -45,15 +45,9 @@
         path: |
            ~/.nuget/packages/*
            !/.nuget/packages/Mapsui*    
-<<<<<<< HEAD
         key: ${{ runner.os }}-nuget22-${{ hashFiles('Directory.Packages.props') }}
         restore-keys: |
             ${{ runner.os }}-nuget22-
-=======
-        key: ${{ runner.os }}-nuget20-${{ hashFiles('Directory.Packages.props') }}
-        restore-keys: |
-            ${{ runner.os }}-nuget20-
->>>>>>> 37c6450f
     - name: Setup NuGet.exe for use with actions
       uses: NuGet/setup-nuget@v2  
       with:
@@ -114,15 +108,9 @@
         path: |
            ~/.nuget/packages/*
            !/.nuget/packages/Mapsui*
-<<<<<<< HEAD
         key: ${{ runner.os }}-nuget22-${{ hashFiles('Directory.Packages.props') }}
         restore-keys: |
             ${{ runner.os }}-nuget22-
-=======
-        key: ${{ runner.os }}-nuget20-${{ hashFiles('Directory.Packages.props') }}
-        restore-keys: |
-            ${{ runner.os }}-nuget20-
->>>>>>> 37c6450f
     - name: Setup NuGet.exe for use with actions
       uses: NuGet/setup-nuget@v2   
       with:
@@ -199,15 +187,9 @@
         path: |
            ~/.nuget/packages/*
            !/.nuget/packages/Mapsui*
-<<<<<<< HEAD
         key: ${{ runner.os }}-nuget22-${{ hashFiles('Directory.Packages.props') }}
         restore-keys: |
             ${{ runner.os }}-nuget22-
-=======
-        key: ${{ runner.os }}-nuget20-${{ hashFiles('Directory.Packages.props') }}
-        restore-keys: |
-            ${{ runner.os }}-nuget20-
->>>>>>> 37c6450f
     # .Net 8 update     
     - name: Setup .NET 9 SDK 
       uses: actions/setup-dotnet@v4
