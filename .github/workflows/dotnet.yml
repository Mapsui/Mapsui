--- conflicted
+++ resolved
@@ -140,15 +140,9 @@
     - name: install workloads maui macos android ios maccatalyst wasm-tools wasm-tools-net8
       run: dotnet workload install maui macos android ios maccatalyst wasm-tools wasm-tools-net8
     - name: install Uno.Check 
-<<<<<<< HEAD
-      run: dotnet tool install --global Uno.Check --version 1.33.1
-    - name: install Android SDK 34
-      run: uno-check -v --ci --non-interactive --fix --target android --skip androidemulator --dotnet 9.0.307
-=======
       run: dotnet tool install --global Uno.Check --version 1.32.17
     - name: install Android SDK
       run: uno-check -v --ci --non-interactive --fix --target android --skip androidemulator --dotnet 9.0.305
->>>>>>> 9af208db
     - name: Uno Check
       run: uno-check -v --ci --non-interactive --fix --skip xcode --skip androidemulator --dotnet 9.0.307
     - name: Restore dependencies Mapsui.Mac
@@ -227,11 +221,7 @@
     - name: install maui macos android ios maccatalyst wasm-tools wasm-tools-net8
       run: dotnet workload install maui macos android ios maccatalyst wasm-tools wasm-tools-net8
     - name: Install Uno Check
-<<<<<<< HEAD
-      run: dotnet tool install -g Uno.Check --version 1.33.1
-=======
       run: dotnet tool install -g Uno.Check --version 1.32.17
->>>>>>> 9af208db
     - name: Uno Check
       run: uno-check -v --ci --non-interactive --fix --skip vswin --skip androidemulator --skip androidsdk --skip psexecpolicy --dotnet 9.0.307
     - name: Restore dependencies (dotnet)
