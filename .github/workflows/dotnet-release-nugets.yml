--- conflicted
+++ resolved
@@ -29,12 +29,8 @@
     - name: Setup NuGet
       uses: NuGet/setup-nuget@v2
 
-<<<<<<< HEAD
     # .Net 7 update     
     - name: Setup .NET 9 SDK
-=======
-    - name: Setup .NET SDK
->>>>>>> 9618e941
       uses: actions/setup-dotnet@v4
       with:
          dotnet-version: |
