name: Release Nugets

on:
  workflow_dispatch:
    inputs:
      release_nugets:
        description: 'release to nuget.org'
        required: true
        type: boolean 

jobs:
  build:

    env:
      SOLUTION: 'Mapsui.sln'

    runs-on: windows-latest

    steps:
    - uses: actions/checkout@v4
      with:
        fetch-depth: 0
        filter: tree:0    
    - uses: actions/setup-java@v4
      with:
        distribution: 'temurin'
        java-version: '17'

    - name: Setup NuGet
      uses: NuGet/setup-nuget@v2

    # .Net 7 update     
    - name: Setup .NET 9 SDK
      uses: actions/setup-dotnet@v4
      with:
         dotnet-version: |
<<<<<<< HEAD
           9.0.x
=======
           9.0.x         

>>>>>>> b3c7a1af
    # The version tag needs to be set before the release. If not if will fail on nuget publish.
    - name: Set VERSION_OF_RELEASE to last tag
      run: |
        echo ("VERSION_OF_RELEASE=" + $(git describe --tags --abbrev=0)) >> $env:GITHUB_ENV
        echo $VERSION_OF_RELEASE

    - name: install workloads
      run: dotnet workload install maui macos android ios maccatalyst wasm-tools wasm-tools-net8

    - name: Build
      run: dotnet build ${{ env.SOLUTION }} --configuration Release --verbosity normal -p:Version=${{ env.VERSION_OF_RELEASE }}

    - name: Test
      run: dotnet test ${{ env.SOLUTION }} --configuration Release --verbosity normal -p:Version=${{ env.VERSION_OF_RELEASE }}
      
    - name: Pack
      # The version argument overrides the version in the Directory.Build.props.
      run: dotnet pack ${{ env.SOLUTION }} --configuration Release /p:Version=${{ env.VERSION_OF_RELEASE }} -o nugets

    - name: Upload nugets
      uses: actions/upload-artifact@v4
      with:
      # Upload the 'nugets' folder as artifact
        name: packages
        path: nugets/*.nupkg

    - name: Release NuGets
      if: ${{ inputs.release_nugets }} 
      run: nuget push "nugets\**\*.nupkg" -Source 'https://api.nuget.org/v3/index.json' -ApiKey ${{secrets.NUGET_APIKEY}}<|MERGE_RESOLUTION|>--- conflicted
+++ resolved
@@ -29,17 +29,13 @@
     - name: Setup NuGet
       uses: NuGet/setup-nuget@v2
 
-    # .Net 7 update     
+    # .Net 9 update     
     - name: Setup .NET 9 SDK
       uses: actions/setup-dotnet@v4
       with:
          dotnet-version: |
-<<<<<<< HEAD
-           9.0.x
-=======
            9.0.x         
 
->>>>>>> b3c7a1af
     # The version tag needs to be set before the release. If not if will fail on nuget publish.
     - name: Set VERSION_OF_RELEASE to last tag
       run: |
