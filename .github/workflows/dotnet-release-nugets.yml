--- conflicted
+++ resolved
@@ -17,26 +17,21 @@
     runs-on: windows-latest
 
     steps:
-    - uses: actions/checkout@v4
+    - uses: actions/checkout@v3
       with:
-<<<<<<< HEAD
         fetch-depth: 0
         filter: tree:0    
-    - uses: actions/setup-java@v3
-=======
-        fetch-depth: 0 # Prevent a shallow clone to allow git describe --tags
     - uses: actions/setup-java@v4
->>>>>>> d3c4d95a
       with:
         distribution: 'temurin'
         java-version: '17'
 
     - name: Setup NuGet
-      uses: NuGet/setup-nuget@v2
+      uses: NuGet/setup-nuget@v1.1.1
 
     # .Net 7 update     
     - name: Setup .NET 7 SDK
-      uses: actions/setup-dotnet@v4
+      uses: actions/setup-dotnet@v3
       with:
          dotnet-version: |
            8.0.x         
@@ -58,7 +53,7 @@
       run: dotnet pack ${{ env.SOLUTION }} --configuration Release /p:Version=${{ env.VERSION_OF_RELEASE }} -o nugets
 
     - name: Upload nugets
-      uses: actions/upload-artifact@v4
+      uses: actions/upload-artifact@v3
       with:
       # Upload the 'nugets' folder as artifact
         name: packages
