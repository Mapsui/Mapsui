﻿<Project Sdk="MSBuild.Sdk.Extras/3.0.38">

  <!--
	Adding project references to this project requires some manual adjustments.
	Please see https://github.com/unoplatform/uno/issues/3909 for more details.
	-->

  <PropertyGroup>
    <TargetFrameworks>uap10.0.18362;netstandard2.0;xamarinios10;xamarinmac20;MonoAndroid11.0;monoandroid10.0</TargetFrameworks>
    <!-- Ensures the .xr.xml files are generated in a proper layout folder -->
    <GenerateLibraryLayout>true</GenerateLibraryLayout>
    <RootNamespace>Mapsui.UI.Uwp</RootNamespace>
    <DefineConstants>__UWP__</DefineConstants>
  </PropertyGroup>

  <ItemGroup>
    <PackageReference Include="Uno.UI" Version="3.10.11" />
<<<<<<< HEAD
    <PackageReference Include="SkiaSharp.Views.Uno" Version="2.88.0-preview.152" />
=======
    <PackageReference Include="SkiaSharp.Views.Uno" Version="2.80.3" />
>>>>>>> 34ebf384
  </ItemGroup>

  <ItemGroup>
    <ProjectReference Include="..\Mapsui.Geometries\Mapsui.Geometries.csproj" />
    <ProjectReference Include="..\Mapsui.Rendering.Skia\Mapsui.Rendering.Skia.csproj" />
    <ProjectReference Include="..\Mapsui\Mapsui.csproj" />
  </ItemGroup>

  <ItemGroup>
    <Page Include="**\*.xaml" Exclude="bin\**\*.xaml;obj\**\*.xaml" />
    <Compile Update="**\*.xaml.cs">
      <DependentUpon>%(Filename)</DependentUpon>
    </Compile>
  </ItemGroup>

  <ItemGroup>
    <UpToDateCheckInput Include="**\*.xaml" Exclude="bin\**\*.xaml;obj\**\*.xaml" />
  </ItemGroup>

  <ItemGroup>
    <Compile Include="..\Mapsui.UI.Uwp\Extensions\PointExtensions.cs" Link="Extensions\PointExtensions.cs" />
    <Compile Include="..\Mapsui.UI.Uwp\MapControl.cs" Link="MapControl.cs" />
  </ItemGroup>

  <Import Project="..\Mapsui.UI.Shared\Mapsui.UI.Shared.projitems" Label="Shared" />
  
</Project><|MERGE_RESOLUTION|>--- conflicted
+++ resolved
@@ -15,11 +15,8 @@
 
   <ItemGroup>
     <PackageReference Include="Uno.UI" Version="3.10.11" />
-<<<<<<< HEAD
     <PackageReference Include="SkiaSharp.Views.Uno" Version="2.88.0-preview.152" />
-=======
     <PackageReference Include="SkiaSharp.Views.Uno" Version="2.80.3" />
->>>>>>> 34ebf384
   </ItemGroup>
 
   <ItemGroup>
