﻿<Project Sdk="Microsoft.NET.Sdk">
  <PropertyGroup>
    <OutputType>Library</OutputType>
    <IPhoneResourcePrefix>Resources</IPhoneResourcePrefix>
    <TargetFramework>net60-ios13.6</TargetFramework>
    <ImplicitUsings>true</ImplicitUsings>
    <!--<RuntimeIdentifiers>iossimulator-x64</RuntimeIdentifiers>-->
  </PropertyGroup>
  <PropertyGroup Condition=" '$(Configuration)|$(Platform)' == 'Debug|AnyCPU' ">
    <ConsolePause>false</ConsolePause>
    <MtouchLink>SdkOnly</MtouchLink>
  </PropertyGroup>
  <PropertyGroup Condition=" '$(Configuration)|$(Platform)' == 'Release|AnyCPU' ">
    <ConsolePause>false</ConsolePause>
    <MtouchLink>SdkOnly</MtouchLink>
  </PropertyGroup>
  <ItemGroup>
<<<<<<< HEAD
    <ProjectReference Include="..\Mapsui.Geometries\Mapsui.Geometries.csproj" />
    <ProjectReference Include="..\Mapsui.Rendering.Skia\Mapsui.Rendering.Skia.csproj" />
    <ProjectReference Include="..\Mapsui\Mapsui.csproj" />
=======
    <Reference Include="System" />
    <Reference Include="System.Xml" />
    <Reference Include="System.Core" />
    <Reference Include="Xamarin.iOS" />
  </ItemGroup>
  <ItemGroup>
    <Folder Include="Resources\" />
  </ItemGroup>
  <ItemGroup>
    <Compile Include="Extensions\CGPointExtensions.cs" />
    <Compile Include="GlobalSuppressions.cs" />
    <Compile Include="MapControl.cs" />
    <Compile Include="Properties\AssemblyInfo.cs" />
  </ItemGroup>
  <ItemGroup>
    <ProjectReference Include="..\Mapsui.Rendering.Skia\Mapsui.Rendering.Skia.csproj">
      <Project>{DEA6E9AE-2B6A-4E83-83B7-E9DF0E492301}</Project>
      <Name>Mapsui.Rendering.Skia</Name>
    </ProjectReference>
    <ProjectReference Include="..\Mapsui\Mapsui.csproj">
      <Project>{d74c052a-c07e-4b37-a898-134218aca5c9}</Project>
      <Name>Mapsui</Name>
    </ProjectReference>
>>>>>>> 72df4f26
  </ItemGroup>
  <ItemGroup>
    <PackageReference Include="SkiaSharp.Views">
      <Version>2.88.0-preview.179</Version>
    </PackageReference>
    <PackageReference Include="System.Memory">
      <Version>4.5.4</Version>
    </PackageReference>
  </ItemGroup>
  <Import Project="..\Mapsui.UI.Shared\Mapsui.UI.Shared.projitems" Label="Shared" />
</Project><|MERGE_RESOLUTION|>--- conflicted
+++ resolved
@@ -15,11 +15,9 @@
     <MtouchLink>SdkOnly</MtouchLink>
   </PropertyGroup>
   <ItemGroup>
-<<<<<<< HEAD
     <ProjectReference Include="..\Mapsui.Geometries\Mapsui.Geometries.csproj" />
     <ProjectReference Include="..\Mapsui.Rendering.Skia\Mapsui.Rendering.Skia.csproj" />
     <ProjectReference Include="..\Mapsui\Mapsui.csproj" />
-=======
     <Reference Include="System" />
     <Reference Include="System.Xml" />
     <Reference Include="System.Core" />
@@ -43,7 +41,6 @@
       <Project>{d74c052a-c07e-4b37-a898-134218aca5c9}</Project>
       <Name>Mapsui</Name>
     </ProjectReference>
->>>>>>> 72df4f26
   </ItemGroup>
   <ItemGroup>
     <PackageReference Include="SkiaSharp.Views">
