--- conflicted
+++ resolved
@@ -60,11 +60,8 @@
       <Name>Mapsui.Geometries</Name>
     </ProjectReference>
     <ProjectReference Include="..\Mapsui.Rendering.Skia\Mapsui.Rendering.Skia.csproj">
-<<<<<<< HEAD
       <Project>{AE632270-38CA-4203-93A5-8612629CD944}</Project>
-=======
       <Project>{DEA6E9AE-2B6A-4E83-83B7-E9DF0E492301}</Project>
->>>>>>> 00857b50
       <Name>Mapsui.Rendering.Skia</Name>
     </ProjectReference>
     <ProjectReference Include="..\Mapsui\Mapsui.csproj">
