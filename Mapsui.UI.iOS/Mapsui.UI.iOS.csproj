﻿<Project Sdk="Microsoft.NET.Sdk">
  <PropertyGroup>
    <OutputType>Library</OutputType>
    <IPhoneResourcePrefix>Resources</IPhoneResourcePrefix>
    <TargetFramework>net60-ios13.6</TargetFramework>
    <ImplicitUsings>true</ImplicitUsings>
    <!--<RuntimeIdentifiers>iossimulator-x64</RuntimeIdentifiers>-->
  </PropertyGroup>
  <PropertyGroup Condition=" '$(Configuration)|$(Platform)' == 'Debug|AnyCPU' ">
    <ConsolePause>false</ConsolePause>
    <MtouchLink>SdkOnly</MtouchLink>
  </PropertyGroup>
  <PropertyGroup Condition=" '$(Configuration)|$(Platform)' == 'Release|AnyCPU' ">
    <ConsolePause>false</ConsolePause>
    <MtouchLink>SdkOnly</MtouchLink>
  </PropertyGroup>
  <ItemGroup>
    <ProjectReference Include="..\Mapsui.Rendering.Skia\Mapsui.Rendering.Skia.csproj" />
    <ProjectReference Include="..\Mapsui\Mapsui.csproj" />
  </ItemGroup>
  <ItemGroup>
<<<<<<< HEAD
    <PackageReference Include="SkiaSharp.Views" Version="2.88.0-preview.209">
=======
    <Folder Include="Resources\" />
  </ItemGroup>
  <ItemGroup>
    <Compile Include="Extensions\CGPointExtensions.cs" />
    <Compile Include="GlobalSuppressions.cs" />
    <Compile Include="MapControl.cs" />
    <Compile Include="Properties\AssemblyInfo.cs" />
  </ItemGroup>
  <ItemGroup>
    <ProjectReference Include="..\Mapsui.Rendering.Skia\Mapsui.Rendering.Skia.csproj">
      <Project>{DEA6E9AE-2B6A-4E83-83B7-E9DF0E492301}</Project>
      <Name>Mapsui.Rendering.Skia</Name>
    </ProjectReference>
    <ProjectReference Include="..\Mapsui\Mapsui.csproj">
      <Project>{d74c052a-c07e-4b37-a898-134218aca5c9}</Project>
      <Name>Mapsui</Name>
    </ProjectReference>
  </ItemGroup>
  <ItemGroup>
    <PackageReference Include="SkiaSharp.Views">
      <Version>2.80.3</Version>
    </PackageReference>
    <PackageReference Include="System.Memory">
      <Version>4.5.4</Version>
>>>>>>> 2340faae
    </PackageReference>
  </ItemGroup>
  <Import Project="..\Mapsui.UI.Shared\Mapsui.UI.Shared.projitems" Label="Shared" />
</Project><|MERGE_RESOLUTION|>--- conflicted
+++ resolved
@@ -19,9 +19,7 @@
     <ProjectReference Include="..\Mapsui\Mapsui.csproj" />
   </ItemGroup>
   <ItemGroup>
-<<<<<<< HEAD
     <PackageReference Include="SkiaSharp.Views" Version="2.88.0-preview.209">
-=======
     <Folder Include="Resources\" />
   </ItemGroup>
   <ItemGroup>
@@ -46,7 +44,6 @@
     </PackageReference>
     <PackageReference Include="System.Memory">
       <Version>4.5.4</Version>
->>>>>>> 2340faae
     </PackageReference>
   </ItemGroup>
   <Import Project="..\Mapsui.UI.Shared\Mapsui.UI.Shared.projitems" Label="Shared" />
