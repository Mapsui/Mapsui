using CoreFoundation;
using Mapsui.Extensions;
using Mapsui.Manipulations;
using SkiaSharp.Views.iOS;
using System.ComponentModel;

namespace Mapsui.UI.iOS;

[Register("MapControl"), DesignTimeVisible(true)]
public partial class MapControl : UIView, IMapControl
{
    private SKMetalView? _metalCanvas;
    private SKCanvasView? _canvas;
    private bool _canvasInitialized;
    private readonly ManipulationTracker _manipulationTracker = new();

    public MapControl(CGRect frame)
        : base(frame)
    {
        SharedConstructor();
        LocalConstructor();
    }

    [Preserve]
    public MapControl(IntPtr handle) : base(handle) // Used when initialized from storyboard
    {
        SharedConstructor();
        LocalConstructor();
    }

    public static bool UseGPU { get; set; } = true;


    private void InitializeCanvas()
    {
        if (!_canvasInitialized)
        {
            _canvasInitialized = true;
            if (UseGPU)
            {
                _metalCanvas?.Dispose();
                _metalCanvas = [];
            }
            else
            {
                _canvas?.Dispose();
                _canvas = [];
            }
        }
    }

    private void LocalConstructor()
    {
        InitializeCanvas();

        _invalidate = () =>
        {
            RunOnUIThread(() =>
            {
                SetNeedsDisplay();
                _metalCanvas?.SetNeedsDisplay();
            });
        };

        BackgroundColor = UIColor.White;

        if (UseGPU)
        {
            _metalCanvas!.TranslatesAutoresizingMaskIntoConstraints = false;
            _metalCanvas.MultipleTouchEnabled = true;
            _metalCanvas.PaintSurface += OnPaintSurface;
            AddSubview(_metalCanvas);

            AddConstraints(
            [
                NSLayoutConstraint.Create(this, NSLayoutAttribute.Leading, NSLayoutRelation.Equal, _metalCanvas,
                    NSLayoutAttribute.Leading, 1.0f, 0.0f),
                NSLayoutConstraint.Create(this, NSLayoutAttribute.Trailing, NSLayoutRelation.Equal, _metalCanvas,
                    NSLayoutAttribute.Trailing, 1.0f, 0.0f),
                NSLayoutConstraint.Create(this, NSLayoutAttribute.Top, NSLayoutRelation.Equal, _metalCanvas,
                    NSLayoutAttribute.Top, 1.0f, 0.0f),
                NSLayoutConstraint.Create(this, NSLayoutAttribute.Bottom, NSLayoutRelation.Equal, _metalCanvas,
                    NSLayoutAttribute.Bottom, 1.0f, 0.0f)
            ]);
        }
        else
        {
            _canvas!.TranslatesAutoresizingMaskIntoConstraints = false;
            _canvas.MultipleTouchEnabled = true;
            _canvas.PaintSurface += OnPaintSurface;
            AddSubview(_canvas);

            AddConstraints(
            [
                NSLayoutConstraint.Create(this, NSLayoutAttribute.Leading, NSLayoutRelation.Equal, _canvas,
                    NSLayoutAttribute.Leading, 1.0f, 0.0f),
                NSLayoutConstraint.Create(this, NSLayoutAttribute.Trailing, NSLayoutRelation.Equal, _canvas,
                    NSLayoutAttribute.Trailing, 1.0f, 0.0f),
                NSLayoutConstraint.Create(this, NSLayoutAttribute.Top, NSLayoutRelation.Equal, _canvas,
                    NSLayoutAttribute.Top, 1.0f, 0.0f),
                NSLayoutConstraint.Create(this, NSLayoutAttribute.Bottom, NSLayoutRelation.Equal, _canvas,
                    NSLayoutAttribute.Bottom, 1.0f, 0.0f)
            ]);
        }

        ClipsToBounds = true;
        MultipleTouchEnabled = true;
        UserInteractionEnabled = true;

<<<<<<< HEAD
        Map?.Navigator.SetSize(ViewportWidth, ViewportHeight);
=======
        SharedOnSizeChanged(GetWidth(), GetHeight());
>>>>>>> f4643180
    }

    private void OnPaintSurface(object? sender, SKPaintMetalSurfaceEventArgs args)
    {
        if (GetPixelDensity() is not float pixelDensity)
            return;

        var canvas = args.Surface.Canvas;
        canvas.Scale(pixelDensity, pixelDensity);
        SharedDraw(canvas);
    }

    private void OnPaintSurface(object? sender, SKPaintSurfaceEventArgs args)
    {
        if (GetPixelDensity() is not float pixelDensity)
            return;

        var canvas = args.Surface.Canvas;
        canvas.Scale(pixelDensity, pixelDensity);
        SharedDraw(canvas);
    }

    public override void TouchesBegan(NSSet touches, UIEvent? e)
    {
        Catch.Exceptions(() =>
        {
            base.TouchesBegan(touches, e);
            var positions = GetScreenPositions(e, this);

            if (positions.Length == 1)
                _manipulationTracker.Restart(positions);

            if (OnPointerPressed(positions))
                return;
        });
    }

    public override void TouchesMoved(NSSet touches, UIEvent? e)
    {
        Catch.Exceptions(() =>
        {
            base.TouchesMoved(touches, e);
            var positions = GetScreenPositions(e, this);

            if (OnPointerMoved(positions, false))
                return;

            if (Map is Map map)
                _manipulationTracker.Manipulate(positions, map.Navigator.Manipulate);
        });
    }

    public override void TouchesEnded(NSSet touches, UIEvent? e)
    {
        Catch.Exceptions(() =>
        {
            base.TouchesEnded(touches, e);
            var positions = GetScreenPositions(e, this);
            OnPointerReleased(positions);
        });
    }

    private static ReadOnlySpan<ScreenPosition> GetScreenPositions(UIEvent? uiEvent, UIView uiView)
    {
        if (uiEvent is null)
            return [];
        return uiEvent.AllTouches.Select(t => ((UITouch)t).LocationInView(uiView)).Select(p => new ScreenPosition(p.X, p.Y)).ToArray();
    }

    /// <summary>
    /// Gets screen position in device independent units (or DIP or DP).
    /// </summary>
    /// <param name="point"></param>
    /// <returns></returns>
    private static MPoint GetScreenPosition(CGPoint point)
    {
        return new MPoint(point.X, point.Y);
    }

    private static void RunOnUIThread(Action action)
    {
        DispatchQueue.MainQueue.DispatchAsync(action);
    }

    public override CGRect Frame
    {
        get => base.Frame;
        set
        {
            InitializeCanvas();
            if (UseGPU)
            {
                _metalCanvas!.Frame = value;
            }
            else
            {
                _canvas!.Frame = value;
            }

            base.Frame = value;
            SharedOnSizeChanged(GetWidth(), GetHeight());
            OnPropertyChanged();
        }
    }

    public override void LayoutMarginsDidChange()
    {
        InitializeCanvas();
        if (_metalCanvas == null || _canvas == null) return;

        base.LayoutMarginsDidChange();
        SharedOnSizeChanged(GetWidth(), GetHeight());
    }

    public void OpenInBrowser(string url)
    {
        Catch.TaskRun(async () =>
        {
            using var nsUrl = new NSUrl(url);
            await UIApplication.SharedApplication.OpenUrlAsync(nsUrl, new UIApplicationOpenUrlOptions());
        });
    }

    public new void Dispose()
    {
        Dispose(true);
        GC.SuppressFinalize(this);
    }

    protected new virtual void Dispose(bool disposing)
    {
        if (disposing)
        {
            Unsubscribe();
            _metalCanvas?.Dispose();
            _canvas?.Dispose();
            base.Dispose(disposing);
        }

        SharedDispose(disposing);
    }

    private double GetWidth()
    {
        InitializeCanvas();
        return UseGPU
            ? _metalCanvas!.Frame.Width
            : _canvas!.Frame.Width;
    }

    private double GetHeight()
    {
        InitializeCanvas();
        return UseGPU
            ? _metalCanvas!.Frame.Height
            : _canvas!.Frame.Height;
    }

    public float? GetPixelDensity()
    {
        InitializeCanvas();
        return UseGPU
            ? (float)_metalCanvas!.ContentScaleFactor
            : (float)_canvas!.ContentScaleFactor;
    }

    private static bool GetShiftPressed() => false;
}<|MERGE_RESOLUTION|>--- conflicted
+++ resolved
@@ -107,11 +107,7 @@
         MultipleTouchEnabled = true;
         UserInteractionEnabled = true;
 
-<<<<<<< HEAD
-        Map?.Navigator.SetSize(ViewportWidth, ViewportHeight);
-=======
         SharedOnSizeChanged(GetWidth(), GetHeight());
->>>>>>> f4643180
     }
 
     private void OnPaintSurface(object? sender, SKPaintMetalSurfaceEventArgs args)
