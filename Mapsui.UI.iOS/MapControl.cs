using CoreFoundation;
using Mapsui.Extensions;
using Mapsui.Manipulations;
using SkiaSharp.Views.iOS;
using System.ComponentModel;

namespace Mapsui.UI.iOS;

[Register("MapControl"), DesignTimeVisible(true)]
public partial class MapControl : UIView, IMapControl
{
    private SKGLView? _glCanvas;
    private SKCanvasView? _canvas;
    private bool _canvasInitialized;
    private readonly ManipulationTracker _manipulationTracker = new();

    public MapControl(CGRect frame)
        : base(frame)
    {
        SharedConstructor();
        LocalConstructor();
    }

    [Preserve]
    public MapControl(IntPtr handle) : base(handle) // Used when initialized from storyboard
    {
        SharedConstructor();
        LocalConstructor();
    }

    public static bool UseGPU { get; set; } = true;


    private void InitializeCanvas()
    {
        if (!_canvasInitialized)
        {
            _canvasInitialized = true;
            if (UseGPU)
            {
                _glCanvas?.Dispose();
                _glCanvas = [];
            }
            else
            {
                _canvas?.Dispose();
                _canvas = [];
            }
        }
    }

    private void LocalConstructor()
    {
        InitializeCanvas();

        _invalidate = () =>
        {
            RunOnUIThread(() =>
            {
                SetNeedsDisplay();
                _glCanvas?.SetNeedsDisplay();
            });
        };

        BackgroundColor = UIColor.White;

        if (UseGPU)
        {
            _glCanvas!.TranslatesAutoresizingMaskIntoConstraints = false;
            _glCanvas.MultipleTouchEnabled = true;
            _glCanvas.PaintSurface += OnPaintSurface;
            AddSubview(_glCanvas);

            AddConstraints(
            [
                NSLayoutConstraint.Create(this, NSLayoutAttribute.Leading, NSLayoutRelation.Equal, _glCanvas,
                    NSLayoutAttribute.Leading, 1.0f, 0.0f),
                NSLayoutConstraint.Create(this, NSLayoutAttribute.Trailing, NSLayoutRelation.Equal, _glCanvas,
                    NSLayoutAttribute.Trailing, 1.0f, 0.0f),
                NSLayoutConstraint.Create(this, NSLayoutAttribute.Top, NSLayoutRelation.Equal, _glCanvas,
                    NSLayoutAttribute.Top, 1.0f, 0.0f),
                NSLayoutConstraint.Create(this, NSLayoutAttribute.Bottom, NSLayoutRelation.Equal, _glCanvas,
                    NSLayoutAttribute.Bottom, 1.0f, 0.0f)
            ]);
        }
        else
        {
            _canvas!.TranslatesAutoresizingMaskIntoConstraints = false;
            _canvas.MultipleTouchEnabled = true;
            _canvas.PaintSurface += OnPaintSurface;
            AddSubview(_canvas);

            AddConstraints(
            [
                NSLayoutConstraint.Create(this, NSLayoutAttribute.Leading, NSLayoutRelation.Equal, _canvas,
                    NSLayoutAttribute.Leading, 1.0f, 0.0f),
                NSLayoutConstraint.Create(this, NSLayoutAttribute.Trailing, NSLayoutRelation.Equal, _canvas,
                    NSLayoutAttribute.Trailing, 1.0f, 0.0f),
                NSLayoutConstraint.Create(this, NSLayoutAttribute.Top, NSLayoutRelation.Equal, _canvas,
                    NSLayoutAttribute.Top, 1.0f, 0.0f),
                NSLayoutConstraint.Create(this, NSLayoutAttribute.Bottom, NSLayoutRelation.Equal, _canvas,
                    NSLayoutAttribute.Bottom, 1.0f, 0.0f)
            ]);
        }

        ClipsToBounds = true;
        MultipleTouchEnabled = true;
        UserInteractionEnabled = true;

        Map.Navigator.SetSize(ViewportWidth, ViewportHeight);
    }

    private void OnPaintSurface(object? sender, SKPaintGLSurfaceEventArgs args)
    {
        if (PixelDensity <= 0)
            return;

        var canvas = args.Surface.Canvas;
        canvas.Scale(PixelDensity, PixelDensity);
        CommonDrawControl(canvas);
    }

    private void OnPaintSurface(object? sender, SKPaintSurfaceEventArgs args)
    {
        if (PixelDensity <= 0)
            return;

        var canvas = args.Surface.Canvas;
        canvas.Scale(PixelDensity, PixelDensity);
        CommonDrawControl(canvas);
    }

    public override void TouchesBegan(NSSet touches, UIEvent? e)
    {
        Catch.Exceptions(() =>
        {
            base.TouchesBegan(touches, e);
            var positions = GetScreenPositions(e, this);

            if (positions.Length == 1)
                _manipulationTracker.Restart(positions);

            if (OnMapPointerPressed(positions))
                return;
        });
    }

    public override void TouchesMoved(NSSet touches, UIEvent? e)
    {
        Catch.Exceptions(() =>
        {
            base.TouchesMoved(touches, e);
            var positions = GetScreenPositions(e, this);

            if (OnMapPointerMoved(positions))
                return;

            _manipulationTracker.Manipulate(positions, Map.Navigator.Manipulate);
        });
    }

    public override void TouchesEnded(NSSet touches, UIEvent? e)
    {
        Catch.Exceptions(() =>
        {
            base.TouchesEnded(touches, e);
            var positions = GetScreenPositions(e, this);
            OnMapPointerReleased(positions);
        });
    }

    private static ReadOnlySpan<ScreenPosition> GetScreenPositions(UIEvent? uiEvent, UIView uiView)
    {
        if (uiEvent is null)
            return [];
        return uiEvent.AllTouches.Select(t => ((UITouch)t).LocationInView(uiView)).Select(p => new ScreenPosition(p.X, p.Y)).ToArray();
    }

    /// <summary>
    /// Gets screen position in device independent units (or DIP or DP).
    /// </summary>
    /// <param name="point"></param>
    /// <returns></returns>
    private static MPoint GetScreenPosition(CGPoint point)
    {
        return new MPoint(point.X, point.Y);
    }

    private static void RunOnUIThread(Action action)
    {
        DispatchQueue.MainQueue.DispatchAsync(action);
    }

    public override CGRect Frame
    {
        get => base.Frame;
        set
        {
            InitializeCanvas();
            if (UseGPU)
            {
                _glCanvas!.Frame = value;
            }
            else
            {
                _canvas!.Frame = value;
            }

            base.Frame = value;
            SetViewportSize();
            OnPropertyChanged();
        }
    }

    public override void LayoutMarginsDidChange()
    {
        InitializeCanvas();
        if (_glCanvas == null || _canvas == null) return;

        base.LayoutMarginsDidChange();
        SetViewportSize();
    }

    public void OpenInBrowser(string url)
    {
        Catch.TaskRun(async () =>
        {
            using var nsUrl = new NSUrl(url);
            await UIApplication.SharedApplication.OpenUrlAsync(nsUrl, new UIApplicationOpenUrlOptions());
        });
    }

    public new void Dispose()
    {
        Dispose(true);
        GC.SuppressFinalize(this);
    }

    protected new virtual void Dispose(bool disposing)
    {
        if (disposing)
        {
<<<<<<< HEAD
            IosCommonDispose(disposing);
            base.Dispose(disposing);
        }
    }

    private void IosCommonDispose(bool disposing)
    {
        if (disposing)
        {
            _map?.AbortFetch();
=======
            _map?.Dispose();
>>>>>>> 95900aa2
            Unsubscribe();
            _glCanvas?.Dispose();
            _canvas?.Dispose();
            base.Dispose(disposing);
        }

        CommonDispose(disposing);
    }

    private double ViewportWidth
    {
        get
        {
            InitializeCanvas();
            return UseGPU
                ? _glCanvas!.Frame.Width
                : _canvas!.Frame.Width;
        }
    }

    private double ViewportHeight
    {
        get
        {
            InitializeCanvas();
            return UseGPU
                ? _glCanvas!.Frame.Height
                : _canvas!.Frame.Height;
        }
    }

    private double GetPixelDensity()
    {
        InitializeCanvas();
        return UseGPU
            ? (double)_glCanvas!.ContentScaleFactor
            : (double)_canvas!.ContentScaleFactor;
    }

    private static bool GetShiftPressed() => false;
}<|MERGE_RESOLUTION|>--- conflicted
+++ resolved
@@ -240,20 +240,7 @@
     {
         if (disposing)
         {
-<<<<<<< HEAD
-            IosCommonDispose(disposing);
-            base.Dispose(disposing);
-        }
-    }
-
-    private void IosCommonDispose(bool disposing)
-    {
-        if (disposing)
-        {
             _map?.AbortFetch();
-=======
-            _map?.Dispose();
->>>>>>> 95900aa2
             Unsubscribe();
             _glCanvas?.Dispose();
             _canvas?.Dispose();
