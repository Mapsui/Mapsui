using Mapsui.Fetcher;
using Mapsui.Rendering.Skia;
using CoreFoundation;
using Foundation;
using UIKit;
using System;
using System.Collections.Generic;
using System.ComponentModel;
using System.Linq;
using CoreGraphics;
using Mapsui.Geometries;
using Mapsui.Geometries.Utilities;
using Mapsui.Logging;
using Mapsui.Widgets;
using SkiaSharp.Views.iOS;

namespace Mapsui.UI.iOS
{
    [Register("MapControl"), DesignTimeVisible(true)]
<<<<<<< HEAD
    public partial class MapControl : UIView, IMapControl
=======
    public class MapControl : UIView, IMapControl
>>>>>>> 1205c612
    {
        private Map _map;
        private readonly MapRenderer _renderer = new MapRenderer();
        private readonly SKGLView _canvas = new SKGLView();
        private double _innerRotation;

        public event EventHandler ViewportInitialized;

        public MapControl(CGRect frame)
            : base(frame)
        {
            Initialize();
        }

        [Preserve]
        public MapControl(IntPtr handle) : base(handle) // used when initialized from storyboard
        {
            Initialize();
        }

        public void Initialize()
        {
            Map = new Map();
            BackgroundColor = UIColor.White;

            _canvas.TranslatesAutoresizingMaskIntoConstraints = false;
            _canvas.MultipleTouchEnabled = true;

            AddSubview(_canvas);

            AddConstraints(new[] {
                NSLayoutConstraint.Create(this, NSLayoutAttribute.Leading, NSLayoutRelation.Equal, _canvas, NSLayoutAttribute.Leading, 1.0f, 0.0f),
                NSLayoutConstraint.Create(this, NSLayoutAttribute.Trailing, NSLayoutRelation.Equal, _canvas, NSLayoutAttribute.Trailing, 1.0f, 0.0f),
                NSLayoutConstraint.Create(this, NSLayoutAttribute.Top, NSLayoutRelation.Equal, _canvas, NSLayoutAttribute.Top, 1.0f, 0.0f),
                NSLayoutConstraint.Create(this, NSLayoutAttribute.Bottom, NSLayoutRelation.Equal, _canvas, NSLayoutAttribute.Bottom, 1.0f, 0.0f)
            });

            TryInitializeViewport();

            ClipsToBounds = true;
            MultipleTouchEnabled = true;
            UserInteractionEnabled = true;

            _canvas.PaintSurface += OnPaintSurface;

            var doubleTapGestureRecognizer = new UITapGestureRecognizer(OnDoubleTapped)
            {
                NumberOfTapsRequired = 2,
                CancelsTouchesInView = false,
            };
            AddGestureRecognizer(doubleTapGestureRecognizer);

            var tapGestureRecognizer = new UITapGestureRecognizer(OnSingleTapped)
            {
                NumberOfTapsRequired = 1,
                CancelsTouchesInView = false,
            };
            tapGestureRecognizer.RequireGestureRecognizerToFail(doubleTapGestureRecognizer);
            AddGestureRecognizer(tapGestureRecognizer);
        }

        private void OnDoubleTapped(UITapGestureRecognizer gesture)
        {
            var screenPosition = GetScreenPosition(gesture.LocationInView(this));

            var tapWasHandled = Map.InvokeInfo(screenPosition, screenPosition, _scale, _renderer.SymbolCache, WidgetTouched, 2);

            if (!tapWasHandled)
            {
                // TODO 
                // double tap zoom here
            }
        }

        private void OnSingleTapped(UITapGestureRecognizer gesture)
        {
            var screenPosition = GetScreenPosition(gesture.LocationInView(this));

            Map.InvokeInfo(screenPosition, screenPosition, _scale, _renderer.SymbolCache, WidgetTouched, 1);
        }

        void OnPaintSurface(object sender, SKPaintGLSurfaceEventArgs skPaintSurfaceEventArgs)
        {
            TryInitializeViewport();
            if (!_map.Viewport.Initialized) return;

            _map.Viewport.Width = _canvas.Frame.Width;
            _map.Viewport.Height = _canvas.Frame.Height;

            _scale = (float)_canvas.ContentScaleFactor;
            skPaintSurfaceEventArgs.Surface.Canvas.Scale(_scale, _scale);

            _renderer.Render(skPaintSurfaceEventArgs.Surface.Canvas,
                _map.Viewport, _map.Layers, _map.Widgets, _map.BackColor);
        }

        private void TryInitializeViewport()
        {
            if (_map.Viewport.Initialized) return;

            if (_map.Viewport.TryInitializeViewport(_map, _canvas.Frame.Width, _canvas.Frame.Height))
            {
                Map.ViewChanged(true);
                OnViewportInitialized();
            }
        }

        private void OnViewportInitialized()
        {
            ViewportInitialized?.Invoke(this, EventArgs.Empty);
        }

        public override void TouchesBegan(NSSet touches, UIEvent evt)
        {
            base.TouchesBegan(touches, evt);

            _innerRotation = _map.Viewport.Rotation;
        }

        public override void TouchesMoved(NSSet touches, UIEvent evt)
        {
            base.TouchesMoved(touches, evt);
            
            if (evt.AllTouches.Count == 1)
            {
                if (touches.AnyObject is UITouch touch)
                {
                    var currentPos = touch.LocationInView(this);
                    var previousPos = touch.PreviousLocationInView(this);
                    
                    _map.Viewport.Transform(currentPos.X, currentPos.Y, previousPos.X, previousPos.Y);

                    ViewportLimiter.LimitExtent(_map.Viewport, _map.PanMode, _map.PanLimits, _map.Envelope);

                    RefreshGraphics();

                    _innerRotation = _map.Viewport.Rotation;
                }
            }
            else if (evt.AllTouches.Count >= 2)
            {
                var prevLocations = evt.AllTouches.Select(t => ((UITouch)t).PreviousLocationInView(this))
                                           .Select(p => new Point(p.X, p.Y)).ToList();
                
                var locations = evt.AllTouches.Select(t => ((UITouch)t).LocationInView(this))
                                        .Select(p => new Point(p.X, p.Y)).ToList();

                var (prevCenter, prevRadius, prevAngle) = GetPinchValues(prevLocations);
                var (center, radius, angle) = GetPinchValues(locations);

                double rotationDelta = 0;

                if (AllowPinchRotation)
                {
                    _innerRotation += angle - prevAngle;
                    _innerRotation %= 360;

                    if (_innerRotation > 180)
                        _innerRotation -= 360;
                    else if (_innerRotation < -180)
                        _innerRotation += 360;

                    if (_map.Viewport.Rotation == 0 && Math.Abs(_innerRotation) >= Math.Abs(UnSnapRotationDegrees))
                        rotationDelta = _innerRotation;
                    else if (_map.Viewport.Rotation != 0)
                    {
                        if (Math.Abs(_innerRotation) <= Math.Abs(ReSnapRotationDegrees))
                            rotationDelta = -_map.Viewport.Rotation;
                        else
                            rotationDelta = _innerRotation - _map.Viewport.Rotation;
                    }
                }

                _map.Viewport.Transform(center.X, center.Y, prevCenter.X, prevCenter.Y, radius / prevRadius, rotationDelta);

                ViewportLimiter.Limit(_map.Viewport,
                    _map.ZoomMode, _map.ZoomLimits, _map.Resolutions,
                    _map.PanMode, _map.PanLimits, _map.Envelope);

                RefreshGraphics();
            }
        }

        public override void TouchesEnded(NSSet touches, UIEvent e)
        {
            Refresh();
        }

        private Point GetScreenPosition(CGPoint point)
        {
            return new Point(point.X * _scale, point.Y * _scale);
        }

        public void Refresh()
        {
            RefreshGraphics();
            RefreshData();
        }

        public Map Map
        {
            get => _map;
            set
            {
                if (_map != null)
                {
                    UnsubscribeFromMapEvents(_map);
                    _map = null;
                }

                _map = value;

                if (_map != null)
                {
                    SubscribeToMapEvents(_map);
                    _map.ViewChanged(true);
                }

                RefreshGraphics();
            }
        }

        private void MapRefreshGraphics(object sender, EventArgs eventArgs)
        {
            RefreshGraphics();
        }

        private void MapPropertyChanged(object sender, PropertyChangedEventArgs e)
        {
            if (e.PropertyName == nameof(Layers.Layer.Enabled))
            {
                RefreshGraphics();
            }
            else if (e.PropertyName == nameof(Layers.Layer.Opacity))
            {
                RefreshGraphics();
            }
        }

        private void MapDataChanged(object sender, DataChangedEventArgs e)
        {
            string errorMessage;

            DispatchQueue.MainQueue.DispatchAsync(delegate
            {
                try
                {
                    if (e == null)
                    {
                        errorMessage = "MapDataChanged Unexpected error: DataChangedEventArgs can not be null";
                        Console.WriteLine(errorMessage);
                    }
                    else if (e.Cancelled)
                    {
                        errorMessage = "MapDataChanged: Cancelled";
                        System.Diagnostics.Debug.WriteLine(errorMessage);
                    }
                    else if (e.Error is System.Net.WebException)
                    {
                        errorMessage = "MapDataChanged WebException: " + e.Error.Message;
                        Console.WriteLine(errorMessage);
                    }
                    else if (e.Error != null)
                    {
                        errorMessage = "MapDataChanged errorMessage: " + e.Error.GetType() + ": " + e.Error.Message;
                        Console.WriteLine(errorMessage);
                    }

                    RefreshGraphics();
                }
                catch (Exception exception)
                {
                    Logger.Log(LogLevel.Warning, "Unexpected exception in MapDataChanged", exception);
                }
            });
        }

        public void RefreshGraphics()
        {
            SetNeedsDisplay();
            InvalidateCanvas();
        }

        public void RefreshData()
        {
            _map?.ViewChanged(true);
        }

        internal void InvalidateCanvas()
        {
            _canvas?.SetNeedsDisplay();
        }

        public override CGRect Frame
        {
            get => base.Frame;
            set
            {
                _canvas.Frame = value;
                base.Frame = value;

                if (_map?.Viewport == null) return;

                _map.Viewport.Width = _canvas.Frame.Width;
                _map.Viewport.Height = _canvas.Frame.Height;

                Refresh();
            }
        }

        public override void LayoutMarginsDidChange()
        {
            if (_canvas == null) return;

            base.LayoutMarginsDidChange();

            if (_map?.Viewport == null) return;

            _map.Viewport.Width = _canvas.Frame.Width;
            _map.Viewport.Height = _canvas.Frame.Height;

            Refresh();
        }

        private static void WidgetTouched(IWidget widget, Point screenPosition)
        {
            if (widget is Hyperlink) UIApplication.SharedApplication.OpenUrl(new NSUrl(((Hyperlink)widget).Url));

            widget.HandleWidgetTouched(screenPosition);
        }
    }
}<|MERGE_RESOLUTION|>--- conflicted
+++ resolved
@@ -17,11 +17,7 @@
 namespace Mapsui.UI.iOS
 {
     [Register("MapControl"), DesignTimeVisible(true)]
-<<<<<<< HEAD
     public partial class MapControl : UIView, IMapControl
-=======
-    public class MapControl : UIView, IMapControl
->>>>>>> 1205c612
     {
         private Map _map;
         private readonly MapRenderer _renderer = new MapRenderer();
