﻿using System;
using System.Collections.Generic;
using System.ComponentModel;
using System.Net;
using Mapsui.Fetcher;
using Mapsui.Layers;
using Mapsui.Logging;
using Mapsui.Rendering;
using Mapsui.Rendering.Skia;
using Mapsui.Widgets;
using System.Runtime.CompilerServices;
using Mapsui.Providers;
using Mapsui.Utilities;

<<<<<<< HEAD
#if __MAUI__
namespace Mapsui.UI.Maui
#elif __UWP__
=======
#nullable enable

#if __UWP__
>>>>>>> 869439ec
namespace Mapsui.UI.Uwp
#elif __ANDROID__
namespace Mapsui.UI.Android
#elif __IOS__
namespace Mapsui.UI.iOS
#elif __WINUI__
namespace Mapsui.UI.WinUI
#elif __FORMS__
namespace Mapsui.UI.Forms
#elif __AVALONIA__
namespace Mapsui.UI.Avalonia
#else
namespace Mapsui.UI.Wpf
#endif
{
    public partial class MapControl : INotifyPropertyChanged
    {
        private Map? _map;
        private double _unSnapRotationDegrees;
        // Flag indicating if a drawing process is running
        private bool _drawing;
        // Flag indicating if a new drawing process should start
        private bool _refresh;
        // Action to call for a redraw of the control
        private Action? _invalidate;
        // Timer for loop to invalidating the control
        private System.Threading.Timer _invalidateTimer = default!;
        // Interval between two calls of the invalidate function in ms
        private int _updateInterval = 16;
        // Stopwatch for measuring drawing times
        private readonly System.Diagnostics.Stopwatch _stopwatch = new System.Diagnostics.Stopwatch();

        void CommonInitialize()
        {
            // Create map
            Map = new Map();
            // Create timer for invalidating the control
            _invalidateTimer = new System.Threading.Timer(InvalidateTimerCallback, null, System.Threading.Timeout.Infinite, 16);
            // Start the invalidation timer
            StartUpdates(false);
        }

        void CommonDrawControl(object canvas)
        {
            if (_drawing)
                return;
            if (Renderer == null)
                return;
            if (_map == null)
                return;
            if (!Viewport.HasSize)
                return;

            // Start drawing
            _drawing = true;

            // Start stopwatch before updating animations and drawing control
            _stopwatch.Restart();

            // All requested updates up to this point will be handled by this redraw
            _refresh = false;
            Navigator?.UpdateAnimations();
            Renderer.Render(canvas, new Viewport(Viewport), _map.Layers, _map.Widgets, _map.BackColor);

            // Stop stopwatch after drawing control
            _stopwatch.Stop();

            // If we are interested in performance measurements, we save the new drawing time
            _performance?.Add(_stopwatch.Elapsed.TotalMilliseconds);

            // Log drawing time
            Logger.Log(LogLevel.Information, $"Time for drawing control [ms]: {_stopwatch.Elapsed.TotalMilliseconds}");

            // End drawing
            _drawing = false;
        }

        void InvalidateTimerCallback(object? state)
        {
            if (!_refresh)
                return;

            if (_drawing)
            {
                if (_performance != null)
                    _performance.Dropped++;

                return;
            }

            _invalidate?.Invoke();
        }

        /// <summary>
        /// Start updates for control
        /// </summary>
        /// <remarks>
        /// When this function is called, the control is redrawn if needed
        /// </remarks>
        public void StartUpdates(bool refresh = true)
        {
            _refresh = refresh;
            _invalidateTimer.Change(0, _updateInterval);
        }

        /// <summary>
        /// Stop updates for control
        /// </summary>
        /// <remarks>
        /// When this function is called, the control stops to redraw itself, 
        /// even if it is needed
        /// </remarks>
        public void StopUpdates()
        {
            _invalidateTimer.Change(System.Threading.Timeout.Infinite, System.Threading.Timeout.Infinite);
        }

        /// <summary>
        /// Force a update of control
        /// </summary>
        /// <remarks>
        /// When this function is called, the control draws itself once 
        /// </remarks>
        public void ForceUpdate()
        {
            _invalidate?.Invoke();
        }

        /// <summary>
        /// Interval between two redraws of the MapControl in ms
        /// </summary>
        public int UpdateInterval
        {
            get => _updateInterval;
            set
            {
                if (value <= 0)
                    throw new ArgumentOutOfRangeException($"{nameof(UpdateInterval)} must be greater than 0");

                if (_updateInterval != value)
                {
                    _updateInterval = value;
                    StartUpdates();
                }
            }
        }

        private Performance? _performance;

        /// <summary>
        /// Object to save performance information about the drawing of the map
        /// </summary>
        /// <remarks>
        /// If this is null, no performance information is saved.
        /// </remarks>
        public Performance? Performance
        {
            get { return _performance; }
            set
            {
                if (_performance != value)
                {
                    _performance = value;
                    OnPropertyChanged();
                }
            }
        }

        /// <summary>
        /// After how many degrees start rotation to take place
        /// </summary>
        public double UnSnapRotationDegrees
        {
            get { return _unSnapRotationDegrees; }
            set
            {
                if (_unSnapRotationDegrees != value)
                {
                    _unSnapRotationDegrees = value;
                    OnPropertyChanged();
                }
            }
        }

        private double _reSnapRotationDegrees;

        /// <summary>
        /// With how many degrees from 0 should map snap to 0 degrees
        /// </summary>
        public double ReSnapRotationDegrees
        {
            get { return _reSnapRotationDegrees; }
            set
            {
                if (_reSnapRotationDegrees != value)
                {
                    _reSnapRotationDegrees = value;
                    OnPropertyChanged();
                }
            }
        }

        public float PixelDensity
        {
            get => GetPixelDensity();
        }

        private IRenderer _renderer = new MapRenderer();

        /// <summary>
        /// Renderer that is used from this MapControl
        /// </summary>
        public IRenderer Renderer
        {
            get { return _renderer; }
            set
            {
                if (_renderer != value)
                {
                    _renderer = value;
                    OnPropertyChanged();
                }
            }
        }

        private readonly LimitedViewport _viewport = new LimitedViewport();
        private INavigator _navigator = default!;

        /// <summary>
        /// Viewport holding information about visible part of the map. Viewport can never be null.
        /// </summary>
        public IReadOnlyViewport Viewport => _viewport;

        /// <summary>
        /// Handles all manipulations of the map viewport
        /// </summary>
        public INavigator Navigator
        {
            get => _navigator;
            set
            {
                if (_navigator != null)
                {
                    _navigator.Navigated -= Navigated;
                }
                _navigator = value ?? throw new ArgumentException($"{nameof(Navigator)} can not be null");
                _navigator.Navigated += Navigated;
            }
        }

        private void Navigated(object? sender, ChangeType changeType)
        {
            if (_map != null)
            {
                _map.Initialized = true;
            }

            Refresh(changeType);
        }

        /// <summary>
        /// Called when the viewport is initialized
        /// </summary>
        public event EventHandler? ViewportInitialized; //todo: Consider to use the Viewport PropertyChanged

        /// <summary>
        /// Called whenever the map is clicked. The MapInfoEventArgs contain the features that were hit in
        /// the layers that have IsMapInfoLayer set to true. 
        /// </summary>
        public event EventHandler<MapInfoEventArgs>? Info;

        /// <summary>
        /// Called whenever a property is changed
        /// </summary>
#if __FORMS__ || __MAUI__ || __AVALONIA__
        public new event PropertyChangedEventHandler? PropertyChanged;
#else
        public event PropertyChangedEventHandler? PropertyChanged;
#endif

#if __FORMS__ || __MAUI__
        protected override void OnPropertyChanged([CallerMemberName] string propertyName = "")
        {
            PropertyChanged?.Invoke(this, new PropertyChangedEventArgs(propertyName));
        }
#else
        protected void OnPropertyChanged([CallerMemberName] string propertyName = "")
        {
            PropertyChanged?.Invoke(this, new PropertyChangedEventArgs(propertyName));
        }
#endif

        /// <summary>
        /// Unsubscribe from map events 
        /// </summary>
        public void Unsubscribe()
        {
            UnsubscribeFromMapEvents(_map);
        }

        /// <summary>
        /// Subscribe to map events
        /// </summary>
        /// <param name="map">Map, to which events to subscribe</param>
        private void SubscribeToMapEvents(Map map)
        {
            map.DataChanged += MapDataChanged;
            map.PropertyChanged += MapPropertyChanged;
        }

        /// <summary>
        /// Unsubscribe from map events
        /// </summary>
        /// <param name="map">Map, to which events to unsubscribe</param>
        private void UnsubscribeFromMapEvents(Map? map)
        {
            var temp = map;
            if (temp != null)
            {
                temp.DataChanged -= MapDataChanged;
                temp.PropertyChanged -= MapPropertyChanged;
                temp.AbortFetch();
            }
        }

        /// <summary>
        /// Refresh data of the map and than repaint it
        /// </summary>
        public void Refresh(ChangeType changeType = ChangeType.Discrete)
        {
            RefreshData(changeType);
            RefreshGraphics();
        }

        public void RefreshGraphics()
        {
            _refresh = true;
        }

        private void MapDataChanged(object sender, DataChangedEventArgs? e)
        {
            RunOnUIThread(() => {
                try
                {
                    if (e == null)
                    {
                        Logger.Log(LogLevel.Warning, "Unexpected error: DataChangedEventArgs can not be null");
                    }
                    else if (e.Cancelled)
                    {
                        Logger.Log(LogLevel.Warning, "Fetching data was cancelled", e.Error);
                    }
                    else if (e.Error is WebException)
                    {
                        Logger.Log(LogLevel.Warning, "A WebException occurred. Do you have internet?", e.Error);
                    }
                    else if (e.Error != null)
                    {
                        Logger.Log(LogLevel.Warning, "An error occurred while fetching data", e.Error);
                    }
                    else // no problems
                    {
                        RefreshGraphics();
                    }
                }
                catch (Exception exception)
                {
                    Logger.Log(LogLevel.Warning, $"Unexpected exception in {nameof(MapDataChanged)}", exception);
                }
            });
        }
        // ReSharper disable RedundantNameQualifier - needed for iOS for disambiguation

        private void MapPropertyChanged(object? sender, PropertyChangedEventArgs e)
        {
            if (e.PropertyName == nameof(Layers.Layer.Enabled))
            {
                RefreshGraphics();
            }
            else if (e.PropertyName == nameof(Layers.Layer.Opacity))
            {
                RefreshGraphics();
            }
            else if (e.PropertyName == nameof(Map.BackColor))
            {
                RefreshGraphics();
            }
            else if (e.PropertyName == nameof(Layers.Layer.DataSource))
            {
                Refresh(); // There is a new DataSource so let's fetch the new data.
            }
            else if (e.PropertyName == nameof(Map.Envelope))
            {
                CallHomeIfNeeded();
                Refresh();
            }
            else if (e.PropertyName == nameof(Map.Layers))
            {
                CallHomeIfNeeded();
                Refresh();
            }
            if (e.PropertyName == nameof(Map.Limiter))
            {
                _viewport.Limiter = Map?.Limiter;
            }
        }
        // ReSharper restore RedundantNameQualifier

        public void CallHomeIfNeeded()
        {
            if (_map != null && !_map.Initialized && _viewport.HasSize && _map?.Envelope != null)
            {
                _map.Home?.Invoke(Navigator);
                _map.Initialized = true;
            }
        }

        /// <summary>
        /// Map holding data for which is shown in this MapControl
        /// </summary>
        public Map? Map
        {
            get => _map;
            set
            {
                if (_map != null)
                {
                    UnsubscribeFromMapEvents(_map);
                    _map = null;
                }

                _map = value;

                if (_map != null)
                {
                    SubscribeToMapEvents(_map);
                    Navigator = new Navigator(_map, _viewport);
                    _viewport.Map = _map;
                    _viewport.Limiter = _map.Limiter;
                    CallHomeIfNeeded();
                }

                Refresh();
                OnPropertyChanged();
            }
        }

        /// <inheritdoc />
        public MPoint ToPixels(MPoint coordinateInDeviceIndependentUnits)
        {
            return new MPoint(
                coordinateInDeviceIndependentUnits.X * PixelDensity,
                coordinateInDeviceIndependentUnits.Y * PixelDensity);
        }

        /// <inheritdoc />
        public MPoint ToDeviceIndependentUnits(MPoint coordinateInPixels)
        {
            return new MPoint(coordinateInPixels.X / PixelDensity, coordinateInPixels.Y / PixelDensity);
        }

        private void OnViewportSizeInitialized()
        {
            ViewportInitialized?.Invoke(this, EventArgs.Empty);
        }

        /// <summary>
        /// Refresh data of Map, but don't paint it
        /// </summary>
        public void RefreshData(ChangeType changeType = ChangeType.Discrete)
        {
            var fetchInfo = new FetchInfo
            {
                Extent = Viewport.Extent,
                Resolution = Viewport.Resolution,
                CRS = Map?.CRS,
                ChangeType = changeType
            };
            _map?.RefreshData(fetchInfo);
        }

        private void OnInfo(MapInfoEventArgs? mapInfoEventArgs)
        {
            if (mapInfoEventArgs == null) return;

            Map?.OnInfo(mapInfoEventArgs); // Also propagate to Map
            Info?.Invoke(this, mapInfoEventArgs);
        }

        private bool WidgetTouched(IWidget widget, MPoint screenPosition)
        {
            var result = widget.HandleWidgetTouched(Navigator, screenPosition);

            if (!result && widget is Hyperlink hyperlink && !string.IsNullOrWhiteSpace(hyperlink.Url))
            {
                OpenBrowser(hyperlink.Url!);

                return true;
            }

            return false;
        }

        /// <inheritdoc />
        public MapInfo? GetMapInfo(MPoint screenPosition, int margin = 0)
        {
            return Renderer?.GetMapInfo(screenPosition.X, screenPosition.Y, Viewport, Map?.Layers ?? new LayerCollection(), margin);
        }

        /// <inheritdoc />
        public byte[]? GetSnapshot(IEnumerable<ILayer>? layers = null)
        {
            byte[]? result = null;

            using (var stream = Renderer?.RenderToBitmapStream(Viewport, layers ?? Map?.Layers ?? new LayerCollection(), pixelDensity: PixelDensity))
            {
                if (stream != null)
                    result = stream.ToArray();
            }

            return result;
        }

        /// <summary>
        /// Check if a widget or feature at a given screen position is clicked/tapped
        /// </summary>
        /// <param name="screenPosition">Screen position to check for widgets and features</param>
        /// <param name="startScreenPosition">Screen position of Viewport/MapControl</param>
        /// <param name="numTaps">Number of clickes/taps</param>
        /// <returns>True, if something done </returns>
        private MapInfoEventArgs? InvokeInfo(MPoint screenPosition, MPoint startScreenPosition, int numTaps)
        {
            return InvokeInfo(
                Map?.GetWidgetsOfMapAndLayers() ?? new List<IWidget>(),
                screenPosition,
                startScreenPosition,
                WidgetTouched,
                numTaps);
        }

        /// <summary>
        /// Check if a widget or feature at a given screen position is clicked/tapped
        /// </summary>
        /// <param name="widgets">The Map widgets</param>
        /// <param name="screenPosition">Screen position to check for widgets and features</param>
        /// <param name="startScreenPosition">Screen position of Viewport/MapControl</param>
        /// <param name="widgetCallback">Callback, which is called when Widget is hit</param>
        /// <param name="numTaps">Number of clickes/taps</param>
        /// <returns>True, if something done </returns>
        private MapInfoEventArgs? InvokeInfo(IEnumerable<IWidget> widgets, MPoint screenPosition,
            MPoint startScreenPosition, Func<IWidget, MPoint, bool> widgetCallback, int numTaps)
        {
            if (screenPosition == null || startScreenPosition == null)
                return null;

            // Check if a Widget is tapped. In the current design they are always on top of the map.
            var touchedWidgets = WidgetTouch.GetTouchedWidget(screenPosition, startScreenPosition, widgets);

            foreach (var widget in touchedWidgets)
            {
                var result = widgetCallback(widget, screenPosition);

                if (result)
                {
                    return new MapInfoEventArgs
                    {
                        Handled = true
                    };
                }
            }

            // Check which features in the map were tapped.
            var mapInfo = Renderer?.GetMapInfo(screenPosition.X, screenPosition.Y, Viewport, Map?.Layers ?? new LayerCollection());

            if (mapInfo != null)
            {
                return new MapInfoEventArgs
                {
                    MapInfo = mapInfo,
                    NumTaps = numTaps,
                    Handled = false
                };
            }

            return null;
        }

        private void SetViewportSize()
        {
            var hadSize = Viewport.HasSize;
            _viewport.SetSize(ViewportWidth, ViewportHeight);
            if (!hadSize && Viewport.HasSize) OnViewportSizeInitialized();
            CallHomeIfNeeded();
            Refresh();
        }

        /// <summary>
        /// Clear cache and repaint map
        /// </summary>
        public void Clear()
        {
            // not sure if we need this method
            _map?.ClearCache();
            RefreshGraphics();
        }
    }
}
<|MERGE_RESOLUTION|>--- conflicted
+++ resolved
@@ -12,15 +12,11 @@
 using Mapsui.Providers;
 using Mapsui.Utilities;
 
-<<<<<<< HEAD
+#nullable enable
+
 #if __MAUI__
 namespace Mapsui.UI.Maui
 #elif __UWP__
-=======
-#nullable enable
-
-#if __UWP__
->>>>>>> 869439ec
 namespace Mapsui.UI.Uwp
 #elif __ANDROID__
 namespace Mapsui.UI.Android
