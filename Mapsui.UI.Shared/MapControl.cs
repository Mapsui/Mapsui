﻿using System;
using System.Collections.Generic;
using System.ComponentModel;
using System.Net;
using System.Runtime.CompilerServices;
using System.Threading.Tasks;
using Mapsui.Fetcher;
using Mapsui.Layers;
using Mapsui.Logging;
using Mapsui.Rendering;
using Mapsui.Rendering.Skia;
using Mapsui.Utilities;
using Mapsui.Widgets;

#nullable enable
#pragma warning disable IDISP008 // Don't assign member with injected and created disposables

#if __MAUI__
using Microsoft.Maui.Controls;
namespace Mapsui.UI.Maui
#elif __UWP__
namespace Mapsui.UI.Uwp
#elif __ANDROID__ && !HAS_UNO_WINUI
namespace Mapsui.UI.Android
#elif __IOS__ && !HAS_UNO_WINUI
namespace Mapsui.UI.iOS
#elif __WINUI__
namespace Mapsui.UI.WinUI
#elif __FORMS__
namespace Mapsui.UI.Forms
#elif __AVALONIA__
namespace Mapsui.UI.Avalonia
#elif __ETO_FORMS__
namespace Mapsui.UI.Eto
#elif __BLAZOR__
namespace Mapsui.UI.Blazor
#else
namespace Mapsui.UI.Wpf
#endif
{ 
#if __BLAZOR__
    public partial class MapControlBase : INotifyPropertyChanged, IDisposable
#else
    public partial class MapControl : INotifyPropertyChanged, IDisposable
#endif
    {
<<<<<<< HEAD
        private protected Map? _map;
=======
>>>>>>> cf86c5a9
        private double _unSnapRotationDegrees;
        // Flag indicating if a drawing process is running
        private bool _drawing;
        // Flag indicating if a new drawing process should start
        private bool _refresh;
        // Action to call for a redraw of the control
        private protected Action? _invalidate;
        // Timer for loop to invalidating the control
        private System.Threading.Timer? _invalidateTimer;
        // Interval between two calls of the invalidate function in ms
        private int _updateInterval = 16;
        // Stopwatch for measuring drawing times
        private readonly System.Diagnostics.Stopwatch _stopwatch = new System.Diagnostics.Stopwatch();

        private protected void CommonInitialize()
        {
            // Create map
            Map = new Map();
            // Create timer for invalidating the control
            _invalidateTimer?.Dispose();
            _invalidateTimer = new System.Threading.Timer(InvalidateTimerCallback, null, System.Threading.Timeout.Infinite, 16);
            // Start the invalidation timer
            StartUpdates(false);
        }

        private protected void CommonDrawControl(object canvas)
        {
            if (_drawing)
                return;
            if (Renderer == null)
                return;
            if (Map == null)
                return;
            if (!Viewport.HasSize)
                return;

            // Start drawing
            _drawing = true;

            // Start stopwatch before updating animations and drawing control
            _stopwatch.Restart();

            // All requested updates up to this point will be handled by this redraw
            _refresh = false;
            Renderer.Render(canvas, new Viewport(Viewport), Map.Layers, Map.Widgets, Map.BackColor);

            // Stop stopwatch after drawing control
            _stopwatch.Stop();

            // If we are interested in performance measurements, we save the new drawing time
            _performance?.Add(_stopwatch.Elapsed.TotalMilliseconds);

            // End drawing
            _drawing = false;
        }

        private void InvalidateTimerCallback(object? state)
        {
            // Check, if we have to redraw the screen

            if (Map?.UpdateAnimations() == true)
                _refresh = true;

            if (_viewport.UpdateAnimations())
                _refresh = true;

            if (!_refresh)
                return;

            if (_drawing)
            {
                if (_performance != null)
                    _performance.Dropped++;

                return;
            }

            _invalidate?.Invoke();
        }

        /// <summary>
        /// Start updates for control
        /// </summary>
        /// <remarks>
        /// When this function is called, the control is redrawn if needed
        /// </remarks>
        public void StartUpdates(bool refresh = true)
        {
            _refresh = refresh;
            _invalidateTimer?.Change(0, _updateInterval);
        }

        /// <summary>
        /// Stop updates for control
        /// </summary>
        /// <remarks>
        /// When this function is called, the control stops to redraw itself, 
        /// even if it is needed
        /// </remarks>
        public void StopUpdates()
        {
            _invalidateTimer?.Change(System.Threading.Timeout.Infinite, System.Threading.Timeout.Infinite);
        }

        /// <summary>
        /// Force a update of control
        /// </summary>
        /// <remarks>
        /// When this function is called, the control draws itself once 
        /// </remarks>
        public void ForceUpdate()
        {
            _invalidate?.Invoke();
        }

        /// <summary>
        /// Interval between two redraws of the MapControl in ms
        /// </summary>
        public int UpdateInterval
        {
            get => _updateInterval;
            set
            {
                if (value <= 0)
                    throw new ArgumentOutOfRangeException($"{nameof(UpdateInterval)} must be greater than 0");

                if (_updateInterval != value)
                {
                    _updateInterval = value;
                    StartUpdates();
                }
            }
        }

        private Performance? _performance;

        /// <summary>
        /// Object to save performance information about the drawing of the map
        /// </summary>
        /// <remarks>
        /// If this is null, no performance information is saved.
        /// </remarks>
        public Performance? Performance
        {
            get => _performance;
            set
            {
                if (_performance != value)
                {
                    _performance = value;
                    OnPropertyChanged();
                }
            }
        }

        /// <summary>
        /// After how many degrees start rotation to take place
        /// </summary>
        public double UnSnapRotationDegrees
        {
            get => _unSnapRotationDegrees;
            set
            {
                if (_unSnapRotationDegrees != value)
                {
                    _unSnapRotationDegrees = value;
                    OnPropertyChanged();
                }
            }
        }

        private double _reSnapRotationDegrees;

        /// <summary>
        /// With how many degrees from 0 should map snap to 0 degrees
        /// </summary>
        public double ReSnapRotationDegrees
        {
            get => _reSnapRotationDegrees;
            set
            {
                if (_reSnapRotationDegrees != value)
                {
                    _reSnapRotationDegrees = value;
                    OnPropertyChanged();
                }
            }
        }
        
        public float PixelDensity => GetPixelDensity();

        private IRenderer _renderer = new MapRenderer();

        /// <summary>
        /// Renderer that is used from this MapControl
        /// </summary>
        public IRenderer Renderer
        {
            get => _renderer;
            set
            {
                if (_renderer != value)
                {
                    _renderer = value;
                    OnPropertyChanged();
                }
            }
        }

        private protected readonly LimitedViewport _viewport = new LimitedViewport();
        private INavigator? _navigator;

        /// <summary>
        /// Viewport holding information about visible part of the map. Viewport can never be null.
        /// </summary>
        public IReadOnlyViewport Viewport => _viewport;

        /// <summary>
        /// Handles all manipulations of the map viewport
        /// </summary>
        public INavigator? Navigator
        {
            get => _navigator;
            set
            {
                if (_navigator != null)
                {
                    _navigator.Navigated -= Navigated;
                }
                _navigator = value ?? throw new ArgumentException($"{nameof(Navigator)} can not be null");
                _navigator.Navigated += Navigated;
            }
        }

        private void Navigated(object? sender, ChangeType changeType)
        {
            if (Map != null)
            {
                Map.Initialized = true;
            }

            Refresh(changeType);
        }

        /// <summary>
        /// Called when the viewport is initialized
        /// </summary>
        public event EventHandler? ViewportInitialized; //todo: Consider to use the Viewport PropertyChanged

        /// <summary>
        /// Called whenever the map is clicked. The MapInfoEventArgs contain the features that were hit in
        /// the layers that have IsMapInfoLayer set to true. 
        /// </summary>
        public event EventHandler<MapInfoEventArgs>? Info;

        /// <summary>
        /// Called whenever a property is changed
        /// </summary>
#if __FORMS__ || __MAUI__ || __AVALONIA__
        public new event PropertyChangedEventHandler? PropertyChanged;
#else
        public event PropertyChangedEventHandler? PropertyChanged;
#endif

#if __FORMS__ || __MAUI__
        protected override void OnPropertyChanged([CallerMemberName] string propertyName = "")
        {
            PropertyChanged?.Invoke(this, new PropertyChangedEventArgs(propertyName));
        }
#else
        protected void OnPropertyChanged([CallerMemberName] string propertyName = "")
        {
            PropertyChanged?.Invoke(this, new PropertyChangedEventArgs(propertyName));
        }
#endif

        /// <summary>
        /// Unsubscribe from map events 
        /// </summary>
        public void Unsubscribe()
        {
            UnsubscribeFromMapEvents(Map);
        }

        /// <summary>
        /// Subscribe to map events
        /// </summary>
        /// <param name="map">Map, to which events to subscribe</param>
        private void SubscribeToMapEvents(Map map)
        {
            map.DataChanged += MapDataChanged;
            map.PropertyChanged += MapPropertyChanged;
        }

        /// <summary>
        /// Unsubscribe from map events
        /// </summary>
        /// <param name="map">Map, to which events to unsubscribe</param>
        private void UnsubscribeFromMapEvents(Map? map)
        {
            var localMap = map;
            if (localMap != null)
            {
                localMap.DataChanged -= MapDataChanged;
                localMap.PropertyChanged -= MapPropertyChanged;
                localMap.AbortFetch();
            }
        }

        /// <summary>
        /// Refresh data of the map and than repaint it
        /// </summary>
        public void Refresh(ChangeType changeType = ChangeType.Discrete)
        {
            RefreshData(changeType);
            RefreshGraphics();
        }

        public void RefreshGraphics()
        {
            _refresh = true;
        }

        private void MapDataChanged(object? sender, DataChangedEventArgs? e)
        {
            RunOnUIThread(() => {
                try
                {
                    if (e == null)
                    {
                        Logger.Log(LogLevel.Warning, "Unexpected error: DataChangedEventArgs can not be null");
                    }
                    else if (e.Cancelled)
                    {
                        Logger.Log(LogLevel.Warning, "Fetching data was cancelled.");
                    }
                    else if (e.Error is WebException)
                    {
                        Logger.Log(LogLevel.Warning, $"A WebException occurred. Do you have internet? Exception: {e.Error?.Message}", e.Error);
                    }
                    else if (e.Error != null)
                    {
                        Logger.Log(LogLevel.Warning, $"An error occurred while fetching data. Exception: {e.Error?.Message}", e.Error);
                    }
                    else // no problems
                    {
                        RefreshGraphics();
                    }
                }
                catch (Exception exception)
                {
                    Logger.Log(LogLevel.Warning, $"Unexpected exception in {nameof(MapDataChanged)}", exception);
                }
            });
        }
        // ReSharper disable RedundantNameQualifier - needed for iOS for disambiguation

        private void MapPropertyChanged(object? sender, PropertyChangedEventArgs e)
        {
            if (e.PropertyName == nameof(Layers.Layer.Enabled))
            {
                RefreshGraphics();
            }
            else if (e.PropertyName == nameof(Layers.Layer.Opacity))
            {
                RefreshGraphics();
            }
            else if (e.PropertyName == nameof(Map.BackColor))
            {
                RefreshGraphics();
            }
            else if (e.PropertyName == nameof(Layers.Layer.DataSource))
            {
                Refresh(); // There is a new DataSource so let's fetch the new data.
            }
            else if (e.PropertyName == nameof(Map.Extent))
            {
                CallHomeIfNeeded();
                Refresh();
            }
            else if (e.PropertyName == nameof(Map.Layers))
            {
                CallHomeIfNeeded();
                Refresh();
            }
            if (e.PropertyName == nameof(Map.Limiter))
            {
                _viewport.Limiter = Map?.Limiter;
            }
        }
        // ReSharper restore RedundantNameQualifier

        public void CallHomeIfNeeded()
        {
            if (Map != null && !Map.Initialized && _viewport.HasSize && Map?.Extent != null && Navigator != null)
            {
                Map.Home?.Invoke(Navigator);
                Map.Initialized = true;
            }
        }

#if __MAUI__

        public static readonly BindableProperty MapProperty = BindableProperty.Create(nameof(Map),
            typeof(Map), typeof(MapControl), default(Map), defaultBindingMode: BindingMode.TwoWay,
            propertyChanged: MapPropertyChanged, propertyChanging: MapPropertyChanging);

        private static void MapPropertyChanging(BindableObject bindable,
            object oldValue, object newValue)
        {
            var mapControl = (MapControl)bindable;
            mapControl.BeforeSetMap();
        }

        private static void MapPropertyChanged(BindableObject bindable,
            object oldValue, object newValue)
        {
            var mapControl = (MapControl)bindable;
            mapControl.AfterSetMap(mapControl.Map);
        }


        public Map? Map
        {
            get => (Map)GetValue(MapProperty);
            set => SetValue(MapProperty, value);
        }

#else

        private Map? _map;

        /// <summary>
        /// Map holding data for which is shown in this MapControl
        /// </summary>
        public Map? Map
        {
            get => _map;
            set
            {
                BeforeSetMap();
                _map = value;
                AfterSetMap(_map);
                OnPropertyChanged();                
            }
        }
#endif

        private void BeforeSetMap()
        {
            UnsubscribeFromMapEvents(Map);
        }

        private void AfterSetMap(Map? map)
        {
            if (map != null)
            {
                SubscribeToMapEvents(map);
                Navigator = new Navigator(map, _viewport);
                _viewport.Map = map;
                _viewport.Limiter = map.Limiter;
                CallHomeIfNeeded();
            }

            Refresh();
        }

        /// <inheritdoc />
        public MPoint ToPixels(MPoint coordinateInDeviceIndependentUnits)
        {
            return new MPoint(
                coordinateInDeviceIndependentUnits.X * PixelDensity,
                coordinateInDeviceIndependentUnits.Y * PixelDensity);
        }

        /// <inheritdoc />
        public MPoint ToDeviceIndependentUnits(MPoint coordinateInPixels)
        {
            return new MPoint(coordinateInPixels.X / PixelDensity, coordinateInPixels.Y / PixelDensity);
        }

        private void OnViewportSizeInitialized()
        {
            ViewportInitialized?.Invoke(this, EventArgs.Empty);
        }

        /// <summary>
        /// Refresh data of Map, but don't paint it
        /// </summary>
        public void RefreshData(ChangeType changeType = ChangeType.Discrete)
        {
            if (Viewport.Extent == null)
                return;
            if (Viewport.Extent.GetArea() <= 0)
                return;

            var fetchInfo = new FetchInfo(Viewport.Extent, Viewport.Resolution, Map?.CRS, changeType);
            Map?.RefreshData(fetchInfo);
        }

        private protected void OnInfo(MapInfoEventArgs? mapInfoEventArgs)
        {
            if (mapInfoEventArgs == null) return;

            Map?.OnInfo(mapInfoEventArgs); // Also propagate to Map
            Info?.Invoke(this, mapInfoEventArgs);
        }

        private bool WidgetTouched(IWidget widget, MPoint screenPosition)
        {
            var result = Navigator != null && widget.HandleWidgetTouched(Navigator, screenPosition);

            if (!result && widget is Hyperlink hyperlink && !string.IsNullOrWhiteSpace(hyperlink.Url))
            {
                OpenBrowser(hyperlink.Url!);
            }

            return result;
        }

        /// <inheritdoc />
        public MapInfo? GetMapInfo(MPoint? screenPosition, int margin = 0)
        {
            if (screenPosition == null)
                return null;

            return Renderer?.GetMapInfo(screenPosition.X, screenPosition.Y, Viewport, Map?.Layers ?? new LayerCollection(), margin);
        }

        /// <inheritdoc />
        public byte[]? GetSnapshot(IEnumerable<ILayer>? layers = null)
        {
            byte[]? result = null;

            using (var stream = Renderer?.RenderToBitmapStream(Viewport, layers ?? Map?.Layers ?? new LayerCollection(), pixelDensity: PixelDensity))
            {
                if (stream != null)
                    result = stream.ToArray();
            }

            return result;
        }

        /// <summary>
        /// Check if a widget or feature at a given screen position is clicked/tapped
        /// </summary>
        /// <param name="screenPosition">Screen position to check for widgets and features</param>
        /// <param name="startScreenPosition">Screen position of Viewport/MapControl</param>
        /// <param name="numTaps">Number of clickes/taps</param>
        /// <returns>True, if something done </returns>
        private protected MapInfoEventArgs? InvokeInfo(MPoint? screenPosition, MPoint? startScreenPosition, int numTaps)
        {
            return InvokeInfo(
                Map?.GetWidgetsOfMapAndLayers() ?? new List<IWidget>(),
                screenPosition,
                startScreenPosition,
                WidgetTouched,
                numTaps);
        }

        /// <summary>
        /// Check if a widget or feature at a given screen position is clicked/tapped
        /// </summary>
        /// <param name="widgets">The Map widgets</param>
        /// <param name="screenPosition">Screen position to check for widgets and features</param>
        /// <param name="startScreenPosition">Screen position of Viewport/MapControl</param>
        /// <param name="widgetCallback">Callback, which is called when Widget is hit</param>
        /// <param name="numTaps">Number of clickes/taps</param>
        /// <returns>True, if something done </returns>
        private MapInfoEventArgs? InvokeInfo(IEnumerable<IWidget> widgets, MPoint? screenPosition,
            MPoint? startScreenPosition, Func<IWidget, MPoint, bool> widgetCallback, int numTaps)
        {
            if (screenPosition == null || startScreenPosition == null)
                return null;

            // Check if a Widget is tapped. In the current design they are always on top of the map.
            var touchedWidgets = WidgetTouch.GetTouchedWidget(screenPosition, startScreenPosition, widgets);

            foreach (var widget in touchedWidgets)
            {
                var result = widgetCallback(widget, screenPosition);

                if (result)
                {
                    return new MapInfoEventArgs
                    {
                        Handled = true
                    };
                }
            }

            // Check which features in the map were tapped.
            var mapInfo = Renderer?.GetMapInfo(screenPosition.X, screenPosition.Y, Viewport, Map?.Layers ?? new LayerCollection());

            if (mapInfo != null)
            {
                return new MapInfoEventArgs
                {
                    MapInfo = mapInfo,
                    NumTaps = numTaps,
                    Handled = false
                };
            }

            return null;
        }

        private protected void SetViewportSize()
        {
            var hadSize = Viewport.HasSize;
            _viewport.SetSize(ViewportWidth, ViewportHeight);
            if (!hadSize && Viewport.HasSize) OnViewportSizeInitialized();
            CallHomeIfNeeded();
            Refresh();
        }

        private protected void CommonDispose(bool disposing)
        {
            if (disposing)
            {
                Unsubscribe();
                StopUpdates();
                _invalidateTimer?.Dispose();
            }
            _invalidateTimer = null;
        }
    }
}<|MERGE_RESOLUTION|>--- conflicted
+++ resolved
@@ -1,4 +1,4 @@
-﻿using System;
+using System;
 using System.Collections.Generic;
 using System.ComponentModel;
 using System.Net;
@@ -44,10 +44,6 @@
     public partial class MapControl : INotifyPropertyChanged, IDisposable
 #endif
     {
-<<<<<<< HEAD
-        private protected Map? _map;
-=======
->>>>>>> cf86c5a9
         private double _unSnapRotationDegrees;
         // Flag indicating if a drawing process is running
         private bool _drawing;
