--- conflicted
+++ resolved
@@ -289,13 +289,8 @@
         /// <summary>
         /// Called whenever a property is changed
         /// </summary>
-<<<<<<< HEAD
 #if __FORMS__ || __MAUI__
-        public new event PropertyChangedEventHandler PropertyChanged;
-=======
-#if __FORMS__
         public new event PropertyChangedEventHandler? PropertyChanged;
->>>>>>> c2ddb4ae
 
         protected override void OnPropertyChanged([CallerMemberName] string propertyName = "")
         {
