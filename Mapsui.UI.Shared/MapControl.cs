--- conflicted
+++ resolved
@@ -419,13 +419,8 @@
         var mapControl = (MapControl)bindable;
         mapControl.AfterSetMap((Map?)newValue);
     }
-<<<<<<< HEAD
     
     public Map? Map
-=======
-
-    public Map Map
->>>>>>> 180c7b62
     {
         get => (Map)GetValue(MapProperty);
         set => SetValue(MapProperty, value);
