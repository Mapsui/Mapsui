--- conflicted
+++ resolved
@@ -98,80 +98,7 @@
         {
             // Check, if we have to redraw the screen, because a animation is running or a refresh is wished
 
-<<<<<<< HEAD
             if (!Navigator.UpdateAnimations() && !_refresh)
-=======
-            /* Unmerged change from project 'Mapsui.UI.Uwp'
-            Before:
-                        if (!Animations.UpdateAnimations() && !_refresh)
-            After:
-                        if (!Animation.UpdateAnimations() && !_refresh)
-            */
-
-            /* Unmerged change from project 'Mapsui.UI.iOS'
-            Before:
-                        if (!Animations.UpdateAnimations() && !_refresh)
-            After:
-                        if (!Animation.UpdateAnimations() && !_refresh)
-            */
-
-            /* Unmerged change from project 'Mapsui.UI.Wpf (netcoreapp3.1)'
-            Before:
-                        if (!Animations.UpdateAnimations() && !_refresh)
-            After:
-                        if (!Animation.UpdateAnimations() && !_refresh)
-            */
-
-            /* Unmerged change from project 'Mapsui.UI.Forms'
-            Before:
-                        if (!Animations.UpdateAnimations() && !_refresh)
-            After:
-                        if (!Animation.UpdateAnimations() && !_refresh)
-            */
-
-            /* Unmerged change from project 'Mapsui.UI.Uno (uap10.0.18362)'
-            Before:
-                        if (!Animations.UpdateAnimations() && !_refresh)
-            After:
-                        if (!Animation.UpdateAnimations() && !_refresh)
-            */
-
-            /* Unmerged change from project 'Mapsui.UI.WinUI'
-            Before:
-                        if (!Animations.UpdateAnimations() && !_refresh)
-            After:
-                        if (!Animation.UpdateAnimations() && !_refresh)
-            */
-
-            /* Unmerged change from project 'Mapsui.UI.Avalonia'
-            Before:
-                        if (!Animations.UpdateAnimations() && !_refresh)
-            After:
-                        if (!Animation.UpdateAnimations() && !_refresh)
-            */
-
-            /* Unmerged change from project 'Mapsui.UI.Wpf (net48)'
-            Before:
-                        if (!Animations.UpdateAnimations() && !_refresh)
-            After:
-                        if (!Animation.UpdateAnimations() && !_refresh)
-            */
-
-            /* Unmerged change from project 'Mapsui.UI.Uno (xamarinios10)'
-            Before:
-                        if (!Animations.UpdateAnimations() && !_refresh)
-            After:
-                        if (!Animation.UpdateAnimations() && !_refresh)
-            */
-
-            /* Unmerged change from project 'Mapsui.UI.Uno (netstandard2.0)'
-            Before:
-                        if (!Animations.UpdateAnimations() && !_refresh)
-            After:
-                        if (!Animation.UpdateAnimations() && !_refresh)
-            */
-            if (!Utilities.Animation.UpdateAnimations() && !_refresh)
->>>>>>> 9167e39b
                 return;
 
             if (_drawing)
