--- conflicted
+++ resolved
@@ -25,14 +25,6 @@
         private Map _map;
 
         /// <summary>
-<<<<<<< HEAD
-        /// Saver for center before last pinch movement
-        /// </summary>
-        private Point _previousCenter = new Point();
-
-        /// <summary>
-=======
->>>>>>> e65cb74e
         /// Allow map panning through touch or mouse
         /// </summary>
         public bool PanLock { get; set; }
@@ -56,7 +48,7 @@
         /// With how many degrees from 0 should map snap to 0 degrees
         /// </summary>
         public double ReSnapRotationDegrees { get; set; }
-        
+
         public IRenderer Renderer { get; set; } = new MapRenderer();
 
         public event EventHandler ViewportInitialized; //todo: Consider to use the Viewport PropertyChanged
