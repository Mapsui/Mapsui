--- conflicted
+++ resolved
@@ -18,15 +18,9 @@
     private readonly IDataFetchStrategy _dataFetchStrategy = dataFetchStrategy ?? new MinimalDataFetchStrategy();
     private readonly FetchMachine _fetchMachine = new(4);
     private readonly MessageBox<FetchInfo> _latestFetchInfo = new();
-<<<<<<< HEAD
     private readonly FetchTracker _fetchTracker = new();
 
     public int NumberTilesNeeded { get; private set; }
-=======
-
-    public int NumberTilesNeeded { get; private set; }
-    public static int MaxTilesInOneRequest { get; set; } = 128;
->>>>>>> 82763f7a
 
     public event EventHandler<Exception?>? DataChanged;
     public event PropertyChangedEventHandler? PropertyChanged;
@@ -44,13 +38,8 @@
     {
         if (_latestFetchInfo.TryTake(out var fetchInfo))
         {
-<<<<<<< HEAD
             NumberTilesNeeded = _fetchTracker.Update(fetchInfo, tileSchema, _dataFetchStrategy, tileCache);
 
-=======
-            _tilesThatFailed.Clear(); // Try them again on new refresh data event.
-            _tilesToFetch = GetTilesToFetch(fetchInfo, tileSchema);
->>>>>>> 82763f7a
             StartFetching();
         }
         return Task.CompletedTask; // To make it async because that allows for an easy way to enqueue.
@@ -63,15 +52,6 @@
         // want to fetch tiles that are not needed anymore.
         while (_fetchTracker.TryTake(out var tileToFetch, _fetchMachine.NumberOfWorkers))
             _fetchMachine.Enqueue(() => FetchOnThreadAsync(tileToFetch));
-<<<<<<< HEAD
-=======
-        }
-    }
-
-    private bool GetBusy()
-    {
-        return !_tilesToFetch.IsEmpty || _tilesInProgress.Count > 0;
->>>>>>> 82763f7a
     }
 
     private async Task FetchOnThreadAsync(TileInfo tileInfo)
