using System;
using System.Collections.Concurrent;
using System.Collections.Generic;
using System.Linq;
using System.Threading.Tasks;
using BruTile;
using BruTile.Cache;
using BruTile.Predefined;
using Mapsui.Extensions;
using Mapsui.Layers;
using Mapsui.Projections;
using Mapsui.Providers;
using Mapsui.Rendering;
using Mapsui.Styles;
using Mapsui.Tiling.Extensions;
using Attribution = BruTile.Attribution;

namespace Mapsui.Tiling.Provider;

/// <summary> The rasterizing tile provider. Tiles the Layer for faster Rasterizing on Zoom and Move. </summary>
public class RasterizingTileProvider : ITileSource, ILayerFeatureInfo
{
    private readonly ConcurrentStack<IRenderer> _rasterizingLayers = new();
    private readonly IRenderer? _rasterizer;
    private readonly float _pixelDensity;
    private readonly ILayer _layer;
    private ITileSchema? _tileSchema;
    private Attribution? _attribution;
    private readonly IProvider? _dataSource;
    private readonly RenderFormat _renderFormat;
    private readonly IDictionary<TileIndex, double> _searchSizeCache = new ConcurrentDictionary<TileIndex, double>();
    private IRenderService? _renderService;

    public RasterizingTileProvider(
        ILayer layer,
        IRenderer? rasterizer = null,
        float pixelDensity = 1,
        IPersistentCache<byte[]>? persistentCache = null,
        IProjection? projection = null,
        RenderFormat renderFormat = RenderFormat.Png)
    {
        _renderFormat = renderFormat;
        _layer = layer;
        _rasterizer = rasterizer;
        _renderService = rasterizer?.RenderService;
        _pixelDensity = pixelDensity;
        PersistentCache = persistentCache ?? new NullCache();

        if (_layer is ILayerDataSource<IProvider> { DataSource: { } } dataSourceLayer)
        {
            _dataSource = dataSourceLayer.DataSource;

            // The TileSchema and the _dataSource.CRS are different Project it.
            if (!string.IsNullOrEmpty(_dataSource.CRS) && _dataSource.CRS != Schema.Srs)
                _dataSource = new ProjectingProvider(_dataSource, projection)
                {
                    CRS = Schema.Srs // The Schema SRS
                };
        }
    }

    public IPersistentCache<byte[]> PersistentCache { get; set; }

    public async Task<byte[]?> GetTileAsync(TileInfo tileInfo)
    {
        var index = tileInfo.Index;
        var result = PersistentCache.Find(index);
        if (result == null)
        {
            var renderer = GetRenderer();
            (MSection section, ILayer renderLayer) = await CreateRenderLayerAsync(tileInfo, renderer);
            using var stream = renderer.RenderToBitmapStream(ToViewport(section), new[] { renderLayer }, pixelDensity: _pixelDensity, renderFormat: _renderFormat);
            _rasterizingLayers.Push(renderer);
            result = stream?.ToArray();
            PersistentCache?.Add(index, result ?? []);
        }

        return result;
    }

    private async Task<(MSection section, ILayer RenderLayer)> CreateRenderLayerAsync(TileInfo tileInfo, IRenderer renderer)
    {
        var indexLevel = tileInfo.Index.Level;
        Schema.Resolutions.TryGetValue(indexLevel, out var tileResolution);

        var resolution = tileResolution.UnitsPerPixel;
        var section = new MSection(tileInfo.Extent.ToMRect(), resolution);
        var featureSearchGrowth = await GetAdditionalSearchSizeAroundAsync(tileInfo, renderer, section);
        var extent = section.Extent;
        if (featureSearchGrowth > 0)
        {
            // do not expand beyond the bounds of the Schema fixes not loading data in Because of invalid bounds
            var minX = extent.MinX - featureSearchGrowth;
            var minY = extent.MinY - featureSearchGrowth;
            var maxX = extent.MaxX + featureSearchGrowth;
            var maxY = extent.MaxY + featureSearchGrowth;

            var schemaExtent = Schema.Extent;
            if (minX < schemaExtent.MinX) minX = schemaExtent.MinX;
            if (minY < schemaExtent.MinY) minY = schemaExtent.MinY;
            if (maxX > schemaExtent.MaxX) maxX = schemaExtent.MaxX;
            if (maxY > schemaExtent.MaxY) maxY = schemaExtent.MaxY;

            extent = new MRect(minX, minY, maxX, maxY);
        }

        var fetchInfo = new FetchInfo(new MSection(extent, resolution));
        var features = await GetFeaturesAsync(fetchInfo);
        var renderLayer = new RenderLayer(_layer, features);
        return (section, renderLayer);
    }

    private async Task<IEnumerable<IFeature>> GetFeaturesAsync(TileInfo tileInfo)
    {
        Schema.Resolutions.TryGetValue(tileInfo.Index.Level, out var tileResolution);

        var resolution = tileResolution.UnitsPerPixel;
        var section = new MSection(tileInfo.Extent.ToMRect(), resolution);
        var fetchInfo = new FetchInfo(section);
        var features = await GetFeaturesAsync(fetchInfo);
        return features;
    }

    private async Task<double> GetAdditionalSearchSizeAroundAsync(TileInfo tileInfo, IRenderer renderer, MSection section)
    {
        double additionalSearchSize = 0;

        for (int col = -1; col <= 1; col++)
        {
            for (int row = -1; row <= 1; row++)
            {
                var size = await GetAdditionalSearchSizeAsync(CreateTileInfo(tileInfo, col, row), renderer, section);
                additionalSearchSize = Math.Max(additionalSearchSize, size);
            }
        }

        return additionalSearchSize;
    }

    private static TileInfo CreateTileInfo(TileInfo tileInfo, int col, int row)
    {
        var tileIndex = new TileIndex(tileInfo.Index.Col + col, tileInfo.Index.Row + row, tileInfo.Index.Level);
        var tileExtent = new Extent(
            tileInfo.Extent.MinX + tileInfo.Extent.Width * col,
            tileInfo.Extent.MinY + tileInfo.Extent.Height * row,
            tileInfo.Extent.MaxX + tileInfo.Extent.Width * col,
            tileInfo.Extent.MaxY + tileInfo.Extent.Height * row);
        return new TileInfo
        {
            Index = tileIndex,
            Extent = tileExtent,
        };
    }

    private async Task<double> GetAdditionalSearchSizeAsync(TileInfo tileInfo, IRenderer renderer, MSection section)
    {
        if (!_searchSizeCache.TryGetValue(tileInfo.Index, out var result))
        {
            double tempSize = 0;

            var layerStyles = _layer.Style.GetStylesToApply(section.Resolution);
            foreach (var style in layerStyles)
            {
                if (renderer.StyleRenderers.TryGetValue(style.GetType(), out var styleRenderer))
                {
                    if (styleRenderer is IFeatureSize featureSize)
                    {
                        if (featureSize.NeedsFeature)
                        {
                            var features = await GetFeaturesAsync(tileInfo);
                            foreach (var feature in features)
                            {
                                tempSize = Math.Max(tempSize, featureSize.FeatureSize(style, renderer.RenderService, feature));
                            }
                        }
                        else
                        {
                            tempSize = featureSize.FeatureSize(style, renderer.RenderService, null);
                        }
                    }
                }
            }

            result = ConvertToCoordinates(tempSize, section.Resolution);
            _searchSizeCache[tileInfo.Index] = result;
        }

        return result;
    }

    private static double ConvertToCoordinates(double tempSize, double resolution)
    {
        return tempSize * resolution * 0.5; // I need to load half the Size more of the Features
    }

    private async Task<IEnumerable<IFeature>> GetFeaturesAsync(FetchInfo fetchInfo)
    {
        if (_dataSource != null)
        {
            return await _dataSource.GetFeaturesAsync(fetchInfo);
        }

        return _layer.GetFeatures(fetchInfo.Extent, fetchInfo.Resolution);
    }

    private IRenderer GetRenderer()
    {
        if (!_rasterizingLayers.TryPop(out var rasterizer))
        {
            rasterizer = _rasterizer;
            if (rasterizer == null)
            {
                if (_renderService != null)
                {
<<<<<<< HEAD
                    rasterizer = DefaultRendererFactory.CreateWithService(_renderService);
=======
                    rasterizer = DefaultRendererFactory.CreateWithRenderService(_renderService);
>>>>>>> 62c3ac35
                }
                else
                {
                    rasterizer = DefaultRendererFactory.Create();
                    _renderService = rasterizer.RenderService; // get the render cache from the first renderer
                }
            }
        }

        return rasterizer;
    }

    public ITileSchema Schema => _tileSchema ??= new GlobalSphericalMercator();
    public string Name => _layer.Name;
    public Attribution Attribution => _attribution ??= new Attribution(_layer.Attribution.Text, _layer.Attribution.Url);

    public static Viewport ToViewport(MSection section)
    {
        return new Viewport(
            section.Extent.Centroid.X,
            section.Extent.Centroid.Y,
            section.Resolution,
            0,
            section.ScreenWidth,
            section.ScreenHeight);
    }

    public async Task<IDictionary<string, IEnumerable<IFeature>>> GetFeatureInfoAsync(Viewport viewport, double screenX, double screenY)
    {
        var result = new Dictionary<string, IEnumerable<IFeature>>();
        var renderer = GetRenderer();

        var tileInfos = Schema.GetTileInfos(viewport.ToExtent().ToExtent(), viewport.Resolution);
        var (worldX, worldY) = viewport.ScreenToWorldXY(screenX, screenY);
        var tileInfo = tileInfos.FirstOrDefault(f =>
            f.Extent.MinX <= worldX && f.Extent.MaxX >= worldX && f.Extent.MinY <= worldY && f.Extent.MaxY >= worldY);

        if (tileInfo == null)
        {
            return result;
        }

        var layer = await CreateRenderLayerAsync(tileInfo, renderer);
        var layerRenderLayer = layer.RenderLayer;
        layerRenderLayer.IsMapInfoLayer = true;
        var layers = new List<ILayer>
        {
            layerRenderLayer
        };

        var info = renderer.GetMapInfo(screenX, screenY, viewport, layers);
        if (info != null)
        {
            var mapInfo = await info.GetMapInfoAsync();
            var infos = mapInfo?.MapInfoRecords;
            if (infos != null)
            {
                foreach (var group in infos.GroupBy(f => f.Layer.Name))
                {
                    result[group.Key] = group.Select(f => f.Feature).ToArray();
                }
            }
        }

        return result;
    }
}<|MERGE_RESOLUTION|>--- conflicted
+++ resolved
@@ -212,11 +212,7 @@
             {
                 if (_renderService != null)
                 {
-<<<<<<< HEAD
-                    rasterizer = DefaultRendererFactory.CreateWithService(_renderService);
-=======
                     rasterizer = DefaultRendererFactory.CreateWithRenderService(_renderService);
->>>>>>> 62c3ac35
                 }
                 else
                 {
