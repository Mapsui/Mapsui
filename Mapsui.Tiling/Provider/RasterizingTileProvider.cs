using System;
using System.Collections.Concurrent;
using System.Collections.Generic;
using System.IO;
using System.Threading.Tasks;
using BruTile;
using BruTile.Cache;
using BruTile.Predefined;
using Mapsui.Layers;
using Mapsui.Projections;
using Mapsui.Providers;
using Mapsui.Rendering;
using Mapsui.Styles;
using Mapsui.Tiling.Extensions;
using NeoSmart.AsyncLock;
using Attribution = BruTile.Attribution;

namespace Mapsui.Tiling.Provider;

/// <summary> The rasterizing tile provider. Tiles the Layer for faster Rasterizing on Zoom and Move. </summary>
public class RasterizingTileProvider : ITileSource
{
    private readonly ConcurrentStack<IRenderer> _rasterizingLayers = new();
    private readonly double _renderResolutionMultiplier;
    private readonly IRenderer? _rasterizer;
    private readonly float _pixelDensity;
    private readonly ILayer _layer;
    private ITileSchema? _tileSchema;
    private Attribution? _attribution;
    private readonly IProvider? _dataSource;
<<<<<<< HEAD
    private readonly RenderFormat _renderFormat;   
=======
    private readonly AsyncLock _renderLock = new();
    private IDictionary<TileIndex, double> _searchSizeCache = new ConcurrentDictionary<TileIndex, double>();
>>>>>>> 7f72bfaf

    public RasterizingTileProvider(
        ILayer layer,
        double renderResolutionMultiplier = 1,
        IRenderer? rasterizer = null,
        float pixelDensity = 1,
        IPersistentCache<byte[]>? persistentCache = null,
        IProjection? projection = null,
        RenderFormat renderFormat = RenderFormat.Png)
    {
        _renderFormat = renderFormat;
        _layer = layer;
        _renderResolutionMultiplier = renderResolutionMultiplier;
        _rasterizer = rasterizer;
        _pixelDensity = pixelDensity;
        PersistentCache = persistentCache ?? new NullCache();

        if (_layer is ILayerDataSource<IProvider> { DataSource: { } } dataSourceLayer)
        {
            _dataSource = dataSourceLayer.DataSource;

            // The TileSchema and the _dataSource.CRS are different Project it.
            if (!string.IsNullOrEmpty(_dataSource.CRS) && _dataSource.CRS != Schema.Srs)
                _dataSource = new ProjectingProvider(_dataSource, projection)
                {
                    CRS = Schema.Srs // The Schema SRS
                };
        }
    }

    public IPersistentCache<byte[]> PersistentCache { get; set; }

    public async Task<byte[]?> GetTileAsync(TileInfo tileInfo)
    {
        var index = tileInfo.Index;
        var result = PersistentCache.Find(index);
        if (result == null)
        {
            MemoryStream? stream = null;

            try 
            {
                var renderer = GetRenderer();
                (Viewport viewPort, ILayer renderLayer) = await CreateRenderLayerAsync(tileInfo, renderer);
                try
                {
                    stream = renderer.RenderToBitmapStream(viewPort, new[] { renderLayer }, pixelDensity: _pixelDensity);
                }
                finally
                {
                    renderLayer.Dispose();
                }
                
                _rasterizingLayers.Push(renderer);

                result = stream?.ToArray();
            }
            finally
            {
                stream?.Dispose();
            }

<<<<<<< HEAD
            using var stream = renderer.RenderToBitmapStream(viewPort, new[] { renderLayer }, pixelDensity: _pixelDensity, renderFormat: _renderFormat);
            _rasterizingLayers.Push(renderer);
            result = stream?.ToArray();
=======
>>>>>>> 7f72bfaf
            PersistentCache?.Add(index, result ?? Array.Empty<byte>());
        }

        return result;
    }

    private async Task<(Viewport ViewPort, ILayer RenderLayer)> CreateRenderLayerAsync(TileInfo tileInfo, IRenderer renderer)
    {
        Schema.Resolutions.TryGetValue(tileInfo.Index.Level, out var tileResolution);

        var resolution = tileResolution.UnitsPerPixel;
        var viewPort = RasterizingLayer.CreateViewport(tileInfo.Extent.ToMRect(), resolution, _renderResolutionMultiplier, 1);
        var featureSearchGrowth = await GetAdditionalSearchSizeAround(tileInfo, renderer, viewPort);
        var extent = viewPort.Extent;
        if (featureSearchGrowth > 0)
        {
            extent = extent.Grow(featureSearchGrowth);
        }
        
        var fetchInfo = new FetchInfo(extent, resolution); 
        var features = await GetFeaturesAsync(fetchInfo);
        var renderLayer = new RenderLayer(_layer, features);
        return (viewPort, renderLayer);
    }

    private async Task<IEnumerable<IFeature>> GetFeaturesAsync(TileInfo tileInfo)
    {
        Schema.Resolutions.TryGetValue(tileInfo.Index.Level, out var tileResolution);

        var resolution = tileResolution.UnitsPerPixel;
        var viewPort = RasterizingLayer.CreateViewport(tileInfo.Extent.ToMRect(), resolution, _renderResolutionMultiplier, 1);
        var fetchInfo = new FetchInfo(viewPort.Extent, resolution); 
        var features = await GetFeaturesAsync(fetchInfo);
        return features;
    }

    private async Task<double> GetAdditionalSearchSizeAround(TileInfo tileInfo, IRenderer renderer, IViewport viewport)
    {
        double additionalSearchSize = 0;
        
        for (int col = -1; col <= 1 ; col++)
        {
            for (int row = -1; row <= 1 ; row++)
            {
                var size = await GetAdditionalSearchSize(CreateTileInfo(tileInfo, col, row), renderer, viewport);
                additionalSearchSize = Math.Max(additionalSearchSize, size);
            }
        }

        return additionalSearchSize;
    }

    private TileInfo CreateTileInfo(TileInfo tileInfo, int col, int row)
    {
        var tileIndex = new TileIndex(tileInfo.Index.Col + col, tileInfo.Index.Row + row, tileInfo.Index.Level);
        var tileExtent = new Extent(
            tileInfo.Extent.MinX + tileInfo.Extent.Width * col,
            tileInfo.Extent.MinY + tileInfo.Extent.Height * row,
            tileInfo.Extent.MaxX + tileInfo.Extent.Width * col,
            tileInfo.Extent.MaxY + tileInfo.Extent.Height * row);
        return new TileInfo
        {
            Index = tileIndex,
            Extent = tileExtent,
        };
    }

    private async Task<double> GetAdditionalSearchSize(TileInfo tileInfo, IRenderer renderer, IViewport viewport)
    {
        if (!_searchSizeCache.TryGetValue(tileInfo.Index, out var result))
        {
            result = 0;
            var features = await GetFeaturesAsync(tileInfo);
            var layers = new List<ILayer> { new RenderLayer(_layer, features) };

            void MeasureFeature(IStyle style, IFeature feature)
            {
                var tempSize = GetFeatureSize(feature, style, renderer);
                var coordinateTempSize = ConvertToCoordinates(tempSize, viewport);
                result = Math.Max(coordinateTempSize, result);
            }

            VisibleFeatureIterator.IterateLayers(viewport, layers, 0, (v, l, s, f, o, i) =>
            {
                MeasureFeature(s, f);
            });

            _searchSizeCache[tileInfo.Index] = result;
        }

        return result;
    }

    private double ConvertToCoordinates(double tempSize, IViewport viewport)
    {
        return tempSize * viewport.Resolution * 0.5; // I need to load half the Size more of the Features
    }

    private double GetFeatureSize(IFeature feature, IStyle style, IRenderer renderer)
    {
        double size = 0;

        if (renderer.StyleRenderers.TryGetValue(style.GetType(), out var styleRenderer))
        {
            if (styleRenderer is IFeatureSize featureSize)
            {
                var tempSize = featureSize.FeatureSize(feature, style, renderer.SymbolCache);
                size = Math.Max(tempSize, size);
            }
        }

        return size;
    }

    private async Task<IEnumerable<IFeature>> GetFeaturesAsync(FetchInfo fetchInfo)
    {
        if (_dataSource != null)
        {
            return await _dataSource.GetFeaturesAsync(fetchInfo);
        }

        return _layer.GetFeatures(fetchInfo.Extent, fetchInfo.Resolution);
    }

    private IRenderer GetRenderer()
    {
        if (!_rasterizingLayers.TryPop(out var rasterizer)) rasterizer = _rasterizer ?? DefaultRendererFactory.Create();
        return rasterizer;
    }

    public ITileSchema Schema => _tileSchema ??= new GlobalSphericalMercator();
    public string Name => _layer.Name;
    public Attribution Attribution => _attribution ??= new Attribution(_layer.Attribution.Text, _layer.Attribution.Url);
}<|MERGE_RESOLUTION|>--- conflicted
+++ resolved
@@ -28,12 +28,9 @@
     private ITileSchema? _tileSchema;
     private Attribution? _attribution;
     private readonly IProvider? _dataSource;
-<<<<<<< HEAD
     private readonly RenderFormat _renderFormat;   
-=======
     private readonly AsyncLock _renderLock = new();
     private IDictionary<TileIndex, double> _searchSizeCache = new ConcurrentDictionary<TileIndex, double>();
->>>>>>> 7f72bfaf
 
     public RasterizingTileProvider(
         ILayer layer,
@@ -96,12 +93,6 @@
                 stream?.Dispose();
             }
 
-<<<<<<< HEAD
-            using var stream = renderer.RenderToBitmapStream(viewPort, new[] { renderLayer }, pixelDensity: _pixelDensity, renderFormat: _renderFormat);
-            _rasterizingLayers.Push(renderer);
-            result = stream?.ToArray();
-=======
->>>>>>> 7f72bfaf
             PersistentCache?.Add(index, result ?? Array.Empty<byte>());
         }
 
