﻿using System;
using System.Collections.Generic;
using System.IO;
using System.Net;
using System.Text;
using System.Text.Json;
using System.Threading.Tasks;
using Mapsui.Layers;
using Mapsui.Nts.Extensions;
using Mapsui.Providers;
using NetTopologySuite.Features;
using NetTopologySuite.Geometries;
using NetTopologySuite.Index.Strtree;
using NetTopologySuite.IO.Converters;

namespace Mapsui.Nts.Providers;

public class GeoJsonProvider : IProvider
{
    private static ReadOnlySpan<byte> Utf8Bom => new byte[] { 0xEF, 0xBB, 0xBF };
    private string _geoJson;
    private object _lock = new();
    private STRtree<GeometryFeature>? _index;
    private MRect? _extent;

    public GeoJsonProvider(string geojson)
    {
        _geoJson = geojson;
    }

    private GeoJsonConverterFactory GeoJsonConverterFactory { get; } = new();

    private JsonSerializerOptions DefaultOptions
    {
        get
        {
            var res = new JsonSerializerOptions
            { ReadCommentHandling = JsonCommentHandling.Skip };
            res.Converters.Add(GeoJsonConverterFactory);
            return res;
        }
    }

    private FeatureCollection DeserializeContent(string geoJson, JsonSerializerOptions options)
    {
        var b = new ReadOnlySpan<byte>(Encoding.UTF8.GetBytes(geoJson));
        return Deserialize(b, options);
    }

    private FeatureCollection DeserializeFile(string path, JsonSerializerOptions options)
    {
        var b = new ReadOnlySpan<byte>(File.ReadAllBytes(path));
        return Deserialize(b, options);
    }

    private FeatureCollection Deserialize(ReadOnlySpan<byte> b, JsonSerializerOptions options)
    {
        // Read past the UTF-8 BOM bytes if a BOM exists.
        if (b.StartsWith(Utf8Bom))
        {
            b = b.Slice(Utf8Bom.Length);
        }

        var r = new Utf8JsonReader(b);

        // we are at None
        r.Read();
        var res = JsonSerializer.Deserialize<FeatureCollection>(ref r, options);

        return res ?? new FeatureCollection();
    }

    /// <summary> Is Geo Json Content </summary>
    /// <returns>true if it contains geojson {} or []</returns>
    private bool IsGeoJsonContent()
    {
        if (string.IsNullOrWhiteSpace(_geoJson))
            return false;

        return (_geoJson.IndexOf("{") >= 0 && _geoJson.IndexOf("}") >= 0) || (_geoJson.IndexOf("[") >= 0 && _geoJson.IndexOf("]") >= 0);
    }


    [System.Diagnostics.CodeAnalysis.SuppressMessage("IDisposableAnalyzers.Correctness", "IDISP001:Dispose created", Justification = "Data is kept")]
    private STRtree<GeometryFeature> FeatureCollection
    {
        get
        {
            if (_index == null)
            {
<<<<<<< HEAD
                // maybe it has GeoJson Content.
                _featureCollection = IsGeoJsonContent() ? DeserializeContent(_geoJson, DefaultOptions) : DeserializeFile(_geoJson, DefaultOptions);
=======
                // only initialization lock
                lock (_lock)
                {
                    if (_index == null)
                    {
                        // maybe it has GeoJson Content.
                        var featureCollection = IsGeoJsonContent()
                            ? DeserializContent(_geoJson, DefaultOptions)
                            : DeserializeFile(_geoJson, DefaultOptions);
                        _index = new();
                        foreach (var feature in featureCollection)
                        {
                            var boundingBox = BoundingBox(feature);
                            if (boundingBox != null)
                            {
                                var geometryFeature = new GeometryFeature();
                                geometryFeature.Geometry = feature.Geometry;
                                FillFields(geometryFeature, feature.Attributes);

                                _index.Insert(boundingBox, geometryFeature);

                                // build extent
                                var mRect = boundingBox.ToMRect();
                                if (_extent == null)
                                    _extent = mRect;
                                else
                                    _extent.Join(mRect);
                            }
                        }
                    }
                }
>>>>>>> e9089546
            }

            return _index;
        }
    }

    /// <inheritdoc/>
    public string? CRS { get; set; }

    /// <inheritdoc/>
    public MRect? GetExtent()
    {
        if (_extent == null)
        {
            // builds extent
            _ = FeatureCollection;
        }

        return _extent;
    }

    /// <inheritdoc/>
    public Task<IEnumerable<IFeature>> GetFeaturesAsync(FetchInfo fetchInfo)
    {
        var fetchExtent = fetchInfo.Extent.ToEnvelope();
        var list = new List<IFeature>();

        IEnumerable<IFeature> result = FeatureCollection.Query(fetchExtent);
        return Task.FromResult(result);
    }

    private void FillFields(GeometryFeature geometryFeature, IAttributesTable featureAttributes)
    {
        foreach (var attribute in featureAttributes.GetNames())
        {
            var value = featureAttributes[attribute];
            value = Decode(value);
            geometryFeature[attribute] = value;
        }
    }

    private object? Decode(object? value)
    {
        // somehow there exist geojson documents with %C3%A9 characters (url encoded utf8 symbols)
        if (value is string str)
        {
            return WebUtility.UrlDecode(str);
        }

        return value;
    }

    private static Envelope BoundingBox(NetTopologySuite.Features.IFeature feature)
    {
        return feature.BoundingBox ?? feature.Geometry.EnvelopeInternal;
    }
}<|MERGE_RESOLUTION|>--- conflicted
+++ resolved
@@ -41,7 +41,7 @@
         }
     }
 
-    private FeatureCollection DeserializeContent(string geoJson, JsonSerializerOptions options)
+    private FeatureCollection DeserializContent(string geoJson, JsonSerializerOptions options)
     {
         var b = new ReadOnlySpan<byte>(Encoding.UTF8.GetBytes(geoJson));
         return Deserialize(b, options);
@@ -88,10 +88,6 @@
         {
             if (_index == null)
             {
-<<<<<<< HEAD
-                // maybe it has GeoJson Content.
-                _featureCollection = IsGeoJsonContent() ? DeserializeContent(_geoJson, DefaultOptions) : DeserializeFile(_geoJson, DefaultOptions);
-=======
                 // only initialization lock
                 lock (_lock)
                 {
@@ -123,7 +119,6 @@
                         }
                     }
                 }
->>>>>>> e9089546
             }
 
             return _index;
