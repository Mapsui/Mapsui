--- conflicted
+++ resolved
@@ -275,12 +275,8 @@
     {
         try
         {
-<<<<<<< HEAD
-            InitializeXPathObjects(await httpClientUtil.GetDataStreamAsync(cancellationToken));
-=======
-            using var stream = await httpClientUtil.GetDataStreamAsync();
+            using var stream = await httpClientUtil.GetDataStreamAsync(cancellationToken);
             InitializeXPathObjects(stream);
->>>>>>> 7571e30c
         }
         catch (Exception e)
         {
