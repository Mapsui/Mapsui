--- conflicted
+++ resolved
@@ -5,14 +5,10 @@
 
 namespace Mapsui.Nts;
 
-<<<<<<< HEAD
-public partial class GeometryFeature : BaseFeature, IFeature
-=======
 /// <summary>
 /// Feature representing a NTS geometry on the <cref="Map"/>
 /// </summary>
-public class GeometryFeature : BaseFeature, IFeature
->>>>>>> fa683225
+public partial class GeometryFeature : BaseFeature, IFeature
 {
     public GeometryFeature()
     {
