{
  "sdk": {
    "allowPrerelease": false,
<<<<<<< HEAD
    "version": "6.0.400"
=======
    "version": "6.0.400",
    "rollForward": "latestPatch"
>>>>>>> c2f31d94
  },
  "tools": {
    "dotnet": "6.0.400"
  }
}<|MERGE_RESOLUTION|>--- conflicted
+++ resolved
@@ -1,12 +1,8 @@
 {
   "sdk": {
     "allowPrerelease": false,
-<<<<<<< HEAD
-    "version": "6.0.400"
-=======
     "version": "6.0.400",
     "rollForward": "latestPatch"
->>>>>>> c2f31d94
   },
   "tools": {
     "dotnet": "6.0.400"
