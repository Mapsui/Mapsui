{
  "sdk": {
    "allowPrerelease": false,
<<<<<<< HEAD
    "version": "8.0.403",
=======
    "version": "9.0.100",
>>>>>>> 14c09016
    "rollForward": "latestFeature"
  },
  "tools": {
    "allowPrerelease": false,
<<<<<<< HEAD
    "dotnet": "8.0.403",
=======
    "dotnet": "9.0.100",
>>>>>>> 14c09016
    "rollForward": "latestFeature"
  },
  "msbuild-sdks": {
    "Uno.Sdk": "5.3.108"
  }
}<|MERGE_RESOLUTION|>--- conflicted
+++ resolved
@@ -1,20 +1,12 @@
 {
   "sdk": {
     "allowPrerelease": false,
-<<<<<<< HEAD
-    "version": "8.0.403",
-=======
     "version": "9.0.100",
->>>>>>> 14c09016
     "rollForward": "latestFeature"
   },
   "tools": {
     "allowPrerelease": false,
-<<<<<<< HEAD
-    "dotnet": "8.0.403",
-=======
     "dotnet": "9.0.100",
->>>>>>> 14c09016
     "rollForward": "latestFeature"
   },
   "msbuild-sdks": {
