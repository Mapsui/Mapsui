{
  "sdk": {
<<<<<<< HEAD
    "allowPrerelease": true,
    "version": "7.0.100-rc.2",
=======
    "allowPrerelease": false,
    "version": "6.0.402",
>>>>>>> c0a0836d
    "rollForward": "latestPatch"
  },
  "tools": {
    "dotnet": "6.0.402"
  }
}<|MERGE_RESOLUTION|>--- conflicted
+++ resolved
@@ -1,12 +1,7 @@
 {
   "sdk": {
-<<<<<<< HEAD
     "allowPrerelease": true,
     "version": "7.0.100-rc.2",
-=======
-    "allowPrerelease": false,
-    "version": "6.0.402",
->>>>>>> c0a0836d
     "rollForward": "latestPatch"
   },
   "tools": {
