﻿#pragma warning disable IDE0005
using BenchmarkDotNet.Attributes;
using Mapsui.Nts.Providers.Shapefile;
using Mapsui.Providers;
using Mapsui.Rendering.Skia;
using Mapsui.Styles;
using Mapsui.Tiling.Layers;
using BenchmarkDotNet.Engines;
using Mapsui.Extensions;
using Mapsui.Extensions.Cache;
using Mapsui.Layers;
using Mapsui.Rendering.Skia.Tests;
using Mapsui.Styles.Thematics;
using Mapsui.Nts.Providers;
using SkiaSharp;

#pragma warning disable IDISP001
#pragma warning disable IDISP003

namespace Mapsui.Rendering.Benchmarks;

[SimpleJob(RunStrategy.Throughput, iterationCount: 1, warmupCount: 0, invocationCount: 333, launchCount: 1)]
[MemoryDiagnoser]
[MinColumn, MaxColumn, MeanColumn, MedianColumn]
public class RenderToCpuPerformance : IDisposable
{
    private static readonly RegressionMapControl _tilingSkpMap;
    private static readonly RegressionMapControl _tilingPngMap;
    private static readonly RegressionMapControl _tilingWebpMap;
    private static readonly RegressionMapControl _map;
    private static readonly RegressionMapControl _rasterizingPngMap;
    private static readonly RegressionMapControl _rasterizingSkpMap;
    private static readonly RegressionMapControl _rasterizingTilingSkpMap;
    private static readonly MapRenderer _mapRenderer;
    private static readonly MapRenderer _mapRendererWithoutCache;
    private readonly SKCanvas _skCanvas;
    private readonly SKImageInfo _imageInfo;
    private readonly SKSurface _surface;

    static RenderToCpuPerformance()
    {
        _mapRenderer = new MapRenderer();
        _mapRendererWithoutCache = new MapRenderer();
<<<<<<< HEAD
        _mapRendererWithoutCache.RenderService.VectorCache = new NonCachingVectorCache(_mapRendererWithoutCache.RenderService);
=======
        _mapRendererWithoutCache.RenderService.VectorCache.Enabled = false;
>>>>>>> 62c3ac35
        _tilingSkpMap = CreateMapControlAsync(RenderFormat.Skp).Result;
        _tilingPngMap = CreateMapControlAsync(RenderFormat.Png).Result;
        _tilingWebpMap = CreateMapControlAsync(RenderFormat.WebP).Result;
        _rasterizingPngMap = CreateMapControlAsync(RenderFormat.Png, false, true).Result;
        _rasterizingSkpMap = CreateMapControlAsync(RenderFormat.Skp, false, true).Result;
        _rasterizingTilingSkpMap = CreateMapControlAsync(RenderFormat.Skp, true, true).Result;
        _map = CreateMapControlAsync().Result;
        _map.WaitForLoadingAsync().Wait();
        _tilingSkpMap.WaitForLoadingAsync().Wait();
        _tilingPngMap.WaitForLoadingAsync().Wait();
        _tilingWebpMap.WaitForLoadingAsync().Wait();
        _rasterizingPngMap.WaitForLoadingAsync().Wait();
        _rasterizingSkpMap.WaitForLoadingAsync().Wait();
        _rasterizingTilingSkpMap.WaitForLoadingAsync().Wait();
    }

    public RenderToCpuPerformance()
    {
        _imageInfo = new SKImageInfo((int)Math.Round(800 * 1.0), (int)Math.Round(600 * 1.0),
            SKImageInfo.PlatformColorType, SKAlphaType.Unpremul);

        _surface = SKSurface.Create(_imageInfo);
        _skCanvas = _surface.Canvas;
    }

    public static async Task<RegressionMapControl> CreateMapControlAsync(RenderFormat? renderFormat = null, bool tiling = true, bool rasterizing = false)
    {
        var mapControl = new RegressionMapControl(_mapRenderer);
        mapControl.SetSize(800, 600);

        mapControl.Map = CreateMap(renderFormat, tiling, rasterizing);

        // zoom to correct Zoom level
        mapControl.Map.Navigator.ZoomOut();

        // fetch data first time
        var fetchInfo = new FetchInfo(mapControl.Map.Navigator.Viewport.ToSection(), mapControl.Map.CRS);
        mapControl.Map.RefreshData(fetchInfo);
        await mapControl.Map.Layers.WaitForLoadingAsync();

        return mapControl;
    }

    private static Map CreateMap(RenderFormat? renderFormat = null, bool tiling = true, bool rasterizing = false)
    {
        var map = new Map();

        var countrySource = new ShapeFile(GetAppDir() + $"{Path.DirectorySeparatorChar}Data{Path.DirectorySeparatorChar}countries.shp", true);
        countrySource.CRS = "EPSG:4326";
        var projectedCountrySource = new ProjectingProvider(countrySource)
        {
            CRS = "EPSG:3857",
        };

        IProvider source = projectedCountrySource;

        if (renderFormat == RenderFormat.Skp)
        {
            source = new GeometrySimplifyProvider(projectedCountrySource);
            source = new GeometryIntersectionProvider(source);
        }

        ILayer layer = CreateCountryLayer(source);
        if (renderFormat != null)
        {
            if (tiling)
            {
                var sqliteCache = new SqlitePersistentCache("Performance" + renderFormat);
                sqliteCache.Clear();
                layer = new RasterizingTileLayer(layer, _mapRenderer, persistentCache: sqliteCache, renderFormat: renderFormat.Value);
            }

            if (rasterizing)
            {
                layer = new RasterizingLayer(layer, renderFormat: renderFormat.Value);
            }
        }

        map.Layers.Add(layer);

        var extent = map.Layers[0].Extent!;
        map.Navigator.ZoomToBox(extent);

        return map;
    }

    private static string GetAppDir()
    {
        var path = Path.GetDirectoryName(typeof(RenderToCpuPerformance).Assembly.Location)!;
        return path;
    }

    private static ILayer CreateCountryLayer(IProvider countrySource)
    {
        return new Layer
        {
            Name = "Countries",
            DataSource = countrySource,
            Style = CreateCountryTheme()
        };
    }

    private static IThemeStyle CreateCountryTheme()
    {
        // Set a gradient theme on the countries layer, based on Population density
        // First create two styles that specify min and max styles
        // In this case we will just use the default values and override the fill-colors
        // using a color blender. If different line-widths, line- and fill-colors where used
        // in the min and max styles, these would automatically get linearly interpolated.
        var min = new VectorStyle { Outline = new Pen { Color = Color.Black } };
        var max = new VectorStyle { Outline = new Pen { Color = Color.Black } };

        // Create theme using a density from 0 (min) to 400 (max)
        return new GradientTheme("POPDENS", 0, 400, min, max) { FillColorBlend = ColorBlend.Rainbow5 };
    }

    [Benchmark]
    public void RenderDefaultWithoutCache()
    {
        _mapRendererWithoutCache.Render(_skCanvas, _map.Map.Navigator.Viewport, _map.Map.Layers, _map.Map.Widgets, Color.White);
    }

    [Benchmark]
    public void RenderDefault()
    {
        _mapRenderer.Render(_skCanvas, _map.Map.Navigator.Viewport, _map.Map.Layers, _map.Map.Widgets, Color.White);
    }

    [Benchmark]
    public void RenderRasterizingPng()
    {
        _mapRenderer.Render(_skCanvas, _rasterizingPngMap.Map.Navigator.Viewport, _rasterizingPngMap.Map.Layers, _rasterizingPngMap.Map.Widgets, Color.White);
    }

    [Benchmark]
    public void RenderRasterizingSkp()
    {
        _mapRenderer.Render(_skCanvas, _rasterizingSkpMap.Map.Navigator.Viewport, _rasterizingSkpMap.Map.Layers, _rasterizingSkpMap.Map.Widgets, Color.White);
    }

    [Benchmark]
    public void RenderRasterizingTilingSkp()
    {
        _mapRenderer.Render(_skCanvas, _rasterizingTilingSkpMap.Map.Navigator.Viewport, _rasterizingTilingSkpMap.Map.Layers, _rasterizingTilingSkpMap.Map.Widgets, Color.White);
    }

    [Benchmark]
    public void RenderTilingPng()
    {
        _mapRenderer.Render(_skCanvas, _tilingPngMap.Map.Navigator.Viewport, _tilingPngMap.Map.Layers, _tilingPngMap.Map.Widgets, Color.White);
    }

    [Benchmark]
    public void RenderTilingWebP()
    {
        _mapRenderer.Render(_skCanvas, _tilingWebpMap.Map.Navigator.Viewport, _tilingWebpMap.Map.Layers, _tilingWebpMap.Map.Widgets, Color.White);
    }

    [Benchmark]
    public void RenderTilingSkp()
    {
        _mapRenderer.Render(_skCanvas, _tilingSkpMap.Map.Navigator.Viewport, _tilingSkpMap.Map.Layers, _tilingSkpMap.Map.Widgets, Color.White);
    }

    public void Dispose()
    {
        _skCanvas.Dispose();
        _surface.Dispose();
    }
}<|MERGE_RESOLUTION|>--- conflicted
+++ resolved
@@ -41,11 +41,7 @@
     {
         _mapRenderer = new MapRenderer();
         _mapRendererWithoutCache = new MapRenderer();
-<<<<<<< HEAD
-        _mapRendererWithoutCache.RenderService.VectorCache = new NonCachingVectorCache(_mapRendererWithoutCache.RenderService);
-=======
         _mapRendererWithoutCache.RenderService.VectorCache.Enabled = false;
->>>>>>> 62c3ac35
         _tilingSkpMap = CreateMapControlAsync(RenderFormat.Skp).Result;
         _tilingPngMap = CreateMapControlAsync(RenderFormat.Png).Result;
         _tilingWebpMap = CreateMapControlAsync(RenderFormat.WebP).Result;
