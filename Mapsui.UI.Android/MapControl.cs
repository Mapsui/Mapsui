--- conflicted
+++ resolved
@@ -41,11 +41,7 @@
     private GestureDetector? _gestureDetector;
     private Handler? _mainLooperHandler;
     private SkiaRenderMode _renderMode = SkiaRenderMode.Hardware;
-<<<<<<< HEAD
-    private readonly PinchTracker _pinchTracker = new();
-=======
     private readonly ManipulationTracker _manipulationTracker = new();
->>>>>>> c6c08f2d
 
     public MapControl(Context context, IAttributeSet attrs) :
         base(context, attrs)
@@ -186,73 +182,6 @@
         switch (args.Event.Action)
         {
             case MotionEventActions.Down:
-<<<<<<< HEAD
-            case MotionEventActions.Pointer1Down:
-            case MotionEventActions.Pointer2Down:
-            case MotionEventActions.Pointer3Down:
-                if (touchPoints.Count >= 2)
-                {
-                    _mode = TouchMode.Zooming;
-                    _pinchTracker.Restart(touchPoints);
-                }
-                else
-                {
-                    _previousTouch = touchPoints.First();
-                    _pointerDownPosition = touchPoints.First();
-
-                    if (HandleWidgetPointerDown(_pointerDownPosition, true, 1, false))
-                        return;
-                    _mode = TouchMode.Dragging;
-                }
-                break;
-            case MotionEventActions.Pointer1Up:
-            case MotionEventActions.Pointer2Up:
-            case MotionEventActions.Pointer3Up:
-                // Remove the touchPoint that was released from the locations to reset the
-                // starting points of the move and rotation
-                touchPoints.RemoveAt(args.Event.ActionIndex);
-
-                if (touchPoints.Count >= 2)
-                {
-                    _mode = TouchMode.Zooming;
-                    _pinchTracker.Restart(touchPoints);
-                }
-                else
-                {
-                    _mode = TouchMode.Dragging;
-                    _previousTouch = touchPoints.First();
-                }
-                Refresh();
-                break;
-            case MotionEventActions.Move:
-                switch (_mode)
-                {
-                    // There is no widget move handling in Mapsui.Android so the edit widget will not work.
-                    // If this is added there should be testing of editing and all existing functionality.
-                    case TouchMode.Dragging:
-                        {
-                            if (touchPoints.Count != 1)
-                                return;
-
-                            var touch = touchPoints.First();
-                            if (_previousTouch != null)
-                            {
-                                Map.Navigator.Drag(touch, _previousTouch);
-                            }
-                            _previousTouch = touch;
-                        }
-                        break;
-                    case TouchMode.Zooming:
-                        {
-                            if (touchPoints.Count < 2)
-                                return;
-
-                            _pinchTracker.Update(touchPoints);
-                            Map.Navigator.Pinch(_pinchTracker.GetPinchManipulation());
-                        }
-                        break;
-                }
-=======
                 _manipulationTracker.Restart(locations);
                 if (HandleWidgetPointerDown(locations[0], true, 0, false))
                     return;
@@ -266,7 +195,6 @@
                 // Todo: Add HandleWidgetPointerUp
                 _manipulationTracker.Manipulate(locations, Map.Navigator.Pinch);
                 Refresh();
->>>>>>> c6c08f2d
                 break;
         }
     }
