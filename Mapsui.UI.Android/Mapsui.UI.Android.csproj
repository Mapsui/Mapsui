﻿<Project Sdk="Microsoft.NET.Sdk">
  <PropertyGroup>
    <OutputType>Library</OutputType>
    <AndroidResgenFile>Resources\Resource.Designer.cs</AndroidResgenFile>
    <SolutionDir Condition="$(SolutionDir) == '' Or $(SolutionDir) == '*Undefined*'">..\</SolutionDir>
    <RestorePackages>true</RestorePackages>
    <TargetFramework>net60-android30.0</TargetFramework>
    <SupportedOSPlatformVersion>21</SupportedOSPlatformVersion>
    <ImplicitUsings>enable</ImplicitUsings>
  </PropertyGroup>
  <PropertyGroup Condition=" '$(Configuration)|$(Platform)' == 'Debug|AnyCPU' ">
    <AndroidLinkMode>None</AndroidLinkMode>
  </PropertyGroup>
  <PropertyGroup Condition=" '$(Configuration)|$(Platform)' == 'Release|AnyCPU' ">
    <AndroidUseSharedRuntime>false</AndroidUseSharedRuntime>
  </PropertyGroup>
  <ItemGroup>    
    <ProjectReference Include="..\Mapsui.Rendering.Skia\Mapsui.Rendering.Skia.csproj" />
    <ProjectReference Include="..\Mapsui\Mapsui.csproj" />
  </ItemGroup>
  <ItemGroup>
    <PackageReference Include="SkiaSharp.Views">
<<<<<<< HEAD
      <Version>2.88.0-preview.209</Version>
=======
      <Version>2.80.3</Version>
    </PackageReference>
    <PackageReference Include="System.Memory">
      <Version>4.5.4</Version>
>>>>>>> 2340faae
    </PackageReference>
  </ItemGroup>
  <Import Project="..\Mapsui.UI.Shared\Mapsui.UI.Shared.projitems" Label="Shared" />
</Project><|MERGE_RESOLUTION|>--- conflicted
+++ resolved
@@ -20,14 +20,11 @@
   </ItemGroup>
   <ItemGroup>
     <PackageReference Include="SkiaSharp.Views">
-<<<<<<< HEAD
       <Version>2.88.0-preview.209</Version>
-=======
       <Version>2.80.3</Version>
     </PackageReference>
     <PackageReference Include="System.Memory">
       <Version>4.5.4</Version>
->>>>>>> 2340faae
     </PackageReference>
   </ItemGroup>
   <Import Project="..\Mapsui.UI.Shared\Mapsui.UI.Shared.projitems" Label="Shared" />
