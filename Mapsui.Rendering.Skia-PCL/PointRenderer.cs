﻿using System;
using Mapsui.Geometries;
using Mapsui.Providers;
using Mapsui.Rendering.Skia.ExtensionMethods;
using Mapsui.Styles;
using SkiaSharp;

namespace Mapsui.Rendering.Skia
{
    static class PointRenderer
    {
        public static void Draw(SKCanvas canvas, IViewport viewport, IStyle style, IFeature feature, 
            IGeometry geometry, SymbolCache symbolCache, float opacity)
        {
            var point = geometry as Point;
            var destination = viewport.WorldToScreen(point);

            if (style is LabelStyle labelStyle)    // case 1) LabelStyle
            {
                LabelRenderer.Draw(canvas, labelStyle, feature, (float) destination.X, (float) destination.Y, 
                    opacity);
            }
            else if (style is SymbolStyle)
            {
                var symbolStyle = (SymbolStyle)style;

                if ( symbolStyle.BitmapId >= 0)   // case 2) Bitmap Style
                {
                    if (symbolStyle.SymbolType == SymbolType.Svg)
<<<<<<< HEAD
                        DrawPointWithSvgStyle(canvas, symbolStyle, destination, symbolCache, layerOpacity);
                    else
                        DrawPointWithBitmapStyle(canvas, symbolStyle, destination, symbolCache, layerOpacity);
=======
                        DrawPointWithSvgStyle(canvas, symbolStyle, destination, symbolCache, opacity);
                    else
                        DrawPointWithBitmapStyle(canvas, symbolStyle, destination, symbolCache, opacity);
>>>>>>> f238c2c0
                }
                else                              // case 3) SymbolStyle without bitmap
                {
                    DrawPointWithSymbolStyle(canvas, symbolStyle, destination, opacity, symbolStyle.SymbolType);
                }
            }
            else if (style is VectorStyle)        // case 4) VectorStyle
            {
                DrawPointWithVectorStyle(canvas, (VectorStyle) style, destination, opacity);
            }
            else
            {
                throw new Exception($"Style of type '{style.GetType()}' is not supported for points");
            }
        }

        private static void DrawPointWithSymbolStyle(SKCanvas canvas, SymbolStyle style,
            Point destination, float opacity, SymbolType symbolType = SymbolType.Ellipse)
        {
            canvas.Save();
            canvas.Translate((float)destination.X, (float)destination.Y);
            canvas.Scale((float)style.SymbolScale, (float)style.SymbolScale);
            if (style.SymbolOffset.IsRelative)
                canvas.Translate((float)(SymbolStyle.DefaultWidth * style.SymbolOffset.X), (float)(-SymbolStyle.DefaultWidth * style.SymbolOffset.Y));
            else
                canvas.Translate((float) style.SymbolOffset.X, (float) -style.SymbolOffset.Y);
<<<<<<< HEAD
            DrawPointWithVectorStyle(canvas, style, layerOpacity * (float)style.Opacity, symbolType);
=======
            DrawPointWithVectorStyle(canvas, style, opacity, symbolType);
>>>>>>> f238c2c0
            canvas.Restore();
        }

        private static void DrawPointWithVectorStyle(SKCanvas canvas, VectorStyle vectorStyle,
            Point destination, float opacity, SymbolType symbolType = SymbolType.Ellipse)
        {
            canvas.Save();
            canvas.Translate((float)destination.X, (float)destination.Y);
            DrawPointWithVectorStyle(canvas, vectorStyle, opacity, symbolType);
            canvas.Restore();
        }

        private static void DrawPointWithVectorStyle(SKCanvas canvas, VectorStyle vectorStyle,
            float opacity, SymbolType symbolType = SymbolType.Ellipse)
        {
            var width = (float)SymbolStyle.DefaultWidth;
            var halfWidth = width / 2;
            var halfHeight = (float)SymbolStyle.DefaultHeight / 2;

            var fillPaint = CreateFillPaint(vectorStyle.Fill, opacity);

            var linePaint = CreateLinePaint(vectorStyle.Outline, opacity);

            switch (symbolType)
            {
                case SymbolType.Ellipse:
                    DrawCircle(canvas, 0, 0, halfWidth, fillPaint, linePaint);
                    break;
                case SymbolType.Rectangle:
                    var rect = new SKRect(-halfWidth, -halfHeight, halfWidth, halfHeight);
                    DrawRect(canvas, rect, fillPaint, linePaint);
                    break;
                case SymbolType.Triangle:
                    DrawTriangle(canvas, 0, 0, width, fillPaint, linePaint);
                    break;
                default: // Invalid value
                    throw new ArgumentOutOfRangeException();
            }
        }

        private static SKPaint CreateLinePaint(Pen outline, float opacity)
        {
            if (outline == null) return null;

            return new SKPaint
            {
                Color = outline.Color.ToSkia(opacity),
                StrokeWidth = (float) outline.Width,
                StrokeCap = outline.PenStrokeCap.ToSkia(),
                PathEffect = outline.PenStyle.ToSkia((float)outline.Width),
                Style = SKPaintStyle.Stroke,
                IsAntialias = true
            };
        }

        private static SKPaint CreateFillPaint(Brush fill, float opacity)
        {
            if (fill == null) return null;

            return new SKPaint
            {
                Color = fill.Color.ToSkia(opacity),
                Style = SKPaintStyle.Fill,
                IsAntialias = true
            };
        }

        private static void DrawCircle(SKCanvas canvas, float x, float y, float radius, SKPaint fillColor,
            SKPaint lineColor)
        {
            if (fillColor != null && fillColor.Color.Alpha != 0) canvas.DrawCircle(x, y, radius, fillColor);
            if (lineColor != null && lineColor.Color.Alpha != 0) canvas.DrawCircle(x, y, radius, lineColor);
        }

        private static void DrawRect(SKCanvas canvas, SKRect rect, SKPaint fillColor, SKPaint lineColor)
        {
            if (fillColor != null && fillColor.Color.Alpha != 0) canvas.DrawRect(rect, fillColor);
            if (lineColor != null && lineColor.Color.Alpha != 0) canvas.DrawRect(rect, lineColor);
        }

        /// <summary>
        /// Equilateral triangle of side 'sideLength', centered on the same point as if a circle of diameter 'sideLength' was there
        /// </summary>
        private static void DrawTriangle(SKCanvas canvas, float x, float y, float sideLength, SKPaint fillColor, SKPaint lineColor)
        {
            var altitude = Math.Sqrt(3) / 2.0 * sideLength;
            var inradius = altitude / 3.0;
            var circumradius = 2.0 * inradius;

            var top = new Point(x, y - circumradius);
            var left = new Point(x + sideLength * -0.5, y + inradius);
            var right = new Point(x + sideLength * 0.5, y + inradius);

            var path = new SKPath();
            path.MoveTo((float)top.X, (float)top.Y);
            path.LineTo((float)left.X, (float)left.Y);
            path.LineTo((float)right.X, (float)right.Y);
            path.Close();

            if ((fillColor != null) && fillColor.Color.Alpha != 0) canvas.DrawPath(path, fillColor);
            if ((lineColor != null) && lineColor.Color.Alpha != 0) canvas.DrawPath(path, lineColor);
        }

        private static void DrawPointWithBitmapStyle(SKCanvas canvas, SymbolStyle symbolStyle, Point destination,
            SymbolCache symbolCache, float opacity)
        {
            var bitmap = symbolCache.GetOrCreate(symbolStyle.BitmapId, false);

            // Calc offset (relative or absolut)
            var offsetX = symbolStyle.SymbolOffset.IsRelative ? bitmap.Width * symbolStyle.SymbolOffset.X : symbolStyle.SymbolOffset.X;
            var offsetY = symbolStyle.SymbolOffset.IsRelative ? bitmap.Height * symbolStyle.SymbolOffset.Y : symbolStyle.SymbolOffset.Y;

            BitmapHelper.RenderBitmap(canvas, bitmap.Bitmap,
                (float) destination.X, (float) destination.Y,
                (float) symbolStyle.SymbolRotation,
                (float) offsetX, (float) offsetY,
<<<<<<< HEAD
                opacity: (float) symbolStyle.Opacity * layerOpacity, scale: (float) symbolStyle.SymbolScale);
        }

        private static void DrawPointWithSvgStyle(SKCanvas canvas, SymbolStyle symbolStyle, Point destination,
            SymbolCache symbolCache, float layerOpacity)
=======
                opacity: opacity, scale: (float) symbolStyle.SymbolScale);
        }

        private static void DrawPointWithSvgStyle(SKCanvas canvas, SymbolStyle symbolStyle, Point destination,
            SymbolCache symbolCache, float opacity)
>>>>>>> f238c2c0
        {
            var bitmap = symbolCache.GetOrCreate(symbolStyle.BitmapId, true);

            // Calc offset (relative or absolut)
            var offsetX = symbolStyle.SymbolOffset.IsRelative ? bitmap.Svg.CanvasSize.Width * symbolStyle.SymbolOffset.X : symbolStyle.SymbolOffset.X;
            var offsetY = symbolStyle.SymbolOffset.IsRelative ? bitmap.Svg.CanvasSize.Height * symbolStyle.SymbolOffset.Y : symbolStyle.SymbolOffset.Y;

            BitmapHelper.RenderSvg(canvas, bitmap.Svg,
                (float)destination.X, (float)destination.Y,
                (float)symbolStyle.SymbolRotation,
                (float)offsetX, (float)offsetY,
<<<<<<< HEAD
                opacity: (float)symbolStyle.Opacity * layerOpacity, scale: (float)symbolStyle.SymbolScale);
=======
                opacity: opacity, scale: (float)symbolStyle.SymbolScale);
>>>>>>> f238c2c0
        }
    }
}<|MERGE_RESOLUTION|>--- conflicted
+++ resolved
@@ -27,15 +27,9 @@
                 if ( symbolStyle.BitmapId >= 0)   // case 2) Bitmap Style
                 {
                     if (symbolStyle.SymbolType == SymbolType.Svg)
-<<<<<<< HEAD
-                        DrawPointWithSvgStyle(canvas, symbolStyle, destination, symbolCache, layerOpacity);
-                    else
-                        DrawPointWithBitmapStyle(canvas, symbolStyle, destination, symbolCache, layerOpacity);
-=======
                         DrawPointWithSvgStyle(canvas, symbolStyle, destination, symbolCache, opacity);
                     else
                         DrawPointWithBitmapStyle(canvas, symbolStyle, destination, symbolCache, opacity);
->>>>>>> f238c2c0
                 }
                 else                              // case 3) SymbolStyle without bitmap
                 {
@@ -62,11 +56,7 @@
                 canvas.Translate((float)(SymbolStyle.DefaultWidth * style.SymbolOffset.X), (float)(-SymbolStyle.DefaultWidth * style.SymbolOffset.Y));
             else
                 canvas.Translate((float) style.SymbolOffset.X, (float) -style.SymbolOffset.Y);
-<<<<<<< HEAD
-            DrawPointWithVectorStyle(canvas, style, layerOpacity * (float)style.Opacity, symbolType);
-=======
             DrawPointWithVectorStyle(canvas, style, opacity, symbolType);
->>>>>>> f238c2c0
             canvas.Restore();
         }
 
@@ -183,19 +173,11 @@
                 (float) destination.X, (float) destination.Y,
                 (float) symbolStyle.SymbolRotation,
                 (float) offsetX, (float) offsetY,
-<<<<<<< HEAD
-                opacity: (float) symbolStyle.Opacity * layerOpacity, scale: (float) symbolStyle.SymbolScale);
-        }
-
-        private static void DrawPointWithSvgStyle(SKCanvas canvas, SymbolStyle symbolStyle, Point destination,
-            SymbolCache symbolCache, float layerOpacity)
-=======
                 opacity: opacity, scale: (float) symbolStyle.SymbolScale);
         }
 
         private static void DrawPointWithSvgStyle(SKCanvas canvas, SymbolStyle symbolStyle, Point destination,
             SymbolCache symbolCache, float opacity)
->>>>>>> f238c2c0
         {
             var bitmap = symbolCache.GetOrCreate(symbolStyle.BitmapId, true);
 
@@ -207,11 +189,7 @@
                 (float)destination.X, (float)destination.Y,
                 (float)symbolStyle.SymbolRotation,
                 (float)offsetX, (float)offsetY,
-<<<<<<< HEAD
-                opacity: (float)symbolStyle.Opacity * layerOpacity, scale: (float)symbolStyle.SymbolScale);
-=======
                 opacity: opacity, scale: (float)symbolStyle.SymbolScale);
->>>>>>> f238c2c0
         }
     }
 }