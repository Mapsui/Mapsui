using System.Windows.Controls;
using System.Windows.Media;
using System.Windows.Shapes;
using XamlBrush = System.Windows.Media.Brush;
using XamlColor = System.Windows.Media.Color;
using System.Windows;
using System.Collections.Generic;
using System.Windows.Media.Imaging;
using Mapsui.Styles;

namespace Mapsui.Rendering.Xaml
{
    public static class StyleConverter
    {
        public static DoubleCollection MapsuiPentoXaml(PenStyle penStyle, float[] dashArray = null)
        {
            switch (penStyle)
            {
                case PenStyle.UserDefined:
                    if (dashArray == null || dashArray.Length == 0 || dashArray.Length % 2 != 0)
                        return new DoubleCollection { 1, 0 };
                    var dash = new DoubleCollection(dashArray.Length);
                    for (var i = 0; i < dashArray.Length; i++)
                    {
                        dash.Add(dashArray[i]);
                    }
                    return dash;
                case PenStyle.Dash:
                    return new DoubleCollection {2, 2};
                case PenStyle.DashDot:
                    return new DoubleCollection {2, 2, 1, 2};
                case PenStyle.DashDotDot:
                    return new DoubleCollection {2, 2, 1, 2, 1, 2};
                case PenStyle.Dot:
                    return new DoubleCollection {1, 2};
                case PenStyle.LongDash:
                    return new DoubleCollection {2, 3};
                case PenStyle.LongDashDot:
                    return new DoubleCollection {2, 3, 1, 3};
                case PenStyle.ShortDash:
                    return new DoubleCollection {2, 1};
                case PenStyle.ShortDashDot:
                    return new DoubleCollection {2, 1, 1, 1};
                case PenStyle.ShortDashDotDot:
                    return new DoubleCollection {2, 1, 1, 1, 1, 1};
                case PenStyle.ShortDot:
                    return new DoubleCollection {1, 1};
            }

            return null;
        }

        public static PenLineCap MapsuiStrokeCaptoPenLineCap(PenStrokeCap penStrokeCap)
        {
            switch(penStrokeCap)
            {
                case PenStrokeCap.Butt:
                    return PenLineCap.Flat;
                case PenStrokeCap.Round:
                    return PenLineCap.Round;
                case PenStrokeCap.Square:
                    return PenLineCap.Square;
                default:
                    return PenLineCap.Flat;
            }
        }

        public static PenLineJoin MapsuiStrokeJointoPenLineJoin(StrokeJoin penStrokeJoin)
        {
            switch (penStrokeJoin)
            {
                case StrokeJoin.Miter:
                    return PenLineJoin.Miter;
                case StrokeJoin.Round:
                    return PenLineJoin.Round;
                case StrokeJoin.Bevel:
                    return PenLineJoin.Bevel;
                default:
                    return PenLineJoin.Miter;
            }
        }

        public static XamlBrush MapsuiBrushToXaml(Styles.Brush brush, SymbolCache symbolCache = null, double rotate = 0)
        {
            if (brush == null) return null;
            switch (brush.FillStyle)
            {
                case FillStyle.Cross:
                    return CreateHatchBrush(brush, 12, 10, new List<Geometry> { Geometry.Parse("M 0 0 l 10 10"), Geometry.Parse("M 0 10 l 10 -10") });
                case FillStyle.BackwardDiagonal:
                    return CreateHatchBrush(brush, 10, 10, new List<Geometry> { Geometry.Parse("M 0 10 l 10 -10"), Geometry.Parse("M -0.5 0.5 l 10 -10"), Geometry.Parse("M 8 12 l 10 -10") });                    
                case FillStyle.Bitmap:
                    return GetOrCreateBitmapImage(brush, symbolCache).ToTiledImageBrush();
<<<<<<< HEAD
                case FillStyle.Svg:
                    return null;
=======
                case FillStyle.BitmapRotated:
                    RotateTransform aRotateTransform = new RotateTransform();
                    aRotateTransform.CenterX = 0.5;
                    aRotateTransform.CenterY = 0.5;
                    aRotateTransform.Angle = rotate;
                    var b = GetOrCreateBitmapImage(brush, symbolCache).ToTiledImageBrush();
                    b.RelativeTransform = aRotateTransform;
                    return b;
>>>>>>> 565314fb
                case FillStyle.Dotted:
                    return DottedBrush(brush);
                case FillStyle.DiagonalCross:
                    return CreateHatchBrush(brush, 10, 10, new List<Geometry> { Geometry.Parse("M 0 0 l 10 10"), Geometry.Parse("M 0 10 l 10 -10") });
                case FillStyle.ForwardDiagonal:
                    return CreateHatchBrush(brush, 10, 10, new List<Geometry> { Geometry.Parse("M -1 9 l 10 10"), Geometry.Parse("M 0 0 l 10 10"), Geometry.Parse("M 9 -1 l 10 10") });
                case FillStyle.Hollow:
                    return new SolidColorBrush(Colors.Transparent);
                case FillStyle.Horizontal:
                    return CreateHatchBrush(brush, 10, 10, new List<Geometry> { Geometry.Parse("M 0 5 h 10") });
                case FillStyle.Solid:
                    return new SolidColorBrush(brush.Color != null ? brush.Color.ToXaml() : brush.Background != null ? brush.Color.ToXaml() : Colors.Transparent);
                case FillStyle.Vertical:
                    return CreateHatchBrush(brush, 10, 10, new List<Geometry> { Geometry.Parse("M 5 0 l 0 10") });
                default:
                    return (brush.Color != null) ? new SolidColorBrush(brush.Color.ToXaml()) : null;
            }
        }

        private static XamlColor GetColor(Styles.Color color)
        {
            return color == null ? Colors.Black : color.ToXaml();
        }

        private static VisualBrush CreateHatchBrush(Styles.Brush brush, int viewbox, int viewport, IEnumerable<Geometry> geometries)
        {
            var elements = new List<UIElement>();
            if (brush.Background != null)
                elements.Add(CreateBackground(brush.Background, viewbox));

            var stroke = new SolidColorBrush(GetColor(brush.Color));          
            var canvas = new Canvas();
            foreach (var geometry in geometries)
            {
                canvas.Children.Add(new Path
                {
                    Stroke = stroke,
                    Data = geometry,
                    StrokeThickness = 1,
                    SnapsToDevicePixels = false
                });
            }
            canvas.Arrange(new Rect(0, 0, viewbox, viewbox));
            elements.Add(canvas);
            return CreatePatternVisual(elements, viewport, viewbox);
        }

        private static BitmapImage GetOrCreateBitmapImage(Styles.Brush brush, SymbolCache symbolCache = null, bool isSvg = false)
        {
            return symbolCache != null ? 
                (BitmapImage)symbolCache.GetOrCreate(brush.BitmapId): 
                BitmapRegistry.Instance.Get(brush.BitmapId).ToBitmapImage();
        }
        
        private static VisualBrush DottedBrush(Styles.Brush brush)
        {
            const int viewboxSize = 12;
            const int viewportSize = 10;

            var elements = new List<UIElement>();
            if(brush.Background != null)
                elements.Add(CreateBackground(brush.Background, viewboxSize));

            elements.Add(new Ellipse
            {
                Fill = new SolidColorBrush(GetColor(brush.Color)),
                Width = 10,
                Height = 10
            });

            return CreatePatternVisual(elements, viewportSize, viewboxSize);
        }

        private static Rectangle CreateBackground(Styles.Color color, int size)
        {
            return new Rectangle
            {
                Fill = color == null ? new SolidColorBrush(Colors.Transparent) : new SolidColorBrush(GetColor(color)),
                Width = size,
                Height = size
            };
        }

        private static VisualBrush CreatePatternVisual(IEnumerable<UIElement> elements, int viewPort, int viewbox)
        {
            var canvas = new Canvas();
            foreach (var vis in elements)
            {
                canvas.Children.Add(vis);
            }

            var visualBrush = new VisualBrush
            {
                TileMode = TileMode.Tile,
                Viewport = new Rect(0, 0, viewPort, viewPort),
                ViewportUnits = BrushMappingMode.Absolute,
                Viewbox = new Rect(0, 0, viewbox, viewbox),
                ViewboxUnits = BrushMappingMode.Absolute,
                Visual = canvas,                
            };
            canvas.Arrange(new Rect(0, 0, viewbox, viewbox));
            return visualBrush;
        }
    }
}<|MERGE_RESOLUTION|>--- conflicted
+++ resolved
@@ -91,10 +91,6 @@
                     return CreateHatchBrush(brush, 10, 10, new List<Geometry> { Geometry.Parse("M 0 10 l 10 -10"), Geometry.Parse("M -0.5 0.5 l 10 -10"), Geometry.Parse("M 8 12 l 10 -10") });                    
                 case FillStyle.Bitmap:
                     return GetOrCreateBitmapImage(brush, symbolCache).ToTiledImageBrush();
-<<<<<<< HEAD
-                case FillStyle.Svg:
-                    return null;
-=======
                 case FillStyle.BitmapRotated:
                     RotateTransform aRotateTransform = new RotateTransform();
                     aRotateTransform.CenterX = 0.5;
@@ -103,7 +99,8 @@
                     var b = GetOrCreateBitmapImage(brush, symbolCache).ToTiledImageBrush();
                     b.RelativeTransform = aRotateTransform;
                     return b;
->>>>>>> 565314fb
+                case FillStyle.Svg:
+                    return null;
                 case FillStyle.Dotted:
                     return DottedBrush(brush);
                 case FillStyle.DiagonalCross:
