--- conflicted
+++ resolved
@@ -19,16 +19,11 @@
 
             if (System.Text.Encoding.UTF8.GetString(buffer).ToLower().Equals("<svg"))
             {
-                // TODO: Convert Svg to Bitmap with Skia?
                 stream.Position = 0;
-<<<<<<< HEAD
                 var image = Svg2Xaml.SvgReader.Load(stream);
                 // Freeze the DrawingImage for performance benefits.
                 image.Freeze();
                 return image;
-=======
-                return null;
->>>>>>> f238c2c0
             }
             else
                 return this[bitmapId] = stream.ToBitmapImage();
@@ -38,10 +33,6 @@
         {
             var brush = GetOrCreate(bitmapId);
 
-            // TODO: Remove this, if Svg is implemented
-            if (brush == null)
-                return new Size();
-
             return new Size(brush.Width, brush.Height);
         }
     }
