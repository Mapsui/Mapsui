﻿using System;
using System.Collections.Generic;
using System.Globalization;
using System.IO;
using System.Linq;
<<<<<<< HEAD
using System.Windows.Media.Imaging;
=======
using System.Runtime.InteropServices;
>>>>>>> a733202c
using SharpMap.Geometries;
using SharpMap.Styles;
using Bitmap = System.Drawing.Bitmap;
using Color = System.Drawing.Color;

namespace SharpMap.Providers.GeoTiff
{
    public class GeoTiffProvider : IProvider
    {
        private struct TiffProperties
        {
            public double Width;
            public double Height;
            public double HResolution;
            public double VResolution;
        }

        private struct WorldProperties
        {
            public double PixelSizeX;
            public double RotationAroundYAxis;
            public double RotationAroundXAxis;
            public double PixelSizeY;
            public double XCenterOfUpperLeftPixel;
            public double YCenterOfUpperLeftPixel;
        }

        private readonly TiffProperties tiffProperties;
        private readonly WorldProperties worldProperties;
        private const string WorldExtention = ".tfw";
        private readonly string worldPath;
        private readonly IFeature feature;
        private readonly BoundingBox extent;
        private readonly MemoryStream data;

        public GeoTiffProvider(string tiffPath, List<Color> noDataColors = null)
        {
            if (!File.Exists(tiffPath))
            {
                throw new ArgumentException(string.Format("Tiff file expected at {0}", tiffPath));
            }

            worldPath = GetPathWithoutExtension(tiffPath) + WorldExtention;
            if (!File.Exists(worldPath))
            {
                throw new ArgumentException(string.Format("World file expected at {0}", worldPath));
            }

            worldProperties = LoadWorld(worldPath);
<<<<<<< HEAD

            data = ReadImageAsStream(tiffPath);
            tiffProperties = ReadTiff(data);
            extent = CalculateExtent(tiffProperties, worldProperties);
=======
            extent = CalculateExtent(tiffProperties, worldProperties);

            try
            {
                try
                {
                    data = ReadImageAsStream(tiffPath, noDataColors);
                }
                catch (OutOfMemoryException e)
                {
                    throw new OutOfMemoryException("Out of memory", e.InnerException);
                }
            }
            catch (ExternalException e)
            {
                throw new ExternalException(e.Message, e.InnerException);
            }
>>>>>>> a733202c
            
            feature = new Feature {Geometry = new Raster(data, extent)};
            feature.Styles.Add(new VectorStyle());
        }

        private static BoundingBox CalculateExtent(TiffProperties tiffProperties, WorldProperties worldProperties)
        {
            var minX = worldProperties.XCenterOfUpperLeftPixel - worldProperties.PixelSizeX * 0.5;
            var maxX = minX + worldProperties.PixelSizeX * tiffProperties.Width + worldProperties.PixelSizeX * 0.5;
            var maxY = worldProperties.YCenterOfUpperLeftPixel + worldProperties.PixelSizeY * 0.5;
            var minY = maxY + worldProperties.PixelSizeY * tiffProperties.Height - worldProperties.PixelSizeY * 0.5;
            return new BoundingBox(minX, minY, maxX, maxY);
        }

        private static MemoryStream ReadImageAsStream(string tiffPath, List<Color> noDataColors)
        {
<<<<<<< HEAD
            using (FileStream fileStream = File.OpenRead(tiffPath))
            {
                var memoryStream = new MemoryStream();
                memoryStream.SetLength(fileStream.Length);
                fileStream.Read(memoryStream.GetBuffer(), 0, (int)fileStream.Length);
                if (memoryStream.Length > 100000000)
                {
                    throw new Exception("Image is too large");
                }
                return memoryStream;
            }
=======
            var img = Image.FromFile(tiffPath);
            var imageStream = new MemoryStream();

            if (noDataColors != null)
            {
                img = ApplyColorFilter((Bitmap)img, noDataColors);
            }

            img.Save(imageStream, ImageFormat.Png);
            
            return imageStream;
>>>>>>> a733202c
        }

        private static TiffProperties ReadTiff(MemoryStream stream)
        {
            TiffProperties tiffFileProperties;

<<<<<<< HEAD
            var bitmapImage = new BitmapImage();
            
            bitmapImage.BeginInit();
            bitmapImage.StreamSource = stream;
            bitmapImage.EndInit();

            tiffFileProperties.Width = bitmapImage.PixelWidth;
            tiffFileProperties.Height = bitmapImage.PixelHeight;
            tiffFileProperties.HResolution = bitmapImage.DpiX;
            tiffFileProperties.VResolution = bitmapImage.DpiY;

=======
            using (var stream = new FileStream(location, FileMode.Open, FileAccess.Read))
            {
                using (var tif = Image.FromStream(stream, false, false))
                {
                    tiffFileProperties.Width = tif.PhysicalDimension.Width;
                    tiffFileProperties.Height = tif.PhysicalDimension.Height;
                    tiffFileProperties.HResolution = tif.HorizontalResolution;
                    tiffFileProperties.VResolution = tif.VerticalResolution;
                }
            }
>>>>>>> a733202c
            return tiffFileProperties;
        }

        private static Bitmap ApplyColorFilter(Bitmap bitmapImage, ICollection<Color> colors)
        {
            return bitmapImage.PixelFormat == PixelFormat.Indexed ? ApplyAlphaOnIndexedBitmap(bitmapImage, colors) : ApplyAlphaOnNonIndexedBitmap(bitmapImage, colors);
        }

        private static Bitmap ApplyAlphaOnIndexedBitmap(Bitmap bitmapImage, ICollection<Color> colors)
        {
            var newPalette = bitmapImage.Palette;
            for (var index = 0; index < bitmapImage.Palette.Entries.Length; ++index)
            {
                var entry = bitmapImage.Palette.Entries[index];
                if (!colors.Contains(entry)) continue;

                newPalette.Entries[index] = Color.FromArgb(0, entry.R, entry.G, entry.B);
            }
            bitmapImage.Palette = newPalette;

            return bitmapImage;
        }

        private static Bitmap ApplyAlphaOnNonIndexedBitmap(Bitmap bitmapImage, IEnumerable<Color> colors)
        {
            const int bytesPerPixel = 4;

            var bmp = (Bitmap)bitmapImage.Clone();
            var bmpData = bmp.LockBits(new Rectangle(0, 0, bmp.Width, bmp.Height), ImageLockMode.ReadWrite, PixelFormat.Format32bppArgb);
            var numBytes = bmp.Width * bmp.Height * bytesPerPixel;
            var argbValues = new byte[numBytes];
            var ptr = bmpData.Scan0;

            Marshal.Copy(ptr, argbValues, 0, numBytes);

            var filterValues = new List<byte[]>();
            foreach (var color in colors)
            {
                var bt = new byte[4];
                bt[0] = color.A;
                bt[1] = color.R;
                bt[2] = color.G;
                bt[3] = color.B;
                filterValues.Add(bt);
            }

            for (var counter = 0; counter < argbValues.Length; counter += bytesPerPixel)
            {
                // If 100% transparent, skip pixel
                if (argbValues[counter + bytesPerPixel - 1] == 0)
                    continue;

                var b = argbValues[counter];
                var g = argbValues[counter + 1];
                var r = argbValues[counter + 2];
                var a = argbValues[counter + 3];

                var found = false;

                foreach (var filterValue in filterValues.Where(filterValue => filterValue[0] == a && filterValue[1] == r && filterValue[2] == g && filterValue[3] == b))
                {
                    found = true;
                }

                if (found)
                    argbValues[counter + 3] = 0;
            }

            Marshal.Copy(argbValues, 0, ptr, numBytes);
            bmp.UnlockBits(bmpData);

            return bmp; 
        }

        private static WorldProperties LoadWorld(string location)
        {
            WorldProperties worldProperties;
            using (TextReader reader = File.OpenText(location))
            {
                worldProperties.PixelSizeX = Convert.ToDouble(reader.ReadLine(), CultureInfo.InvariantCulture);
                worldProperties.RotationAroundYAxis = Convert.ToDouble(reader.ReadLine(), CultureInfo.InvariantCulture);
                worldProperties.RotationAroundXAxis = Convert.ToDouble(reader.ReadLine(), CultureInfo.InvariantCulture);
                worldProperties.PixelSizeY = Convert.ToDouble(reader.ReadLine(), CultureInfo.InvariantCulture);
                worldProperties.XCenterOfUpperLeftPixel = Convert.ToDouble(reader.ReadLine(), CultureInfo.InvariantCulture);
                worldProperties.YCenterOfUpperLeftPixel = Convert.ToDouble(reader.ReadLine(), CultureInfo.InvariantCulture);
            }
            return worldProperties;
        }

        public void Dispose()
        {
        }

        public string ConnectionId
        {
            get { return string.Empty; }
        }

        public bool IsOpen
        {
            get { return true; }
        }

        public int SRID { get; set; }

        public IEnumerable<IFeature> GetFeaturesInView(BoundingBox box, double resolution)
        {
            if (extent.Intersects(box))
            {
                return new[] { feature };
            }
            return new Features();
        }

        public BoundingBox GetExtents()
        {
            return extent;
        }

        public void Open()
        {
        }

        public void Close()
        {
        }

        private static string GetPathWithoutExtension(string path)
        {
            return 
                Path.GetDirectoryName(path) +
                Path.DirectorySeparatorChar +
                Path.GetFileNameWithoutExtension(path);
        }
    }
}
<|MERGE_RESOLUTION|>--- conflicted
+++ resolved
@@ -1,290 +1,256 @@
-﻿using System;
-using System.Collections.Generic;
-using System.Globalization;
-using System.IO;
-using System.Linq;
-<<<<<<< HEAD
-using System.Windows.Media.Imaging;
-=======
-using System.Runtime.InteropServices;
->>>>>>> a733202c
-using SharpMap.Geometries;
-using SharpMap.Styles;
-using Bitmap = System.Drawing.Bitmap;
-using Color = System.Drawing.Color;
-
-namespace SharpMap.Providers.GeoTiff
-{
-    public class GeoTiffProvider : IProvider
-    {
-        private struct TiffProperties
-        {
-            public double Width;
-            public double Height;
-            public double HResolution;
-            public double VResolution;
-        }
-
-        private struct WorldProperties
-        {
-            public double PixelSizeX;
-            public double RotationAroundYAxis;
-            public double RotationAroundXAxis;
-            public double PixelSizeY;
-            public double XCenterOfUpperLeftPixel;
-            public double YCenterOfUpperLeftPixel;
-        }
-
-        private readonly TiffProperties tiffProperties;
-        private readonly WorldProperties worldProperties;
-        private const string WorldExtention = ".tfw";
-        private readonly string worldPath;
-        private readonly IFeature feature;
-        private readonly BoundingBox extent;
-        private readonly MemoryStream data;
-
-        public GeoTiffProvider(string tiffPath, List<Color> noDataColors = null)
-        {
-            if (!File.Exists(tiffPath))
-            {
-                throw new ArgumentException(string.Format("Tiff file expected at {0}", tiffPath));
-            }
-
-            worldPath = GetPathWithoutExtension(tiffPath) + WorldExtention;
-            if (!File.Exists(worldPath))
-            {
-                throw new ArgumentException(string.Format("World file expected at {0}", worldPath));
-            }
-
-            worldProperties = LoadWorld(worldPath);
-<<<<<<< HEAD
-
-            data = ReadImageAsStream(tiffPath);
-            tiffProperties = ReadTiff(data);
-            extent = CalculateExtent(tiffProperties, worldProperties);
-=======
-            extent = CalculateExtent(tiffProperties, worldProperties);
-
-            try
-            {
-                try
-                {
-                    data = ReadImageAsStream(tiffPath, noDataColors);
-                }
-                catch (OutOfMemoryException e)
-                {
-                    throw new OutOfMemoryException("Out of memory", e.InnerException);
-                }
-            }
-            catch (ExternalException e)
-            {
-                throw new ExternalException(e.Message, e.InnerException);
-            }
->>>>>>> a733202c
-            
-            feature = new Feature {Geometry = new Raster(data, extent)};
-            feature.Styles.Add(new VectorStyle());
-        }
-
-        private static BoundingBox CalculateExtent(TiffProperties tiffProperties, WorldProperties worldProperties)
-        {
-            var minX = worldProperties.XCenterOfUpperLeftPixel - worldProperties.PixelSizeX * 0.5;
-            var maxX = minX + worldProperties.PixelSizeX * tiffProperties.Width + worldProperties.PixelSizeX * 0.5;
-            var maxY = worldProperties.YCenterOfUpperLeftPixel + worldProperties.PixelSizeY * 0.5;
-            var minY = maxY + worldProperties.PixelSizeY * tiffProperties.Height - worldProperties.PixelSizeY * 0.5;
-            return new BoundingBox(minX, minY, maxX, maxY);
-        }
-
-        private static MemoryStream ReadImageAsStream(string tiffPath, List<Color> noDataColors)
-        {
-<<<<<<< HEAD
-            using (FileStream fileStream = File.OpenRead(tiffPath))
-            {
-                var memoryStream = new MemoryStream();
-                memoryStream.SetLength(fileStream.Length);
-                fileStream.Read(memoryStream.GetBuffer(), 0, (int)fileStream.Length);
-                if (memoryStream.Length > 100000000)
-                {
-                    throw new Exception("Image is too large");
-                }
-                return memoryStream;
-            }
-=======
-            var img = Image.FromFile(tiffPath);
-            var imageStream = new MemoryStream();
-
-            if (noDataColors != null)
-            {
-                img = ApplyColorFilter((Bitmap)img, noDataColors);
-            }
-
-            img.Save(imageStream, ImageFormat.Png);
-            
-            return imageStream;
->>>>>>> a733202c
-        }
-
-        private static TiffProperties ReadTiff(MemoryStream stream)
-        {
-            TiffProperties tiffFileProperties;
-
-<<<<<<< HEAD
-            var bitmapImage = new BitmapImage();
-            
-            bitmapImage.BeginInit();
-            bitmapImage.StreamSource = stream;
-            bitmapImage.EndInit();
-
-            tiffFileProperties.Width = bitmapImage.PixelWidth;
-            tiffFileProperties.Height = bitmapImage.PixelHeight;
-            tiffFileProperties.HResolution = bitmapImage.DpiX;
-            tiffFileProperties.VResolution = bitmapImage.DpiY;
-
-=======
-            using (var stream = new FileStream(location, FileMode.Open, FileAccess.Read))
-            {
-                using (var tif = Image.FromStream(stream, false, false))
-                {
-                    tiffFileProperties.Width = tif.PhysicalDimension.Width;
-                    tiffFileProperties.Height = tif.PhysicalDimension.Height;
-                    tiffFileProperties.HResolution = tif.HorizontalResolution;
-                    tiffFileProperties.VResolution = tif.VerticalResolution;
-                }
-            }
->>>>>>> a733202c
-            return tiffFileProperties;
-        }
-
-        private static Bitmap ApplyColorFilter(Bitmap bitmapImage, ICollection<Color> colors)
-        {
-            return bitmapImage.PixelFormat == PixelFormat.Indexed ? ApplyAlphaOnIndexedBitmap(bitmapImage, colors) : ApplyAlphaOnNonIndexedBitmap(bitmapImage, colors);
-        }
-
-        private static Bitmap ApplyAlphaOnIndexedBitmap(Bitmap bitmapImage, ICollection<Color> colors)
-        {
-            var newPalette = bitmapImage.Palette;
-            for (var index = 0; index < bitmapImage.Palette.Entries.Length; ++index)
-            {
-                var entry = bitmapImage.Palette.Entries[index];
-                if (!colors.Contains(entry)) continue;
-
-                newPalette.Entries[index] = Color.FromArgb(0, entry.R, entry.G, entry.B);
-            }
-            bitmapImage.Palette = newPalette;
-
-            return bitmapImage;
-        }
-
-        private static Bitmap ApplyAlphaOnNonIndexedBitmap(Bitmap bitmapImage, IEnumerable<Color> colors)
-        {
-            const int bytesPerPixel = 4;
-
-            var bmp = (Bitmap)bitmapImage.Clone();
-            var bmpData = bmp.LockBits(new Rectangle(0, 0, bmp.Width, bmp.Height), ImageLockMode.ReadWrite, PixelFormat.Format32bppArgb);
-            var numBytes = bmp.Width * bmp.Height * bytesPerPixel;
-            var argbValues = new byte[numBytes];
-            var ptr = bmpData.Scan0;
-
-            Marshal.Copy(ptr, argbValues, 0, numBytes);
-
-            var filterValues = new List<byte[]>();
-            foreach (var color in colors)
-            {
-                var bt = new byte[4];
-                bt[0] = color.A;
-                bt[1] = color.R;
-                bt[2] = color.G;
-                bt[3] = color.B;
-                filterValues.Add(bt);
-            }
-
-            for (var counter = 0; counter < argbValues.Length; counter += bytesPerPixel)
-            {
-                // If 100% transparent, skip pixel
-                if (argbValues[counter + bytesPerPixel - 1] == 0)
-                    continue;
-
-                var b = argbValues[counter];
-                var g = argbValues[counter + 1];
-                var r = argbValues[counter + 2];
-                var a = argbValues[counter + 3];
-
-                var found = false;
-
-                foreach (var filterValue in filterValues.Where(filterValue => filterValue[0] == a && filterValue[1] == r && filterValue[2] == g && filterValue[3] == b))
-                {
-                    found = true;
-                }
-
-                if (found)
-                    argbValues[counter + 3] = 0;
-            }
-
-            Marshal.Copy(argbValues, 0, ptr, numBytes);
-            bmp.UnlockBits(bmpData);
-
-            return bmp; 
-        }
-
-        private static WorldProperties LoadWorld(string location)
-        {
-            WorldProperties worldProperties;
-            using (TextReader reader = File.OpenText(location))
-            {
-                worldProperties.PixelSizeX = Convert.ToDouble(reader.ReadLine(), CultureInfo.InvariantCulture);
-                worldProperties.RotationAroundYAxis = Convert.ToDouble(reader.ReadLine(), CultureInfo.InvariantCulture);
-                worldProperties.RotationAroundXAxis = Convert.ToDouble(reader.ReadLine(), CultureInfo.InvariantCulture);
-                worldProperties.PixelSizeY = Convert.ToDouble(reader.ReadLine(), CultureInfo.InvariantCulture);
-                worldProperties.XCenterOfUpperLeftPixel = Convert.ToDouble(reader.ReadLine(), CultureInfo.InvariantCulture);
-                worldProperties.YCenterOfUpperLeftPixel = Convert.ToDouble(reader.ReadLine(), CultureInfo.InvariantCulture);
-            }
-            return worldProperties;
-        }
-
-        public void Dispose()
-        {
-        }
-
-        public string ConnectionId
-        {
-            get { return string.Empty; }
-        }
-
-        public bool IsOpen
-        {
-            get { return true; }
-        }
-
-        public int SRID { get; set; }
-
-        public IEnumerable<IFeature> GetFeaturesInView(BoundingBox box, double resolution)
-        {
-            if (extent.Intersects(box))
-            {
-                return new[] { feature };
-            }
-            return new Features();
-        }
-
-        public BoundingBox GetExtents()
-        {
-            return extent;
-        }
-
-        public void Open()
-        {
-        }
-
-        public void Close()
-        {
-        }
-
-        private static string GetPathWithoutExtension(string path)
-        {
-            return 
-                Path.GetDirectoryName(path) +
-                Path.DirectorySeparatorChar +
-                Path.GetFileNameWithoutExtension(path);
-        }
-    }
-}
+﻿using System;
+using System.Collections.Generic;
+using System.Drawing;
+using System.Drawing.Imaging;
+using System.Globalization;
+using System.IO;
+using System.Linq;
+using System.Runtime.InteropServices;
+using SharpMap.Geometries;
+using SharpMap.Styles;
+using Bitmap = System.Drawing.Bitmap;
+using Color = System.Drawing.Color;
+
+namespace SharpMap.Providers.GeoTiff
+{
+    public class GeoTiffProvider : IProvider
+    {
+        private struct TiffProperties
+        {
+            public double Width;
+            public double Height;
+            public double HResolution;
+            public double VResolution;
+        }
+
+        private struct WorldProperties
+        {
+            public double PixelSizeX;
+            public double RotationAroundYAxis;
+            public double RotationAroundXAxis;
+            public double PixelSizeY;
+            public double XCenterOfUpperLeftPixel;
+            public double YCenterOfUpperLeftPixel;
+        }
+
+        private readonly TiffProperties tiffProperties;
+        private readonly WorldProperties worldProperties;
+        private const string WorldExtention = ".tfw";
+        private readonly string worldPath;
+        private readonly IFeature feature;
+        private readonly BoundingBox extent;
+        private readonly MemoryStream data;
+
+        public GeoTiffProvider(string tiffPath, List<Color> noDataColors = null)
+        {
+            if (!File.Exists(tiffPath))
+            {
+                throw new ArgumentException(string.Format("Tiff file expected at {0}", tiffPath));
+            }
+
+            worldPath = GetPathWithoutExtension(tiffPath) + WorldExtention;
+            if (!File.Exists(worldPath))
+            {
+                throw new ArgumentException(string.Format("World file expected at {0}", worldPath));
+            }
+
+            tiffProperties = LoadTiff(tiffPath);
+            worldProperties = LoadWorld(worldPath);
+            extent = CalculateExtent(tiffProperties, worldProperties);
+
+            try
+            {
+                try
+                {
+                    data = ReadImageAsStream(tiffPath, noDataColors);
+                }
+                catch (OutOfMemoryException e)
+                {
+                    throw new OutOfMemoryException("Out of memory", e.InnerException);
+                }
+            }
+            catch (ExternalException e)
+            {
+                throw new ExternalException(e.Message, e.InnerException);
+            }
+            
+            feature = new Feature {Geometry = new Raster(data, extent)};
+            feature.Styles.Add(new VectorStyle());
+        }
+
+        private static BoundingBox CalculateExtent(TiffProperties tiffProperties, WorldProperties worldProperties)
+        {
+            var minX = worldProperties.XCenterOfUpperLeftPixel - worldProperties.PixelSizeX * 0.5;
+            var maxX = minX + worldProperties.PixelSizeX * tiffProperties.Width + worldProperties.PixelSizeX * 0.5;
+            var maxY = worldProperties.YCenterOfUpperLeftPixel + worldProperties.PixelSizeY * 0.5;
+            var minY = maxY + worldProperties.PixelSizeY * tiffProperties.Height - worldProperties.PixelSizeY * 0.5;
+            return new BoundingBox(minX, minY, maxX, maxY);
+        }
+
+        private static MemoryStream ReadImageAsStream(string tiffPath, List<Color> noDataColors)
+        {
+            var img = Image.FromFile(tiffPath);
+            {
+
+            if (noDataColors != null)
+            {
+                img = ApplyColorFilter((Bitmap)img, noDataColors);
+            }
+
+            img.Save(imageStream, ImageFormat.Png);
+            
+            }
+        }
+
+        private static TiffProperties ReadTiff(MemoryStream stream)
+        {
+            TiffProperties tiffFileProperties;
+
+            var bitmapImage = new BitmapImage();
+            
+                using (var tif = Image.FromStream(stream, false, false))
+            bitmapImage.StreamSource = stream;
+            bitmapImage.EndInit();
+
+            tiffFileProperties.Width = bitmapImage.PixelWidth;
+            tiffFileProperties.Height = bitmapImage.PixelHeight;
+            tiffFileProperties.HResolution = bitmapImage.DpiX;
+            tiffFileProperties.VResolution = bitmapImage.DpiY;
+
+            return tiffFileProperties;
+        }
+
+        private static Bitmap ApplyColorFilter(Bitmap bitmapImage, ICollection<Color> colors)
+        {
+            return bitmapImage.PixelFormat == PixelFormat.Indexed ? ApplyAlphaOnIndexedBitmap(bitmapImage, colors) : ApplyAlphaOnNonIndexedBitmap(bitmapImage, colors);
+        }
+
+        private static Bitmap ApplyAlphaOnIndexedBitmap(Bitmap bitmapImage, ICollection<Color> colors)
+        {
+            var newPalette = bitmapImage.Palette;
+            for (var index = 0; index < bitmapImage.Palette.Entries.Length; ++index)
+            {
+                var entry = bitmapImage.Palette.Entries[index];
+                if (!colors.Contains(entry)) continue;
+
+                newPalette.Entries[index] = Color.FromArgb(0, entry.R, entry.G, entry.B);
+            }
+            bitmapImage.Palette = newPalette;
+
+            return bitmapImage;
+        }
+
+        private static Bitmap ApplyAlphaOnNonIndexedBitmap(Bitmap bitmapImage, IEnumerable<Color> colors)
+        {
+            const int bytesPerPixel = 4;
+
+            var bmp = (Bitmap)bitmapImage.Clone();
+            var bmpData = bmp.LockBits(new Rectangle(0, 0, bmp.Width, bmp.Height), ImageLockMode.ReadWrite, PixelFormat.Format32bppArgb);
+            var numBytes = bmp.Width * bmp.Height * bytesPerPixel;
+            var argbValues = new byte[numBytes];
+            var ptr = bmpData.Scan0;
+
+            Marshal.Copy(ptr, argbValues, 0, numBytes);
+
+            var filterValues = new List<byte[]>();
+            foreach (var color in colors)
+            {
+                var bt = new byte[4];
+                bt[0] = color.A;
+                bt[1] = color.R;
+                bt[2] = color.G;
+                bt[3] = color.B;
+                filterValues.Add(bt);
+            }
+
+            for (var counter = 0; counter < argbValues.Length; counter += bytesPerPixel)
+            {
+                // If 100% transparent, skip pixel
+                if (argbValues[counter + bytesPerPixel - 1] == 0)
+                    continue;
+
+                var b = argbValues[counter];
+                var g = argbValues[counter + 1];
+                var r = argbValues[counter + 2];
+                var a = argbValues[counter + 3];
+
+                var found = false;
+
+                foreach (var filterValue in filterValues.Where(filterValue => filterValue[0] == a && filterValue[1] == r && filterValue[2] == g && filterValue[3] == b))
+                {
+                    found = true;
+                }
+
+                if (found)
+                    argbValues[counter + 3] = 0;
+            }
+
+            Marshal.Copy(argbValues, 0, ptr, numBytes);
+            bmp.UnlockBits(bmpData);
+
+            return bmp; 
+        }
+
+        private static WorldProperties LoadWorld(string location)
+        {
+            WorldProperties worldProperties;
+            using (TextReader reader = File.OpenText(location))
+            {
+                worldProperties.PixelSizeX = Convert.ToDouble(reader.ReadLine(), CultureInfo.InvariantCulture);
+                worldProperties.RotationAroundYAxis = Convert.ToDouble(reader.ReadLine(), CultureInfo.InvariantCulture);
+                worldProperties.RotationAroundXAxis = Convert.ToDouble(reader.ReadLine(), CultureInfo.InvariantCulture);
+                worldProperties.PixelSizeY = Convert.ToDouble(reader.ReadLine(), CultureInfo.InvariantCulture);
+                worldProperties.XCenterOfUpperLeftPixel = Convert.ToDouble(reader.ReadLine(), CultureInfo.InvariantCulture);
+                worldProperties.YCenterOfUpperLeftPixel = Convert.ToDouble(reader.ReadLine(), CultureInfo.InvariantCulture);
+            }
+            return worldProperties;
+        }
+
+        public void Dispose()
+        {
+        }
+
+        public string ConnectionId
+        {
+            get { return string.Empty; }
+        }
+
+        public bool IsOpen
+        {
+            get { return true; }
+        }
+
+        public int SRID { get; set; }
+
+        public IEnumerable<IFeature> GetFeaturesInView(BoundingBox box, double resolution)
+        {
+            if (extent.Intersects(box))
+            {
+                return new[] { feature };
+            }
+            return new Features();
+
+        }
+
+        public BoundingBox GetExtents()
+        {
+            return extent;
+        }
+
+        public void Open()
+        {
+        }
+
+        public void Close()
+        {
+        }
+
+        private static string GetPathWithoutExtension(string path)
+        {
+            return 
+                Path.GetDirectoryName(path) +
+                Path.DirectorySeparatorChar +
+                Path.GetFileNameWithoutExtension(path);
+        }
+    }
+}